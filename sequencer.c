--- conflicted
+++ resolved
@@ -2787,21 +2787,15 @@
 					opts->xopts[i], "^$", 0);
 	}
 	if (opts->allow_rerere_auto)
-<<<<<<< HEAD
 		res |= git_config_set_in_file_gently(opts_file,
 				"options.allow-rerere-auto",
 				opts->allow_rerere_auto == RERERE_AUTOUPDATE ?
 				"true" : "false");
-=======
-		res |= git_config_set_in_file_gently(opts_file, "options.allow-rerere-auto",
-						     opts->allow_rerere_auto == RERERE_AUTOUPDATE ?
-						     "true" : "false");
 
 	if (opts->explicit_cleanup)
 		res |= git_config_set_in_file_gently(opts_file,
 				"options.default-msg-cleanup",
 				describe_cleanup_mode(opts->default_msg_cleanup));
->>>>>>> 1a2b985f
 	return res;
 }
 
