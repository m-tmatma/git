/*
 * git-imap-send - drops patches into an imap Drafts folder
 *                 derived from isync/mbsync - mailbox synchronizer
 *
 * Copyright (C) 2000-2002 Michael R. Elkins <me@mutt.org>
 * Copyright (C) 2002-2004 Oswald Buddenhagen <ossi@users.sf.net>
 * Copyright (C) 2004 Theodore Y. Ts'o <tytso@mit.edu>
 * Copyright (C) 2006 Mike McCormack
 *
 *  This program is free software; you can redistribute it and/or modify
 *  it under the terms of the GNU General Public License as published by
 *  the Free Software Foundation; either version 2 of the License, or
 *  (at your option) any later version.
 *
 *  This program is distributed in the hope that it will be useful,
 *  but WITHOUT ANY WARRANTY; without even the implied warranty of
 *  MERCHANTABILITY or FITNESS FOR A PARTICULAR PURPOSE.  See the
 *  GNU General Public License for more details.
 *
 *  You should have received a copy of the GNU General Public License
 *  along with this program; if not, see <https://www.gnu.org/licenses/>.
 */

#include "git-compat-util.h"
#include "config.h"
#include "credential.h"
#include "gettext.h"
#include "run-command.h"
#include "parse-options.h"
#include "setup.h"
#include "strbuf.h"
#if defined(NO_OPENSSL) && !defined(HAVE_OPENSSL_CSPRNG)
typedef void *SSL;
#endif
#ifdef USE_CURL_FOR_IMAP_SEND
#include "http.h"
#endif

#if defined(USE_CURL_FOR_IMAP_SEND)
/* Always default to curl if it's available. */
#define USE_CURL_DEFAULT 1
#else
/* We don't have curl, so continue to use the historical implementation */
#define USE_CURL_DEFAULT 0
#endif

static int verbosity;
static int use_curl = USE_CURL_DEFAULT;

static const char * const imap_send_usage[] = { "git imap-send [-v] [-q] [--[no-]curl] < <mbox>", NULL };

static struct option imap_send_options[] = {
	OPT__VERBOSITY(&verbosity),
	OPT_BOOL(0, "curl", &use_curl, "use libcurl to communicate with the IMAP server"),
	OPT_END()
};

#undef DRV_OK
#define DRV_OK          0
#define DRV_MSG_BAD     -1
#define DRV_BOX_BAD     -2
#define DRV_STORE_BAD   -3

__attribute__((format (printf, 1, 2)))
static void imap_info(const char *, ...);
__attribute__((format (printf, 1, 2)))
static void imap_warn(const char *, ...);

static char *next_arg(char **);

struct imap_server_conf {
<<<<<<< HEAD
	const char *name;
=======
>>>>>>> d66fe072
	char *tunnel;
	char *host;
	int port;
	char *folder;
	char *user;
	char *pass;
	int use_ssl;
	int ssl_verify;
	int use_html;
	char *auth_method;
<<<<<<< HEAD
};

static struct imap_server_conf server = {
	.ssl_verify = 1,
=======
>>>>>>> d66fe072
};

struct imap_socket {
	int fd[2];
	SSL *ssl;
};

struct imap_buffer {
	struct imap_socket sock;
	int bytes;
	int offset;
	char buf[1024];
};

struct imap_cmd;

struct imap {
	int uidnext; /* from SELECT responses */
	unsigned caps, rcaps; /* CAPABILITY results */
	/* command queue */
	int nexttag, num_in_progress, literal_pending;
	struct imap_cmd *in_progress, **in_progress_append;
	struct imap_buffer buf; /* this is BIG, so put it last */
};

struct imap_store {
	const struct imap_server_conf *cfg;
	/* currently open mailbox */
	const char *name; /* foreign! maybe preset? */
	int uidvalidity;
	struct imap *imap;
	const char *prefix;
};

struct imap_cmd_cb {
	int (*cont)(struct imap_store *ctx, const char *prompt);
	void *ctx;
	char *data;
	int dlen;
};

struct imap_cmd {
	struct imap_cmd *next;
	struct imap_cmd_cb cb;
	char *cmd;
	int tag;
};

#define CAP(cap) (imap->caps & (1 << (cap)))

enum CAPABILITY {
	NOLOGIN = 0,
	UIDPLUS,
	LITERALPLUS,
	NAMESPACE,
	STARTTLS,
	AUTH_CRAM_MD5
};

static const char *cap_list[] = {
	"LOGINDISABLED",
	"UIDPLUS",
	"LITERAL+",
	"NAMESPACE",
	"STARTTLS",
	"AUTH=CRAM-MD5",
};

#define RESP_OK    0
#define RESP_NO    1
#define RESP_BAD   2

static int get_cmd_result(struct imap_store *ctx, struct imap_cmd *tcmd);


#ifndef NO_OPENSSL
static void ssl_socket_perror(const char *func)
{
	fprintf(stderr, "%s: %s\n", func, ERR_error_string(ERR_get_error(), NULL));
}
#endif

static void socket_perror(const char *func, struct imap_socket *sock, int ret)
{
#ifndef NO_OPENSSL
	if (sock->ssl) {
		int sslerr = SSL_get_error(sock->ssl, ret);
		switch (sslerr) {
		case SSL_ERROR_NONE:
			break;
		case SSL_ERROR_SYSCALL:
			perror("SSL_connect");
			break;
		default:
			ssl_socket_perror("SSL_connect");
			break;
		}
	} else
#endif
	{
		if (ret < 0)
			perror(func);
		else
			fprintf(stderr, "%s: unexpected EOF\n", func);
	}
	/* mark as used to appease -Wunused-parameter with NO_OPENSSL */
	(void)sock;
}

#ifdef NO_OPENSSL
static int ssl_socket_connect(struct imap_socket *sock UNUSED,
			      const struct imap_server_conf *cfg,
			      int use_tls_only UNUSED)
{
	fprintf(stderr, "SSL requested but SSL support not compiled in\n");
	return -1;
}

#else

static int host_matches(const char *host, const char *pattern)
{
	if (pattern[0] == '*' && pattern[1] == '.') {
		pattern += 2;
		if (!(host = strchr(host, '.')))
			return 0;
		host++;
	}

	return *host && *pattern && !strcasecmp(host, pattern);
}

static int verify_hostname(X509 *cert, const char *hostname)
{
	int len;
	X509_NAME *subj;
	char cname[1000];
	int i, found;
	STACK_OF(GENERAL_NAME) *subj_alt_names;

	/* try the DNS subjectAltNames */
	found = 0;
	if ((subj_alt_names = X509_get_ext_d2i(cert, NID_subject_alt_name, NULL, NULL))) {
		int num_subj_alt_names = sk_GENERAL_NAME_num(subj_alt_names);
		for (i = 0; !found && i < num_subj_alt_names; i++) {
			GENERAL_NAME *subj_alt_name = sk_GENERAL_NAME_value(subj_alt_names, i);
			if (subj_alt_name->type == GEN_DNS &&
			    strlen((const char *)subj_alt_name->d.ia5->data) == (size_t)subj_alt_name->d.ia5->length &&
			    host_matches(hostname, (const char *)(subj_alt_name->d.ia5->data)))
				found = 1;
		}
		sk_GENERAL_NAME_pop_free(subj_alt_names, GENERAL_NAME_free);
	}
	if (found)
		return 0;

	/* try the common name */
	if (!(subj = X509_get_subject_name(cert)))
		return error("cannot get certificate subject");
	if ((len = X509_NAME_get_text_by_NID(subj, NID_commonName, cname, sizeof(cname))) < 0)
		return error("cannot get certificate common name");
	if (strlen(cname) == (size_t)len && host_matches(hostname, cname))
		return 0;
	return error("certificate owner '%s' does not match hostname '%s'",
		     cname, hostname);
}

static int ssl_socket_connect(struct imap_socket *sock,
			      const struct imap_server_conf *cfg,
			      int use_tls_only)
{
#if (OPENSSL_VERSION_NUMBER >= 0x10000000L)
	const SSL_METHOD *meth;
#else
	SSL_METHOD *meth;
#endif
	SSL_CTX *ctx;
	int ret;
	X509 *cert;

	SSL_library_init();
	SSL_load_error_strings();

	meth = SSLv23_method();
	if (!meth) {
		ssl_socket_perror("SSLv23_method");
		return -1;
	}

	ctx = SSL_CTX_new(meth);
	if (!ctx) {
		ssl_socket_perror("SSL_CTX_new");
		return -1;
	}

	if (use_tls_only)
		SSL_CTX_set_options(ctx, SSL_OP_NO_SSLv2 | SSL_OP_NO_SSLv3);

	if (cfg->ssl_verify)
		SSL_CTX_set_verify(ctx, SSL_VERIFY_PEER, NULL);

	if (!SSL_CTX_set_default_verify_paths(ctx)) {
		ssl_socket_perror("SSL_CTX_set_default_verify_paths");
		return -1;
	}
	sock->ssl = SSL_new(ctx);
	if (!sock->ssl) {
		ssl_socket_perror("SSL_new");
		return -1;
	}
	if (!SSL_set_rfd(sock->ssl, sock->fd[0])) {
		ssl_socket_perror("SSL_set_rfd");
		return -1;
	}
	if (!SSL_set_wfd(sock->ssl, sock->fd[1])) {
		ssl_socket_perror("SSL_set_wfd");
		return -1;
	}

#ifdef SSL_CTRL_SET_TLSEXT_HOSTNAME
	/*
	 * SNI (RFC4366)
	 * OpenSSL does not document this function, but the implementation
	 * returns 1 on success, 0 on failure after calling SSLerr().
	 */
	ret = SSL_set_tlsext_host_name(sock->ssl, cfg->host);
	if (ret != 1)
		warning("SSL_set_tlsext_host_name(%s) failed.", cfg->host);
#endif

	ret = SSL_connect(sock->ssl);
	if (ret <= 0) {
		socket_perror("SSL_connect", sock, ret);
		return -1;
	}

	if (cfg->ssl_verify) {
		/* make sure the hostname matches that of the certificate */
		cert = SSL_get_peer_certificate(sock->ssl);
		if (!cert)
			return error("unable to get peer certificate.");
		if (verify_hostname(cert, cfg->host) < 0)
			return -1;
	}

	return 0;
}
#endif

static int socket_read(struct imap_socket *sock, char *buf, int len)
{
	ssize_t n;
#ifndef NO_OPENSSL
	if (sock->ssl)
		n = SSL_read(sock->ssl, buf, len);
	else
#endif
		n = xread(sock->fd[0], buf, len);
	if (n <= 0) {
		socket_perror("read", sock, n);
		close(sock->fd[0]);
		close(sock->fd[1]);
		sock->fd[0] = sock->fd[1] = -1;
	}
	return n;
}

static int socket_write(struct imap_socket *sock, const char *buf, int len)
{
	int n;
#ifndef NO_OPENSSL
	if (sock->ssl)
		n = SSL_write(sock->ssl, buf, len);
	else
#endif
		n = write_in_full(sock->fd[1], buf, len);
	if (n != len) {
		socket_perror("write", sock, n);
		close(sock->fd[0]);
		close(sock->fd[1]);
		sock->fd[0] = sock->fd[1] = -1;
	}
	return n;
}

static void socket_shutdown(struct imap_socket *sock)
{
#ifndef NO_OPENSSL
	if (sock->ssl) {
		SSL_shutdown(sock->ssl);
		SSL_free(sock->ssl);
	}
#endif
	close(sock->fd[0]);
	close(sock->fd[1]);
}

/* simple line buffering */
static int buffer_gets(struct imap_buffer *b, char **s)
{
	int n;
	int start = b->offset;

	*s = b->buf + start;

	for (;;) {
		/* make sure we have enough data to read the \r\n sequence */
		if (b->offset + 1 >= b->bytes) {
			if (start) {
				/* shift down used bytes */
				*s = b->buf;

				assert(start <= b->bytes);
				n = b->bytes - start;

				if (n)
					memmove(b->buf, b->buf + start, n);
				b->offset -= start;
				b->bytes = n;
				start = 0;
			}

			n = socket_read(&b->sock, b->buf + b->bytes,
					 sizeof(b->buf) - b->bytes);

			if (n <= 0)
				return -1;

			b->bytes += n;
		}

		if (b->buf[b->offset] == '\r') {
			assert(b->offset + 1 < b->bytes);
			if (b->buf[b->offset + 1] == '\n') {
				b->buf[b->offset] = 0;  /* terminate the string */
				b->offset += 2; /* next line */
				if (0 < verbosity)
					puts(*s);
				return 0;
			}
		}

		b->offset++;
	}
	/* not reached */
}

__attribute__((format (printf, 1, 2)))
static void imap_info(const char *msg, ...)
{
	va_list va;

	if (0 <= verbosity) {
		va_start(va, msg);
		vprintf(msg, va);
		va_end(va);
		fflush(stdout);
	}
}

__attribute__((format (printf, 1, 2)))
static void imap_warn(const char *msg, ...)
{
	va_list va;

	if (-2 < verbosity) {
		va_start(va, msg);
		vfprintf(stderr, msg, va);
		va_end(va);
	}
}

static char *next_arg(char **s)
{
	char *ret;

	if (!s || !*s)
		return NULL;
	while (isspace((unsigned char) **s))
		(*s)++;
	if (!**s) {
		*s = NULL;
		return NULL;
	}
	if (**s == '"') {
		++*s;
		ret = *s;
		*s = strchr(*s, '"');
	} else {
		ret = *s;
		while (**s && !isspace((unsigned char) **s))
			(*s)++;
	}
	if (*s) {
		if (**s)
			*(*s)++ = 0;
		if (!**s)
			*s = NULL;
	}
	return ret;
}

static struct imap_cmd *issue_imap_cmd(struct imap_store *ctx,
				       struct imap_cmd_cb *cb,
				       const char *fmt, va_list ap)
{
	struct imap *imap = ctx->imap;
	struct imap_cmd *cmd;
	int n;
	struct strbuf buf = STRBUF_INIT;

	cmd = xmalloc(sizeof(struct imap_cmd));
	cmd->cmd = xstrvfmt(fmt, ap);
	cmd->tag = ++imap->nexttag;

	if (cb)
		cmd->cb = *cb;
	else
		memset(&cmd->cb, 0, sizeof(cmd->cb));

	while (imap->literal_pending)
		get_cmd_result(ctx, NULL);

	if (!cmd->cb.data)
		strbuf_addf(&buf, "%d %s\r\n", cmd->tag, cmd->cmd);
	else
		strbuf_addf(&buf, "%d %s{%d%s}\r\n", cmd->tag, cmd->cmd,
			    cmd->cb.dlen, CAP(LITERALPLUS) ? "+" : "");
	if (buf.len > INT_MAX)
		die("imap command overflow!");

	if (0 < verbosity) {
		if (imap->num_in_progress)
			printf("(%d in progress) ", imap->num_in_progress);
		if (!starts_with(cmd->cmd, "LOGIN"))
			printf(">>> %s", buf.buf);
		else
			printf(">>> %d LOGIN <user> <pass>\n", cmd->tag);
	}
	if (socket_write(&imap->buf.sock, buf.buf, buf.len) != buf.len) {
		free(cmd->cmd);
		free(cmd);
		if (cb)
			free(cb->data);
		strbuf_release(&buf);
		return NULL;
	}
	strbuf_release(&buf);
	if (cmd->cb.data) {
		if (CAP(LITERALPLUS)) {
			n = socket_write(&imap->buf.sock, cmd->cb.data, cmd->cb.dlen);
			free(cmd->cb.data);
			if (n != cmd->cb.dlen ||
			    socket_write(&imap->buf.sock, "\r\n", 2) != 2) {
				free(cmd->cmd);
				free(cmd);
				return NULL;
			}
			cmd->cb.data = NULL;
		} else
			imap->literal_pending = 1;
	} else if (cmd->cb.cont)
		imap->literal_pending = 1;
	cmd->next = NULL;
	*imap->in_progress_append = cmd;
	imap->in_progress_append = &cmd->next;
	imap->num_in_progress++;
	return cmd;
}

__attribute__((format (printf, 3, 4)))
static int imap_exec(struct imap_store *ctx, struct imap_cmd_cb *cb,
		     const char *fmt, ...)
{
	va_list ap;
	struct imap_cmd *cmdp;

	va_start(ap, fmt);
	cmdp = issue_imap_cmd(ctx, cb, fmt, ap);
	va_end(ap);
	if (!cmdp)
		return RESP_BAD;

	return get_cmd_result(ctx, cmdp);
}

__attribute__((format (printf, 3, 4)))
static int imap_exec_m(struct imap_store *ctx, struct imap_cmd_cb *cb,
		       const char *fmt, ...)
{
	va_list ap;
	struct imap_cmd *cmdp;

	va_start(ap, fmt);
	cmdp = issue_imap_cmd(ctx, cb, fmt, ap);
	va_end(ap);
	if (!cmdp)
		return DRV_STORE_BAD;

	switch (get_cmd_result(ctx, cmdp)) {
	case RESP_BAD: return DRV_STORE_BAD;
	case RESP_NO: return DRV_MSG_BAD;
	default: return DRV_OK;
	}
}

static int skip_imap_list_l(char **sp, int level)
{
	char *s = *sp;

	for (;;) {
		while (isspace((unsigned char)*s))
			s++;
		if (level && *s == ')') {
			s++;
			break;
		}
		if (*s == '(') {
			/* sublist */
			s++;
			if (skip_imap_list_l(&s, level + 1))
				goto bail;
		} else if (*s == '"') {
			/* quoted string */
			s++;
			for (; *s != '"'; s++)
				if (!*s)
					goto bail;
			s++;
		} else {
			/* atom */
			for (; *s && !isspace((unsigned char)*s); s++)
				if (level && *s == ')')
					break;
		}

		if (!level)
			break;
		if (!*s)
			goto bail;
	}
	*sp = s;
	return 0;

bail:
	return -1;
}

static void skip_list(char **sp)
{
	skip_imap_list_l(sp, 0);
}

static void parse_capability(struct imap *imap, char *cmd)
{
	char *arg;
	unsigned i;

	imap->caps = 0x80000000;
	while ((arg = next_arg(&cmd)))
		for (i = 0; i < ARRAY_SIZE(cap_list); i++)
			if (!strcmp(cap_list[i], arg))
				imap->caps |= 1 << i;
	imap->rcaps = imap->caps;
}

static int parse_response_code(struct imap_store *ctx, struct imap_cmd_cb *cb,
			       char *s)
{
	struct imap *imap = ctx->imap;
	char *arg, *p;

	if (!s || *s != '[')
		return RESP_OK;		/* no response code */
	s++;
	if (!(p = strchr(s, ']'))) {
		fprintf(stderr, "IMAP error: malformed response code\n");
		return RESP_BAD;
	}
	*p++ = 0;
	arg = next_arg(&s);
	if (!arg) {
		fprintf(stderr, "IMAP error: empty response code\n");
		return RESP_BAD;
	}
	if (!strcmp("UIDVALIDITY", arg)) {
		if (!(arg = next_arg(&s)) || !(ctx->uidvalidity = atoi(arg))) {
			fprintf(stderr, "IMAP error: malformed UIDVALIDITY status\n");
			return RESP_BAD;
		}
	} else if (!strcmp("UIDNEXT", arg)) {
		if (!(arg = next_arg(&s)) || !(imap->uidnext = atoi(arg))) {
			fprintf(stderr, "IMAP error: malformed NEXTUID status\n");
			return RESP_BAD;
		}
	} else if (!strcmp("CAPABILITY", arg)) {
		parse_capability(imap, s);
	} else if (!strcmp("ALERT", arg)) {
		/* RFC2060 says that these messages MUST be displayed
		 * to the user
		 */
		for (; isspace((unsigned char)*p); p++);
		fprintf(stderr, "*** IMAP ALERT *** %s\n", p);
	} else if (cb && cb->ctx && !strcmp("APPENDUID", arg)) {
		if (!(arg = next_arg(&s)) || !(ctx->uidvalidity = atoi(arg)) ||
		    !(arg = next_arg(&s)) || !(*(int *)cb->ctx = atoi(arg))) {
			fprintf(stderr, "IMAP error: malformed APPENDUID status\n");
			return RESP_BAD;
		}
	}
	return RESP_OK;
}

static int get_cmd_result(struct imap_store *ctx, struct imap_cmd *tcmd)
{
	struct imap *imap = ctx->imap;
	struct imap_cmd *cmdp, **pcmdp;
	char *cmd;
	const char *arg, *arg1;
	int n, resp, resp2, tag;

	for (;;) {
		if (buffer_gets(&imap->buf, &cmd))
			return RESP_BAD;

		arg = next_arg(&cmd);
		if (!arg) {
			fprintf(stderr, "IMAP error: empty response\n");
			return RESP_BAD;
		}
		if (*arg == '*') {
			arg = next_arg(&cmd);
			if (!arg) {
				fprintf(stderr, "IMAP error: unable to parse untagged response\n");
				return RESP_BAD;
			}

			if (!strcmp("NAMESPACE", arg)) {
				/* rfc2342 NAMESPACE response. */
				skip_list(&cmd); /* Personal mailboxes */
				skip_list(&cmd); /* Others' mailboxes */
				skip_list(&cmd); /* Shared mailboxes */
			} else if (!strcmp("OK", arg) || !strcmp("BAD", arg) ||
				   !strcmp("NO", arg) || !strcmp("BYE", arg)) {
				if ((resp = parse_response_code(ctx, NULL, cmd)) != RESP_OK)
					return resp;
			} else if (!strcmp("CAPABILITY", arg)) {
				parse_capability(imap, cmd);
			} else if ((arg1 = next_arg(&cmd))) {
				; /*
				   * Unhandled response-data with at least two words.
				   * Ignore it.
				   *
				   * NEEDSWORK: Previously this case handled '<num> EXISTS'
				   * and '<num> RECENT' but as a probably-unintended side
				   * effect it ignores other unrecognized two-word
				   * responses.  imap-send doesn't ever try to read
				   * messages or mailboxes these days, so consider
				   * eliminating this case.
				   */
			} else {
				fprintf(stderr, "IMAP error: unable to parse untagged response\n");
				return RESP_BAD;
			}
		} else if (!imap->in_progress) {
			fprintf(stderr, "IMAP error: unexpected reply: %s %s\n", arg, cmd ? cmd : "");
			return RESP_BAD;
		} else if (*arg == '+') {
			/* This can happen only with the last command underway, as
			   it enforces a round-trip. */
			cmdp = (struct imap_cmd *)((char *)imap->in_progress_append -
			       offsetof(struct imap_cmd, next));
			if (cmdp->cb.data) {
				n = socket_write(&imap->buf.sock, cmdp->cb.data, cmdp->cb.dlen);
				FREE_AND_NULL(cmdp->cb.data);
				if (n != (int)cmdp->cb.dlen)
					return RESP_BAD;
			} else if (cmdp->cb.cont) {
				if (cmdp->cb.cont(ctx, cmd))
					return RESP_BAD;
			} else {
				fprintf(stderr, "IMAP error: unexpected command continuation request\n");
				return RESP_BAD;
			}
			if (socket_write(&imap->buf.sock, "\r\n", 2) != 2)
				return RESP_BAD;
			if (!cmdp->cb.cont)
				imap->literal_pending = 0;
			if (!tcmd)
				return DRV_OK;
		} else {
			tag = atoi(arg);
			for (pcmdp = &imap->in_progress; (cmdp = *pcmdp); pcmdp = &cmdp->next)
				if (cmdp->tag == tag)
					goto gottag;
			fprintf(stderr, "IMAP error: unexpected tag %s\n", arg);
			return RESP_BAD;
		gottag:
			if (!(*pcmdp = cmdp->next))
				imap->in_progress_append = pcmdp;
			imap->num_in_progress--;
			if (cmdp->cb.cont || cmdp->cb.data)
				imap->literal_pending = 0;
			arg = next_arg(&cmd);
			if (!arg)
				arg = "";
			if (!strcmp("OK", arg))
				resp = DRV_OK;
			else {
				if (!strcmp("NO", arg))
					resp = RESP_NO;
				else /*if (!strcmp("BAD", arg))*/
					resp = RESP_BAD;
				fprintf(stderr, "IMAP command '%s' returned response (%s) - %s\n",
					!starts_with(cmdp->cmd, "LOGIN") ?
							cmdp->cmd : "LOGIN <user> <pass>",
							arg, cmd ? cmd : "");
			}
			if ((resp2 = parse_response_code(ctx, &cmdp->cb, cmd)) > resp)
				resp = resp2;
			free(cmdp->cb.data);
			free(cmdp->cmd);
			free(cmdp);
			if (!tcmd || tcmd == cmdp)
				return resp;
		}
	}
	/* not reached */
}

static void imap_close_server(struct imap_store *ictx)
{
	struct imap *imap = ictx->imap;

	if (imap->buf.sock.fd[0] != -1) {
		imap_exec(ictx, NULL, "LOGOUT");
		socket_shutdown(&imap->buf.sock);
	}
	free(imap);
}

static void imap_close_store(struct imap_store *ctx)
{
	imap_close_server(ctx);
	free(ctx);
}

#ifndef NO_OPENSSL

/*
 * hexchar() and cram() functions are based on the code from the isync
 * project (https://isync.sourceforge.io/).
 */
static char hexchar(unsigned int b)
{
	return b < 10 ? '0' + b : 'a' + (b - 10);
}

#define ENCODED_SIZE(n) (4 * DIV_ROUND_UP((n), 3))
static char *cram(const char *challenge_64, const char *user, const char *pass)
{
	int i, resp_len, encoded_len, decoded_len;
	unsigned char hash[16];
	char hex[33];
	char *response, *response_64, *challenge;

	/*
	 * length of challenge_64 (i.e. base-64 encoded string) is a good
	 * enough upper bound for challenge (decoded result).
	 */
	encoded_len = strlen(challenge_64);
	challenge = xmalloc(encoded_len);
	decoded_len = EVP_DecodeBlock((unsigned char *)challenge,
				      (unsigned char *)challenge_64, encoded_len);
	if (decoded_len < 0)
		die("invalid challenge %s", challenge_64);
	if (!HMAC(EVP_md5(), pass, strlen(pass), (unsigned char *)challenge, decoded_len, hash, NULL))
		die("HMAC error");

	hex[32] = 0;
	for (i = 0; i < 16; i++) {
		hex[2 * i] = hexchar((hash[i] >> 4) & 0xf);
		hex[2 * i + 1] = hexchar(hash[i] & 0xf);
	}

	/* response: "<user> <digest in hex>" */
	response = xstrfmt("%s %s", user, hex);
	resp_len = strlen(response);

	response_64 = xmallocz(ENCODED_SIZE(resp_len));
	encoded_len = EVP_EncodeBlock((unsigned char *)response_64,
				      (unsigned char *)response, resp_len);
	if (encoded_len < 0)
		die("EVP_EncodeBlock error");
	return (char *)response_64;
}

#else

static char *cram(const char *challenge_64 UNUSED,
		  const char *user UNUSED,
		  const char *pass UNUSED)
{
	die("If you want to use CRAM-MD5 authenticate method, "
	    "you have to build git-imap-send with OpenSSL library.");
}

#endif

static int auth_cram_md5(struct imap_store *ctx, const char *prompt)
{
	int ret;
	char *response;

	response = cram(prompt, ctx->cfg->user, ctx->cfg->pass);

	ret = socket_write(&ctx->imap->buf.sock, response, strlen(response));
	if (ret != strlen(response))
		return error("IMAP error: sending response failed");

	free(response);

	return 0;
}

static void server_fill_credential(struct imap_server_conf *srvc, struct credential *cred)
{
	if (srvc->user && srvc->pass)
		return;

	cred->protocol = xstrdup(srvc->use_ssl ? "imaps" : "imap");
	cred->host = xstrdup(srvc->host);

	cred->username = xstrdup_or_null(srvc->user);
	cred->password = xstrdup_or_null(srvc->pass);

	credential_fill(cred, 1);

	if (!srvc->user)
		srvc->user = xstrdup(cred->username);
	if (!srvc->pass)
		srvc->pass = xstrdup(cred->password);
}

static struct imap_store *imap_open_store(struct imap_server_conf *srvc, const char *folder)
{
	struct credential cred = CREDENTIAL_INIT;
	struct imap_store *ctx;
	struct imap *imap;
	char *arg, *rsp;
	int s = -1, preauth;

	CALLOC_ARRAY(ctx, 1);

	ctx->cfg = srvc;
	ctx->imap = CALLOC_ARRAY(imap, 1);
	imap->buf.sock.fd[0] = imap->buf.sock.fd[1] = -1;
	imap->in_progress_append = &imap->in_progress;

	/* open connection to IMAP server */

	if (srvc->tunnel) {
		struct child_process tunnel = CHILD_PROCESS_INIT;

		imap_info("Starting tunnel '%s'... ", srvc->tunnel);

		strvec_push(&tunnel.args, srvc->tunnel);
		tunnel.use_shell = 1;
		tunnel.in = -1;
		tunnel.out = -1;
		if (start_command(&tunnel))
			die("cannot start proxy %s", srvc->tunnel);

		imap->buf.sock.fd[0] = tunnel.out;
		imap->buf.sock.fd[1] = tunnel.in;

		imap_info("ok\n");
	} else {
#ifndef NO_IPV6
		struct addrinfo hints, *ai0, *ai;
		int gai;
		char portstr[6];

		xsnprintf(portstr, sizeof(portstr), "%d", srvc->port);

		memset(&hints, 0, sizeof(hints));
		hints.ai_socktype = SOCK_STREAM;
		hints.ai_protocol = IPPROTO_TCP;

		imap_info("Resolving %s... ", srvc->host);
		gai = getaddrinfo(srvc->host, portstr, &hints, &ai);
		if (gai) {
			fprintf(stderr, "getaddrinfo: %s\n", gai_strerror(gai));
			goto bail;
		}
		imap_info("ok\n");

		for (ai0 = ai; ai; ai = ai->ai_next) {
			char addr[NI_MAXHOST];

			s = socket(ai->ai_family, ai->ai_socktype,
				   ai->ai_protocol);
			if (s < 0)
				continue;

			getnameinfo(ai->ai_addr, ai->ai_addrlen, addr,
				    sizeof(addr), NULL, 0, NI_NUMERICHOST);
			imap_info("Connecting to [%s]:%s... ", addr, portstr);

			if (connect(s, ai->ai_addr, ai->ai_addrlen) < 0) {
				close(s);
				s = -1;
				perror("connect");
				continue;
			}

			break;
		}
		freeaddrinfo(ai0);
#else /* NO_IPV6 */
		struct hostent *he;
		struct sockaddr_in addr;

		memset(&addr, 0, sizeof(addr));
		addr.sin_port = htons(srvc->port);
		addr.sin_family = AF_INET;

		imap_info("Resolving %s... ", srvc->host);
		he = gethostbyname(srvc->host);
		if (!he) {
			perror("gethostbyname");
			goto bail;
		}
		imap_info("ok\n");

		addr.sin_addr.s_addr = *((int *) he->h_addr_list[0]);

		s = socket(PF_INET, SOCK_STREAM, 0);

		imap_info("Connecting to %s:%hu... ", inet_ntoa(addr.sin_addr), ntohs(addr.sin_port));
		if (connect(s, (struct sockaddr *)&addr, sizeof(addr))) {
			close(s);
			s = -1;
			perror("connect");
		}
#endif
		if (s < 0) {
			fputs("Error: unable to connect to server.\n", stderr);
			goto bail;
		}

		imap->buf.sock.fd[0] = s;
		imap->buf.sock.fd[1] = dup(s);

		if (srvc->use_ssl &&
		    ssl_socket_connect(&imap->buf.sock, srvc, 0)) {
			close(s);
			goto bail;
		}
		imap_info("ok\n");
	}

	/* read the greeting string */
	if (buffer_gets(&imap->buf, &rsp)) {
		fprintf(stderr, "IMAP error: no greeting response\n");
		goto bail;
	}
	arg = next_arg(&rsp);
	if (!arg || *arg != '*' || (arg = next_arg(&rsp)) == NULL) {
		fprintf(stderr, "IMAP error: invalid greeting response\n");
		goto bail;
	}
	preauth = 0;
	if (!strcmp("PREAUTH", arg))
		preauth = 1;
	else if (strcmp("OK", arg) != 0) {
		fprintf(stderr, "IMAP error: unknown greeting response\n");
		goto bail;
	}
	parse_response_code(ctx, NULL, rsp);
	if (!imap->caps && imap_exec(ctx, NULL, "CAPABILITY") != RESP_OK)
		goto bail;

	if (!preauth) {
#ifndef NO_OPENSSL
		if (!srvc->use_ssl && CAP(STARTTLS)) {
			if (imap_exec(ctx, NULL, "STARTTLS") != RESP_OK)
				goto bail;
			if (ssl_socket_connect(&imap->buf.sock, srvc, 1))
				goto bail;
			/* capabilities may have changed, so get the new capabilities */
			if (imap_exec(ctx, NULL, "CAPABILITY") != RESP_OK)
				goto bail;
		}
#endif
		imap_info("Logging in...\n");
		server_fill_credential(srvc, &cred);

		if (srvc->auth_method) {
			struct imap_cmd_cb cb;

			if (!strcmp(srvc->auth_method, "CRAM-MD5")) {
				if (!CAP(AUTH_CRAM_MD5)) {
					fprintf(stderr, "You specified "
						"CRAM-MD5 as authentication method, "
						"but %s doesn't support it.\n", srvc->host);
					goto bail;
				}
				/* CRAM-MD5 */

				memset(&cb, 0, sizeof(cb));
				cb.cont = auth_cram_md5;
				if (imap_exec(ctx, &cb, "AUTHENTICATE CRAM-MD5") != RESP_OK) {
					fprintf(stderr, "IMAP error: AUTHENTICATE CRAM-MD5 failed\n");
					goto bail;
				}
			} else {
				fprintf(stderr, "Unknown authentication method:%s\n", srvc->host);
				goto bail;
			}
		} else {
			if (CAP(NOLOGIN)) {
				fprintf(stderr, "Skipping account %s@%s, server forbids LOGIN\n",
					srvc->user, srvc->host);
				goto bail;
			}
			if (!imap->buf.sock.ssl)
				imap_warn("*** IMAP Warning *** Password is being "
					  "sent in the clear\n");
			if (imap_exec(ctx, NULL, "LOGIN \"%s\" \"%s\"", srvc->user, srvc->pass) != RESP_OK) {
				fprintf(stderr, "IMAP error: LOGIN failed\n");
				goto bail;
			}
		}
	} /* !preauth */

	if (cred.username)
		credential_approve(&cred);
	credential_clear(&cred);

	/* check the target mailbox exists */
	ctx->name = folder;
	switch (imap_exec(ctx, NULL, "EXAMINE \"%s\"", ctx->name)) {
	case RESP_OK:
		/* ok */
		break;
	case RESP_BAD:
		fprintf(stderr, "IMAP error: could not check mailbox\n");
		goto out;
	case RESP_NO:
		if (imap_exec(ctx, NULL, "CREATE \"%s\"", ctx->name) == RESP_OK) {
			imap_info("Created missing mailbox\n");
		} else {
			fprintf(stderr, "IMAP error: could not create missing mailbox\n");
			goto out;
		}
		break;
	}

	ctx->prefix = "";
	return ctx;

bail:
	if (cred.username)
		credential_reject(&cred);
	credential_clear(&cred);

 out:
	imap_close_store(ctx);
	return NULL;
}

/*
 * Insert CR characters as necessary in *msg to ensure that every LF
 * character in *msg is preceded by a CR.
 */
static void lf_to_crlf(struct strbuf *msg)
{
	char *new_msg;
	size_t i, j;
	char lastc;

	/* First pass: tally, in j, the size of the new_msg string: */
	for (i = j = 0, lastc = '\0'; i < msg->len; i++) {
		if (msg->buf[i] == '\n' && lastc != '\r')
			j++; /* a CR will need to be added here */
		lastc = msg->buf[i];
		j++;
	}

	new_msg = xmallocz(j);

	/*
	 * Second pass: write the new_msg string.  Note that this loop is
	 * otherwise identical to the first pass.
	 */
	for (i = j = 0, lastc = '\0'; i < msg->len; i++) {
		if (msg->buf[i] == '\n' && lastc != '\r')
			new_msg[j++] = '\r';
		lastc = new_msg[j++] = msg->buf[i];
	}
	strbuf_attach(msg, new_msg, j, j + 1);
}

/*
 * Store msg to IMAP.  Also detach and free the data from msg->data,
 * leaving msg->data empty.
 */
static int imap_store_msg(struct imap_store *ctx, struct strbuf *msg)
{
	struct imap *imap = ctx->imap;
	struct imap_cmd_cb cb;
	const char *prefix, *box;
	int ret;

	lf_to_crlf(msg);
	memset(&cb, 0, sizeof(cb));

	cb.dlen = msg->len;
	cb.data = strbuf_detach(msg, NULL);

	box = ctx->name;
	prefix = !strcmp(box, "INBOX") ? "" : ctx->prefix;
	ret = imap_exec_m(ctx, &cb, "APPEND \"%s%s\" ", prefix, box);
	imap->caps = imap->rcaps;
	if (ret != DRV_OK)
		return ret;

	return DRV_OK;
}

static void wrap_in_html(struct strbuf *msg)
{
	struct strbuf buf = STRBUF_INIT;
	static const char *content_type = "Content-Type: text/html;\n";
	static const char *pre_open = "<pre>\n";
	static const char *pre_close = "</pre>\n";
	const char *body = strstr(msg->buf, "\n\n");

	if (!body)
		return; /* Headers but no body; no wrapping needed */

	body += 2;

	strbuf_add(&buf, msg->buf, body - msg->buf - 1);
	strbuf_addstr(&buf, content_type);
	strbuf_addch(&buf, '\n');
	strbuf_addstr(&buf, pre_open);
	strbuf_addstr_xml_quoted(&buf, body);
	strbuf_addstr(&buf, pre_close);

	strbuf_release(msg);
	*msg = buf;
}

static int count_messages(struct strbuf *all_msgs)
{
	int count = 0;
	char *p = all_msgs->buf;

	while (1) {
		if (starts_with(p, "From ")) {
			p = strstr(p+5, "\nFrom: ");
			if (!p) break;
			p = strstr(p+7, "\nDate: ");
			if (!p) break;
			p = strstr(p+7, "\nSubject: ");
			if (!p) break;
			p += 10;
			count++;
		}
		p = strstr(p+5, "\nFrom ");
		if (!p)
			break;
		p++;
	}
	return count;
}

/*
 * Copy the next message from all_msgs, starting at offset *ofs, to
 * msg.  Update *ofs to the start of the following message.  Return
 * true iff a message was successfully copied.
 */
static int split_msg(struct strbuf *all_msgs, struct strbuf *msg, int *ofs)
{
	char *p, *data;
	size_t len;

	if (*ofs >= all_msgs->len)
		return 0;

	data = &all_msgs->buf[*ofs];
	len = all_msgs->len - *ofs;

	if (len < 5 || !starts_with(data, "From "))
		return 0;

	p = strchr(data, '\n');
	if (p) {
		p++;
		len -= p - data;
		*ofs += p - data;
		data = p;
	}

	p = strstr(data, "\nFrom ");
	if (p)
		len = &p[1] - data;

	strbuf_add(msg, data, len);
	*ofs += len;
	return 1;
}

static int git_imap_config(const char *var, const char *val,
			   const struct config_context *ctx, void *cb)
{
	struct imap_server_conf *cfg = cb;

	if (!strcmp("imap.sslverify", var)) {
		cfg->ssl_verify = git_config_bool(var, val);
	} else if (!strcmp("imap.preformattedhtml", var)) {
		cfg->use_html = git_config_bool(var, val);
	} else if (!strcmp("imap.folder", var)) {
		FREE_AND_NULL(cfg->folder);
		return git_config_string(&cfg->folder, var, val);
	} else if (!strcmp("imap.user", var)) {
		FREE_AND_NULL(cfg->folder);
		return git_config_string(&cfg->user, var, val);
	} else if (!strcmp("imap.pass", var)) {
		FREE_AND_NULL(cfg->folder);
		return git_config_string(&cfg->pass, var, val);
	} else if (!strcmp("imap.tunnel", var)) {
		FREE_AND_NULL(cfg->folder);
		return git_config_string(&cfg->tunnel, var, val);
	} else if (!strcmp("imap.authmethod", var)) {
		FREE_AND_NULL(cfg->folder);
		return git_config_string(&cfg->auth_method, var, val);
	} else if (!strcmp("imap.port", var)) {
		cfg->port = git_config_int(var, val, ctx->kvi);
	} else if (!strcmp("imap.host", var)) {
		if (!val) {
			return config_error_nonbool(var);
		} else {
			if (starts_with(val, "imap:"))
				val += 5;
			else if (starts_with(val, "imaps:")) {
				val += 6;
				cfg->use_ssl = 1;
			}
			if (starts_with(val, "//"))
				val += 2;
			cfg->host = xstrdup(val);
		}
	} else {
		return git_default_config(var, val, ctx, cb);
	}

	return 0;
}

static int append_msgs_to_imap(struct imap_server_conf *server,
			       struct strbuf* all_msgs, int total)
{
	struct strbuf msg = STRBUF_INIT;
	struct imap_store *ctx = NULL;
	int ofs = 0;
	int r;
	int n = 0;

	ctx = imap_open_store(server, server->folder);
	if (!ctx) {
		fprintf(stderr, "failed to open store\n");
		return 1;
	}
	ctx->name = server->folder;

	fprintf(stderr, "sending %d message%s\n", total, (total != 1) ? "s" : "");
	while (1) {
		unsigned percent = n * 100 / total;

		fprintf(stderr, "%4u%% (%d/%d) done\r", percent, n, total);

		if (!split_msg(all_msgs, &msg, &ofs))
			break;
		if (server->use_html)
			wrap_in_html(&msg);
		r = imap_store_msg(ctx, &msg);
		if (r != DRV_OK)
			break;
		n++;
	}
	fprintf(stderr, "\n");

	imap_close_store(ctx);

	return 0;
}

#ifdef USE_CURL_FOR_IMAP_SEND
static CURL *setup_curl(struct imap_server_conf *srvc, struct credential *cred)
{
	CURL *curl;
	struct strbuf path = STRBUF_INIT;
	char *uri_encoded_folder;

	if (curl_global_init(CURL_GLOBAL_ALL) != CURLE_OK)
		die("curl_global_init failed");

	curl = curl_easy_init();

	if (!curl)
		die("curl_easy_init failed");

	server_fill_credential(srvc, cred);
	curl_easy_setopt(curl, CURLOPT_USERNAME, srvc->user);
	curl_easy_setopt(curl, CURLOPT_PASSWORD, srvc->pass);

	strbuf_addstr(&path, srvc->use_ssl ? "imaps://" : "imap://");
	strbuf_addstr(&path, srvc->host);
	if (!path.len || path.buf[path.len - 1] != '/')
		strbuf_addch(&path, '/');

	uri_encoded_folder = curl_easy_escape(curl, srvc->folder, 0);
	if (!uri_encoded_folder)
		die("failed to encode server folder");
	strbuf_addstr(&path, uri_encoded_folder);
	curl_free(uri_encoded_folder);

	curl_easy_setopt(curl, CURLOPT_URL, path.buf);
	strbuf_release(&path);
	curl_easy_setopt(curl, CURLOPT_PORT, srvc->port);

	if (srvc->auth_method) {
#ifndef GIT_CURL_HAVE_CURLOPT_LOGIN_OPTIONS
		warning("No LOGIN_OPTIONS support in this cURL version");
#else
		struct strbuf auth = STRBUF_INIT;
		strbuf_addstr(&auth, "AUTH=");
		strbuf_addstr(&auth, srvc->auth_method);
		curl_easy_setopt(curl, CURLOPT_LOGIN_OPTIONS, auth.buf);
		strbuf_release(&auth);
#endif
	}

	if (!srvc->use_ssl)
		curl_easy_setopt(curl, CURLOPT_USE_SSL, (long)CURLUSESSL_TRY);

	curl_easy_setopt(curl, CURLOPT_SSL_VERIFYPEER, srvc->ssl_verify);
	curl_easy_setopt(curl, CURLOPT_SSL_VERIFYHOST, srvc->ssl_verify);

	curl_easy_setopt(curl, CURLOPT_READFUNCTION, fread_buffer);

	curl_easy_setopt(curl, CURLOPT_UPLOAD, 1L);

	if (0 < verbosity || getenv("GIT_CURL_VERBOSE"))
		http_trace_curl_no_data();
	setup_curl_trace(curl);

	return curl;
}

static int curl_append_msgs_to_imap(struct imap_server_conf *server,
				    struct strbuf* all_msgs, int total)
{
	int ofs = 0;
	int n = 0;
	struct buffer msgbuf = { STRBUF_INIT, 0 };
	CURL *curl;
	CURLcode res = CURLE_OK;
	struct credential cred = CREDENTIAL_INIT;

	curl = setup_curl(server, &cred);
	curl_easy_setopt(curl, CURLOPT_READDATA, &msgbuf);

	fprintf(stderr, "sending %d message%s\n", total, (total != 1) ? "s" : "");
	while (1) {
		unsigned percent = n * 100 / total;
		int prev_len;

		fprintf(stderr, "%4u%% (%d/%d) done\r", percent, n, total);

		prev_len = msgbuf.buf.len;
		if (!split_msg(all_msgs, &msgbuf.buf, &ofs))
			break;
		if (server->use_html)
			wrap_in_html(&msgbuf.buf);
		lf_to_crlf(&msgbuf.buf);

		curl_easy_setopt(curl, CURLOPT_INFILESIZE_LARGE,
				 (curl_off_t)(msgbuf.buf.len-prev_len));

		res = curl_easy_perform(curl);

		if(res != CURLE_OK) {
			fprintf(stderr, "curl_easy_perform() failed: %s\n",
					curl_easy_strerror(res));
			break;
		}

		n++;
	}
	fprintf(stderr, "\n");

	curl_easy_cleanup(curl);
	curl_global_cleanup();

	if (cred.username) {
		if (res == CURLE_OK)
			credential_approve(&cred);
		else if (res == CURLE_LOGIN_DENIED)
			credential_reject(&cred);
	}

	credential_clear(&cred);

	return res != CURLE_OK;
}
#endif

int cmd_main(int argc, const char **argv)
{
	struct imap_server_conf server = {
		.ssl_verify = 1,
	};
	struct strbuf all_msgs = STRBUF_INIT;
	int total;
	int nongit_ok;
	int ret;

	setup_git_directory_gently(&nongit_ok);
	git_config(git_imap_config, &server);

	argc = parse_options(argc, (const char **)argv, "", imap_send_options, imap_send_usage, 0);

	if (argc)
		usage_with_options(imap_send_usage, imap_send_options);

#ifndef USE_CURL_FOR_IMAP_SEND
	if (use_curl) {
		warning("--curl not supported in this build");
		use_curl = 0;
	}
#elif defined(NO_OPENSSL)
	if (!use_curl) {
		warning("--no-curl not supported in this build");
		use_curl = 1;
	}
#endif

	if (!server.port)
		server.port = server.use_ssl ? 993 : 143;

	if (!server.folder) {
		fprintf(stderr, "no imap store specified\n");
		ret = 1;
		goto out;
	}
	if (!server.host) {
		if (!server.tunnel) {
			fprintf(stderr, "no imap host specified\n");
			ret = 1;
			goto out;
		}
		server.host = xstrdup("tunnel");
	}

	/* read the messages */
	if (strbuf_read(&all_msgs, 0, 0) < 0) {
		error_errno(_("could not read from stdin"));
		ret = 1;
		goto out;
	}

	if (all_msgs.len == 0) {
		strbuf_release(&all_msgs);
		fprintf(stderr, "nothing to send\n");
		ret = 1;
		goto out;
	}

	total = count_messages(&all_msgs);
	if (!total) {
		fprintf(stderr, "no messages to send\n");
		ret = 1;
		goto out;
	}

	/* write it to the imap server */

	if (server.tunnel)
		ret = append_msgs_to_imap(&server, &all_msgs, total);
#ifdef USE_CURL_FOR_IMAP_SEND
	else if (use_curl)
		ret = curl_append_msgs_to_imap(&server, &all_msgs, total);
#endif
	else
		ret = append_msgs_to_imap(&server, &all_msgs, total);

out:
	free(server.tunnel);
	free(server.host);
	free(server.folder);
	free(server.user);
	free(server.pass);
	free(server.auth_method);
	return ret;
}<|MERGE_RESOLUTION|>--- conflicted
+++ resolved
@@ -69,10 +69,6 @@
 static char *next_arg(char **);
 
 struct imap_server_conf {
-<<<<<<< HEAD
-	const char *name;
-=======
->>>>>>> d66fe072
 	char *tunnel;
 	char *host;
 	int port;
@@ -83,13 +79,6 @@
 	int ssl_verify;
 	int use_html;
 	char *auth_method;
-<<<<<<< HEAD
-};
-
-static struct imap_server_conf server = {
-	.ssl_verify = 1,
-=======
->>>>>>> d66fe072
 };
 
 struct imap_socket {
