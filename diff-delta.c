--- conflicted
+++ resolved
@@ -30,12 +30,7 @@
 
 static struct index ** delta_index(const unsigned char *buf,
 				   unsigned long bufsize,
-<<<<<<< HEAD
-				   unsigned long trg_bufsize,
-				   unsigned int *hash_shift)
-=======
 				   unsigned long trg_bufsize)
->>>>>>> 38fd0721
 {
 	unsigned long hsize;
 	unsigned int i, hshift, hlimit, *hash_count;
@@ -48,19 +43,12 @@
 	for (i = 8; (1 << i) < hsize && i < 24; i += 2);
 	hsize = 1 << i;
 	hshift = (i - 8) / 2;
-<<<<<<< HEAD
-	*hash_shift = hshift;
-
-	/* allocate lookup index */
-	mem = malloc(hsize * sizeof(*hash) + bufsize * sizeof(*entry));
-=======
 
 	/*
 	 * Allocate lookup index.  Note the first hash pointer
 	 * is used to store the hash shift value.
 	 */
 	mem = malloc((1 + hsize) * sizeof(*hash) + bufsize * sizeof(*entry));
->>>>>>> 38fd0721
 	if (!mem)
 		return NULL;
 	hash = mem;
@@ -121,11 +109,7 @@
 	}
 	free(hash_count);
 
-<<<<<<< HEAD
-	return hash;
-=======
 	return hash-1;
->>>>>>> 38fd0721
 }
 
 /* provide the size of the copy opcode given the block offset and size */
@@ -149,11 +133,6 @@
 
 	if (!from_size || !to_size)
 		return NULL;
-<<<<<<< HEAD
-	hash = delta_index(from_buf, from_size, to_size, &hash_shift);
-	if (!hash)
-		return NULL;
-=======
 	if (from_index && *from_index) {
 		hash = *from_index;
 	} else {
@@ -164,7 +143,6 @@
 			*from_index = hash;
 	}
 	hash_shift = (unsigned int)(*hash++);
->>>>>>> 38fd0721
 
 	outpos = 0;
 	outsize = 8192;
