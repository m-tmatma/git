--- conflicted
+++ resolved
@@ -2256,15 +2256,14 @@
 	COMPAT_OBJS += compat/fsmonitor/fsm-path-utils-$(FSMONITOR_OS_SETTINGS).o
 endif
 
-<<<<<<< HEAD
 ifdef WITH_BREAKING_CHANGES
 	BASIC_CFLAGS += -DWITH_BREAKING_CHANGES
-=======
+endif
+
 ifdef INCLUDE_LIBGIT_RS
 	# Enable symbol hiding in contrib/libgit-sys/libgitpub.a without making
 	# us rebuild the whole tree every time we run a Rust build.
 	BASIC_CFLAGS += -fvisibility=hidden
->>>>>>> 65c10aa8
 endif
 
 ifeq ($(TCLTK_PATH),)
