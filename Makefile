# The default target of this Makefile is...
all::

# Define V=1 to have a more verbose compile.
#
# Define SHELL_PATH to a POSIX shell if your /bin/sh is broken.
#
# Define SANE_TOOL_PATH to a colon-separated list of paths to prepend
# to PATH if your tools in /usr/bin are broken.
#
# Define SOCKLEN_T to a suitable type (such as 'size_t') if your
# system headers do not define a socklen_t type.
#
# Define INLINE to a suitable substitute (such as '__inline' or '') if git
# fails to compile with errors about undefined inline functions or similar.
#
# Define SNPRINTF_RETURNS_BOGUS if your are on a system which snprintf()
# or vsnprintf() return -1 instead of number of characters which would
# have been written to the final string if enough space had been available.
#
# Define FREAD_READS_DIRECTORIES if your are on a system which succeeds
# when attempting to read from an fopen'ed directory.
#
# Define NO_OPENSSL environment variable if you do not have OpenSSL.
# This also implies BLK_SHA1.
#
# Define NO_CURL if you do not have libcurl installed.  git-http-pull and
# git-http-push are not built, and you cannot use http:// and https://
# transports.
#
# Define CURLDIR=/foo/bar if your curl header and library files are in
# /foo/bar/include and /foo/bar/lib directories.
#
# Define NO_EXPAT if you do not have expat installed.  git-http-push is
# not built, and you cannot push using http:// and https:// transports.
#
# Define EXPATDIR=/foo/bar if your expat header and library files are in
# /foo/bar/include and /foo/bar/lib directories.
#
# Define HAVE_PATHS_H if you have paths.h and want to use the default PATH
# it specifies.
#
# Define NO_D_INO_IN_DIRENT if you don't have d_ino in your struct dirent.
#
# Define NO_D_TYPE_IN_DIRENT if your platform defines DT_UNKNOWN but lacks
# d_type in struct dirent (Cygwin 1.5, fixed in Cygwin 1.7).
#
# Define NO_STRCASESTR if you don't have strcasestr.
#
# Define NO_MEMMEM if you don't have memmem.
#
# Define NO_STRLCPY if you don't have strlcpy.
#
# Define NO_STRTOUMAX if you don't have strtoumax in the C library.
# If your compiler also does not support long long or does not have
# strtoull, define NO_STRTOULL.
#
# Define NO_SETENV if you don't have setenv in the C library.
#
# Define NO_UNSETENV if you don't have unsetenv in the C library.
#
# Define NO_MKDTEMP if you don't have mkdtemp in the C library.
#
# Define NO_MKSTEMPS if you don't have mkstemps in the C library.
#
<<<<<<< HEAD
# Define NO_STRTOK_R if you don't have strtok_r in the C library.
#
# Define NO_FNMATCH if you don't have fnmatch in the C library.
#
# Define NO_FNMATCH_CASEFOLD if your fnmatch function doesn't have the
# FNM_CASEFOLD GNU extension.
=======
# Define NO_GECOS_IN_PWENT if you don't have pw_gecos in struct passwd
# in the C library.
>>>>>>> 590e081d
#
# Define NO_LIBGEN_H if you don't have libgen.h.
#
# Define NEEDS_LIBGEN if your libgen needs -lgen when linking
#
# Define NO_SYS_SELECT_H if you don't have sys/select.h.
#
# Define NO_SYMLINK_HEAD if you never want .git/HEAD to be a symbolic link.
# Enable it on Windows.  By default, symrefs are still used.
#
# Define NO_SVN_TESTS if you want to skip time-consuming SVN interoperability
# tests.  These tests take up a significant amount of the total test time
# but are not needed unless you plan to talk to SVN repos.
#
# Define NO_FINK if you are building on Darwin/Mac OS X, have Fink
# installed in /sw, but don't want GIT to link against any libraries
# installed there.  If defined you may specify your own (or Fink's)
# include directories and library directories by defining CFLAGS
# and LDFLAGS appropriately.
#
# Define NO_DARWIN_PORTS if you are building on Darwin/Mac OS X,
# have DarwinPorts installed in /opt/local, but don't want GIT to
# link against any libraries installed there.  If defined you may
# specify your own (or DarwinPort's) include directories and
# library directories by defining CFLAGS and LDFLAGS appropriately.
#
# Define BLK_SHA1 environment variable if you want the C version
# of the SHA1 that assumes you can do unaligned 32-bit loads and
# have a fast htonl() function.
#
# Define PPC_SHA1 environment variable when running make to make use of
# a bundled SHA1 routine optimized for PowerPC.
#
# Define NEEDS_CRYPTO_WITH_SSL if you need -lcrypto when using -lssl (Darwin).
#
# Define NEEDS_SSL_WITH_CRYPTO if you need -lssl when using -lcrypto (Darwin).
#
# Define NEEDS_LIBICONV if linking with libc is not enough (Darwin).
#
# Define NEEDS_SOCKET if linking with libc is not enough (SunOS,
# Patrick Mauritz).
#
# Define NEEDS_RESOLV if linking with -lnsl and/or -lsocket is not enough.
# Notably on Solaris hstrerror resides in libresolv and on Solaris 7
# inet_ntop and inet_pton additionally reside there.
#
# Define NO_MMAP if you want to avoid mmap.
#
# Define NO_PTHREADS if you do not have or do not want to use Pthreads.
#
# Define NO_PREAD if you have a problem with pread() system call (e.g.
# cygwin1.dll before v1.5.22).
#
# Define NO_FAST_WORKING_DIRECTORY if accessing objects in pack files is
# generally faster on your platform than accessing the working directory.
#
# Define NO_TRUSTABLE_FILEMODE if your filesystem may claim to support
# the executable mode bit, but doesn't really do so.
#
# Define NO_IPV6 if you lack IPv6 support and getaddrinfo().
#
# Define NO_SOCKADDR_STORAGE if your platform does not have struct
# sockaddr_storage.
#
# Define NO_ICONV if your libc does not properly support iconv.
#
# Define OLD_ICONV if your library has an old iconv(), where the second
# (input buffer pointer) parameter is declared with type (const char **).
#
# Define NO_DEFLATE_BOUND if your zlib does not have deflateBound.
#
# Define NO_R_TO_GCC_LINKER if your gcc does not like "-R/path/lib"
# that tells runtime paths to dynamic libraries;
# "-Wl,-rpath=/path/lib" is used instead.
#
# Define USE_NSEC below if you want git to care about sub-second file mtimes
# and ctimes. Note that you need recent glibc (at least 2.2.4) for this, and
# it will BREAK YOUR LOCAL DIFFS! show-diff and anything using it will likely
# randomly break unless your underlying filesystem supports those sub-second
# times (my ext3 doesn't).
#
# Define USE_ST_TIMESPEC if your "struct stat" uses "st_ctimespec" instead of
# "st_ctim"
#
# Define NO_NSEC if your "struct stat" does not have "st_ctim.tv_nsec"
# available.  This automatically turns USE_NSEC off.
#
# Define USE_STDEV below if you want git to care about the underlying device
# change being considered an inode change from the update-index perspective.
#
# Define NO_ST_BLOCKS_IN_STRUCT_STAT if your platform does not have st_blocks
# field that counts the on-disk footprint in 512-byte blocks.
#
# Define ASCIIDOC7 if you want to format documentation with AsciiDoc 7
#
# Define DOCBOOK_XSL_172 if you want to format man pages with DocBook XSL v1.72
# (not v1.73 or v1.71).
#
# Define ASCIIDOC_ROFF if your DocBook XSL does not escape raw roff directives
# (versions 1.68.1 through v1.72).
#
# Define GNU_ROFF if your target system uses GNU groff.  This forces
# apostrophes to be ASCII so that cut&pasting examples to the shell
# will work.
#
# Define NO_PERL_MAKEMAKER if you cannot use Makefiles generated by perl's
# MakeMaker (e.g. using ActiveState under Cygwin).
#
# Define NO_PERL if you do not want Perl scripts or libraries at all.
#
# Define NO_PYTHON if you do not want Python scripts or libraries at all.
#
# Define NO_TCLTK if you do not want Tcl/Tk GUI.
#
# The TCL_PATH variable governs the location of the Tcl interpreter
# used to optimize git-gui for your system.  Only used if NO_TCLTK
# is not set.  Defaults to the bare 'tclsh'.
#
# The TCLTK_PATH variable governs the location of the Tcl/Tk interpreter.
# If not set it defaults to the bare 'wish'. If it is set to the empty
# string then NO_TCLTK will be forced (this is used by configure script).
#
# Define INTERNAL_QSORT to use Git's implementation of qsort(), which
# is a simplified version of the merge sort used in glibc. This is
# recommended if Git triggers O(n^2) behavior in your platform's qsort().
#
# Define UNRELIABLE_FSTAT if your system's fstat does not return the same
# information on a not yet closed file that lstat would return for the same
# file after it was closed.
#
# Define OBJECT_CREATION_USES_RENAMES if your operating systems has problems
# when hardlinking a file to another name and unlinking the original file right
# away (some NTFS drivers seem to zero the contents in that scenario).
#
# Define NO_CROSS_DIRECTORY_HARDLINKS if you plan to distribute the installed
# programs as a tar, where bin/ and libexec/ might be on different file systems.
#
# Define USE_NED_ALLOCATOR if you want to replace the platforms default
# memory allocators with the nedmalloc allocator written by Niall Douglas.
#
# Define NO_REGEX if you have no or inferior regex support in your C library.
#
# Define GETTEXT_POISON if you are debugging the choice of strings marked
# for translation.  In a GETTEXT_POISON build, you can turn all strings marked
# for translation into gibberish by setting the GIT_GETTEXT_POISON variable
# (to any value) in your environment.
#
# Define JSMIN to point to JavaScript minifier that functions as
# a filter to have gitweb.js minified.
#
# Define CSSMIN to point to a CSS minifier in order to generate a minified
# version of gitweb.css
#
# Define DEFAULT_PAGER to a sensible pager command (defaults to "less") if
# you want to use something different.  The value will be interpreted by the
# shell at runtime when it is used.
#
# Define DEFAULT_EDITOR to a sensible editor command (defaults to "vi") if you
# want to use something different.  The value will be interpreted by the shell
# if necessary when it is used.  Examples:
#
#   DEFAULT_EDITOR='~/bin/vi',
#   DEFAULT_EDITOR='$GIT_FALLBACK_EDITOR',
#   DEFAULT_EDITOR='"C:\Program Files\Vim\gvim.exe" --nofork'
#
# Define COMPUTE_HEADER_DEPENDENCIES if your compiler supports the -MMD option
# and you want to avoid rebuilding objects when an unrelated header file
# changes.
#
# Define CHECK_HEADER_DEPENDENCIES to check for problems in the hard-coded
# dependency rules.
#
# Define NATIVE_CRLF if your platform uses CRLF for line endings.

GIT-VERSION-FILE: FORCE
	@$(SHELL_PATH) ./GIT-VERSION-GEN
-include GIT-VERSION-FILE

uname_S := $(shell sh -c 'uname -s 2>/dev/null || echo not')
uname_M := $(shell sh -c 'uname -m 2>/dev/null || echo not')
uname_O := $(shell sh -c 'uname -o 2>/dev/null || echo not')
uname_R := $(shell sh -c 'uname -r 2>/dev/null || echo not')
uname_P := $(shell sh -c 'uname -p 2>/dev/null || echo not')
uname_V := $(shell sh -c 'uname -v 2>/dev/null || echo not')

ifdef MSVC
	# avoid the MingW and Cygwin configuration sections
	uname_S := Windows
	uname_O := Windows
endif

# CFLAGS and LDFLAGS are for the users to override from the command line.

CFLAGS = -g -O2 -Wall
LDFLAGS =
ALL_CFLAGS = $(CPPFLAGS) $(CFLAGS)
ALL_LDFLAGS = $(LDFLAGS)
STRIP ?= strip

# Among the variables below, these:
#   gitexecdir
#   template_dir
#   mandir
#   infodir
#   htmldir
#   sysconfdir
# can be specified as a relative path some/where/else;
# this is interpreted as relative to $(prefix) and "git" at
# runtime figures out where they are based on the path to the executable.
# This can help installing the suite in a relocatable way.

prefix = $(HOME)
bindir_relative = bin
bindir = $(prefix)/$(bindir_relative)
mandir = share/man
infodir = share/info
gitexecdir = libexec/git-core
sharedir = $(prefix)/share
gitwebdir = $(sharedir)/gitweb
template_dir = share/git-core/templates
htmldir = share/doc/git-doc
ETC_GITCONFIG = $(sysconfdir)/gitconfig
ETC_GITATTRIBUTES = $(sysconfdir)/gitattributes
lib = lib
# DESTDIR=
pathsep = :

export prefix bindir sharedir sysconfdir gitwebdir

CC = gcc
AR = ar
RM = rm -f
DIFF = diff
TAR = tar
FIND = find
INSTALL = install
RPMBUILD = rpmbuild
TCL_PATH = tclsh
TCLTK_PATH = wish
XGETTEXT = xgettext
PTHREAD_LIBS = -lpthread
PTHREAD_CFLAGS =
GCOV = gcov

export TCL_PATH TCLTK_PATH

SPARSE_FLAGS =



### --- END CONFIGURATION SECTION ---

# Those must not be GNU-specific; they are shared with perl/ which may
# be built by a different compiler. (Note that this is an artifact now
# but it still might be nice to keep that distinction.)
BASIC_CFLAGS = -I.
BASIC_LDFLAGS =

# Guard against environment variables
BUILTIN_OBJS =
BUILT_INS =
COMPAT_CFLAGS =
COMPAT_OBJS =
EXTRA_CPPFLAGS =
LIB_H =
LIB_OBJS =
PROGRAM_OBJS =
PROGRAMS =
SCRIPT_PERL =
SCRIPT_PYTHON =
SCRIPT_SH =
SCRIPT_LIB =
TEST_PROGRAMS_NEED_X =

# Having this variable in your environment would break pipelines because
# you cause "cd" to echo its destination to stdout.  It can also take
# scripts to unexpected places.  If you like CDPATH, define it for your
# interactive shell sessions without exporting it.
unexport CDPATH

SCRIPT_SH += git-am.sh
SCRIPT_SH += git-bisect.sh
SCRIPT_SH += git-difftool--helper.sh
SCRIPT_SH += git-filter-branch.sh
SCRIPT_SH += git-lost-found.sh
SCRIPT_SH += git-merge-octopus.sh
SCRIPT_SH += git-merge-one-file.sh
SCRIPT_SH += git-merge-resolve.sh
SCRIPT_SH += git-mergetool.sh
SCRIPT_SH += git-pull.sh
SCRIPT_SH += git-quiltimport.sh
SCRIPT_SH += git-rebase.sh
SCRIPT_SH += git-repack.sh
SCRIPT_SH += git-request-pull.sh
SCRIPT_SH += git-stash.sh
SCRIPT_SH += git-submodule.sh
SCRIPT_SH += git-web--browse.sh

SCRIPT_LIB += git-mergetool--lib
SCRIPT_LIB += git-parse-remote
SCRIPT_LIB += git-rebase--am
SCRIPT_LIB += git-rebase--interactive
SCRIPT_LIB += git-rebase--merge
SCRIPT_LIB += git-sh-setup
SCRIPT_LIB += git-sh-i18n

SCRIPT_PERL += git-add--interactive.perl
SCRIPT_PERL += git-difftool.perl
SCRIPT_PERL += git-archimport.perl
SCRIPT_PERL += git-cvsexportcommit.perl
SCRIPT_PERL += git-cvsimport.perl
SCRIPT_PERL += git-cvsserver.perl
SCRIPT_PERL += git-relink.perl
SCRIPT_PERL += git-send-email.perl
SCRIPT_PERL += git-svn.perl

SCRIPT_PYTHON += git-remote-testgit.py

SCRIPTS = $(patsubst %.sh,%,$(SCRIPT_SH)) \
	  $(patsubst %.perl,%,$(SCRIPT_PERL)) \
	  $(patsubst %.py,%,$(SCRIPT_PYTHON)) \
	  git-instaweb

ETAGS_TARGET = TAGS

# Empty...
EXTRA_PROGRAMS =

# ... and all the rest that could be moved out of bindir to gitexecdir
PROGRAMS += $(EXTRA_PROGRAMS)

PROGRAM_OBJS += daemon.o
PROGRAM_OBJS += fast-import.o
PROGRAM_OBJS += imap-send.o
PROGRAM_OBJS += shell.o
PROGRAM_OBJS += show-index.o
PROGRAM_OBJS += upload-pack.o
PROGRAM_OBJS += http-backend.o
PROGRAM_OBJS += sh-i18n--envsubst.o

PROGRAMS += $(patsubst %.o,git-%$X,$(PROGRAM_OBJS))

TEST_PROGRAMS_NEED_X += test-chmtime
TEST_PROGRAMS_NEED_X += test-ctype
TEST_PROGRAMS_NEED_X += test-date
TEST_PROGRAMS_NEED_X += test-delta
TEST_PROGRAMS_NEED_X += test-dump-cache-tree
TEST_PROGRAMS_NEED_X += test-genrandom
TEST_PROGRAMS_NEED_X += test-index-version
TEST_PROGRAMS_NEED_X += test-line-buffer
TEST_PROGRAMS_NEED_X += test-match-trees
TEST_PROGRAMS_NEED_X += test-mktemp
TEST_PROGRAMS_NEED_X += test-obj-pool
TEST_PROGRAMS_NEED_X += test-parse-options
TEST_PROGRAMS_NEED_X += test-path-utils
TEST_PROGRAMS_NEED_X += test-run-command
TEST_PROGRAMS_NEED_X += test-sha1
TEST_PROGRAMS_NEED_X += test-sigchain
TEST_PROGRAMS_NEED_X += test-string-pool
TEST_PROGRAMS_NEED_X += test-subprocess
TEST_PROGRAMS_NEED_X += test-svn-fe
TEST_PROGRAMS_NEED_X += test-treap

TEST_PROGRAMS = $(patsubst %,%$X,$(TEST_PROGRAMS_NEED_X))

# List built-in command $C whose implementation cmd_$C() is not in
# builtin/$C.o but is linked in as part of some other command.
BUILT_INS += $(patsubst builtin/%.o,git-%$X,$(BUILTIN_OBJS))

BUILT_INS += git-cherry$X
BUILT_INS += git-cherry-pick$X
BUILT_INS += git-format-patch$X
BUILT_INS += git-fsck-objects$X
BUILT_INS += git-get-tar-commit-id$X
BUILT_INS += git-init$X
BUILT_INS += git-merge-subtree$X
BUILT_INS += git-peek-remote$X
BUILT_INS += git-repo-config$X
BUILT_INS += git-show$X
BUILT_INS += git-stage$X
BUILT_INS += git-status$X
BUILT_INS += git-whatchanged$X

# what 'all' will build and 'install' will install in gitexecdir,
# excluding programs for built-in commands
ALL_PROGRAMS = $(PROGRAMS) $(SCRIPTS)

# what 'all' will build but not install in gitexecdir
OTHER_PROGRAMS = git$X

# what test wrappers are needed and 'install' will install, in bindir
BINDIR_PROGRAMS_NEED_X += git
BINDIR_PROGRAMS_NEED_X += git-upload-pack
BINDIR_PROGRAMS_NEED_X += git-receive-pack
BINDIR_PROGRAMS_NEED_X += git-upload-archive
BINDIR_PROGRAMS_NEED_X += git-shell

BINDIR_PROGRAMS_NO_X += git-cvsserver

# Set paths to tools early so that they can be used for version tests.
ifndef SHELL_PATH
	SHELL_PATH = /bin/sh
endif
ifndef PERL_PATH
	PERL_PATH = /usr/bin/perl
endif
ifndef PYTHON_PATH
	PYTHON_PATH = /usr/bin/python
endif

export PERL_PATH
export PYTHON_PATH

LIB_FILE=libgit.a
XDIFF_LIB=xdiff/lib.a
VCSSVN_LIB=vcs-svn/lib.a

LIB_H += advice.h
LIB_H += archive.h
LIB_H += attr.h
LIB_H += blob.h
LIB_H += builtin.h
LIB_H += cache.h
LIB_H += cache-tree.h
LIB_H += color.h
LIB_H += commit.h
LIB_H += compat/bswap.h
LIB_H += compat/cygwin.h
LIB_H += compat/mingw.h
LIB_H += compat/win32/pthread.h
LIB_H += compat/win32/syslog.h
LIB_H += compat/win32/sys/poll.h
LIB_H += compat/win32/dirent.h
LIB_H += csum-file.h
LIB_H += decorate.h
LIB_H += delta.h
LIB_H += diffcore.h
LIB_H += diff.h
LIB_H += dir.h
LIB_H += exec_cmd.h
LIB_H += fsck.h
LIB_H += gettext.h
LIB_H += git-compat-util.h
LIB_H += graph.h
LIB_H += grep.h
LIB_H += hash.h
LIB_H += help.h
LIB_H += levenshtein.h
LIB_H += list-objects.h
LIB_H += ll-merge.h
LIB_H += log-tree.h
LIB_H += mailmap.h
LIB_H += merge-file.h
LIB_H += merge-recursive.h
LIB_H += notes.h
LIB_H += notes-cache.h
LIB_H += notes-merge.h
LIB_H += object.h
LIB_H += pack.h
LIB_H += pack-refs.h
LIB_H += pack-revindex.h
LIB_H += parse-options.h
LIB_H += patch-ids.h
LIB_H += pkt-line.h
LIB_H += progress.h
LIB_H += quote.h
LIB_H += reflog-walk.h
LIB_H += refs.h
LIB_H += remote.h
LIB_H += rerere.h
LIB_H += resolve-undo.h
LIB_H += revision.h
LIB_H += run-command.h
LIB_H += sha1-lookup.h
LIB_H += sideband.h
LIB_H += sigchain.h
LIB_H += strbuf.h
LIB_H += string-list.h
LIB_H += submodule.h
LIB_H += tag.h
LIB_H += transport.h
LIB_H += tree.h
LIB_H += tree-walk.h
LIB_H += unpack-trees.h
LIB_H += userdiff.h
LIB_H += utf8.h
LIB_H += xdiff-interface.h
LIB_H += xdiff/xdiff.h

LIB_OBJS += abspath.o
LIB_OBJS += advice.o
LIB_OBJS += alias.o
LIB_OBJS += alloc.o
LIB_OBJS += archive.o
LIB_OBJS += archive-tar.o
LIB_OBJS += archive-zip.o
LIB_OBJS += attr.o
LIB_OBJS += base85.o
LIB_OBJS += bisect.o
LIB_OBJS += blob.o
LIB_OBJS += branch.o
LIB_OBJS += bundle.o
LIB_OBJS += cache-tree.o
LIB_OBJS += color.o
LIB_OBJS += combine-diff.o
LIB_OBJS += commit.o
LIB_OBJS += config.o
LIB_OBJS += connect.o
LIB_OBJS += convert.o
LIB_OBJS += copy.o
LIB_OBJS += csum-file.o
LIB_OBJS += ctype.o
LIB_OBJS += date.o
LIB_OBJS += decorate.o
LIB_OBJS += diffcore-break.o
LIB_OBJS += diffcore-delta.o
LIB_OBJS += diffcore-order.o
LIB_OBJS += diffcore-pickaxe.o
LIB_OBJS += diffcore-rename.o
LIB_OBJS += diff-delta.o
LIB_OBJS += diff-lib.o
LIB_OBJS += diff-no-index.o
LIB_OBJS += diff.o
LIB_OBJS += dir.o
LIB_OBJS += editor.o
LIB_OBJS += entry.o
LIB_OBJS += environment.o
LIB_OBJS += exec_cmd.o
LIB_OBJS += fsck.o
LIB_OBJS += graph.o
LIB_OBJS += grep.o
LIB_OBJS += hash.o
LIB_OBJS += help.o
LIB_OBJS += hex.o
LIB_OBJS += ident.o
LIB_OBJS += levenshtein.o
LIB_OBJS += list-objects.o
LIB_OBJS += ll-merge.o
LIB_OBJS += lockfile.o
LIB_OBJS += log-tree.o
LIB_OBJS += mailmap.o
LIB_OBJS += match-trees.o
LIB_OBJS += merge-file.o
LIB_OBJS += merge-recursive.o
LIB_OBJS += name-hash.o
LIB_OBJS += notes.o
LIB_OBJS += notes-cache.o
LIB_OBJS += notes-merge.o
LIB_OBJS += object.o
LIB_OBJS += pack-check.o
LIB_OBJS += pack-refs.o
LIB_OBJS += pack-revindex.o
LIB_OBJS += pack-write.o
LIB_OBJS += pager.o
LIB_OBJS += parse-options.o
LIB_OBJS += patch-delta.o
LIB_OBJS += patch-ids.o
LIB_OBJS += path.o
LIB_OBJS += pkt-line.o
LIB_OBJS += preload-index.o
LIB_OBJS += pretty.o
LIB_OBJS += progress.o
LIB_OBJS += quote.o
LIB_OBJS += reachable.o
LIB_OBJS += read-cache.o
LIB_OBJS += reflog-walk.o
LIB_OBJS += refs.o
LIB_OBJS += remote.o
LIB_OBJS += replace_object.o
LIB_OBJS += rerere.o
LIB_OBJS += resolve-undo.o
LIB_OBJS += revision.o
LIB_OBJS += run-command.o
LIB_OBJS += server-info.o
LIB_OBJS += setup.o
LIB_OBJS += sha1-lookup.o
LIB_OBJS += sha1_file.o
LIB_OBJS += sha1_name.o
LIB_OBJS += shallow.o
LIB_OBJS += sideband.o
LIB_OBJS += sigchain.o
LIB_OBJS += strbuf.o
LIB_OBJS += string-list.o
LIB_OBJS += submodule.o
LIB_OBJS += symlinks.o
LIB_OBJS += tag.o
LIB_OBJS += trace.o
LIB_OBJS += transport.o
LIB_OBJS += transport-helper.o
LIB_OBJS += tree-diff.o
LIB_OBJS += tree.o
LIB_OBJS += tree-walk.o
LIB_OBJS += unpack-trees.o
LIB_OBJS += url.o
LIB_OBJS += usage.o
LIB_OBJS += userdiff.o
LIB_OBJS += utf8.o
LIB_OBJS += walker.o
LIB_OBJS += wrapper.o
LIB_OBJS += write_or_die.o
LIB_OBJS += ws.o
LIB_OBJS += wt-status.o
LIB_OBJS += xdiff-interface.o
LIB_OBJS += zlib.o

BUILTIN_OBJS += builtin/add.o
BUILTIN_OBJS += builtin/annotate.o
BUILTIN_OBJS += builtin/apply.o
BUILTIN_OBJS += builtin/archive.o
BUILTIN_OBJS += builtin/bisect--helper.o
BUILTIN_OBJS += builtin/blame.o
BUILTIN_OBJS += builtin/branch.o
BUILTIN_OBJS += builtin/bundle.o
BUILTIN_OBJS += builtin/cat-file.o
BUILTIN_OBJS += builtin/check-attr.o
BUILTIN_OBJS += builtin/check-ref-format.o
BUILTIN_OBJS += builtin/checkout-index.o
BUILTIN_OBJS += builtin/checkout.o
BUILTIN_OBJS += builtin/clean.o
BUILTIN_OBJS += builtin/clone.o
BUILTIN_OBJS += builtin/commit-tree.o
BUILTIN_OBJS += builtin/commit.o
BUILTIN_OBJS += builtin/config.o
BUILTIN_OBJS += builtin/count-objects.o
BUILTIN_OBJS += builtin/describe.o
BUILTIN_OBJS += builtin/diff-files.o
BUILTIN_OBJS += builtin/diff-index.o
BUILTIN_OBJS += builtin/diff-tree.o
BUILTIN_OBJS += builtin/diff.o
BUILTIN_OBJS += builtin/fast-export.o
BUILTIN_OBJS += builtin/fetch-pack.o
BUILTIN_OBJS += builtin/fetch.o
BUILTIN_OBJS += builtin/fmt-merge-msg.o
BUILTIN_OBJS += builtin/for-each-ref.o
BUILTIN_OBJS += builtin/fsck.o
BUILTIN_OBJS += builtin/gc.o
BUILTIN_OBJS += builtin/grep.o
BUILTIN_OBJS += builtin/hash-object.o
BUILTIN_OBJS += builtin/help.o
BUILTIN_OBJS += builtin/index-pack.o
BUILTIN_OBJS += builtin/init-db.o
BUILTIN_OBJS += builtin/log.o
BUILTIN_OBJS += builtin/ls-files.o
BUILTIN_OBJS += builtin/ls-remote.o
BUILTIN_OBJS += builtin/ls-tree.o
BUILTIN_OBJS += builtin/mailinfo.o
BUILTIN_OBJS += builtin/mailsplit.o
BUILTIN_OBJS += builtin/merge.o
BUILTIN_OBJS += builtin/merge-base.o
BUILTIN_OBJS += builtin/merge-file.o
BUILTIN_OBJS += builtin/merge-index.o
BUILTIN_OBJS += builtin/merge-ours.o
BUILTIN_OBJS += builtin/merge-recursive.o
BUILTIN_OBJS += builtin/merge-tree.o
BUILTIN_OBJS += builtin/mktag.o
BUILTIN_OBJS += builtin/mktree.o
BUILTIN_OBJS += builtin/mv.o
BUILTIN_OBJS += builtin/name-rev.o
BUILTIN_OBJS += builtin/notes.o
BUILTIN_OBJS += builtin/pack-objects.o
BUILTIN_OBJS += builtin/pack-redundant.o
BUILTIN_OBJS += builtin/pack-refs.o
BUILTIN_OBJS += builtin/patch-id.o
BUILTIN_OBJS += builtin/prune-packed.o
BUILTIN_OBJS += builtin/prune.o
BUILTIN_OBJS += builtin/push.o
BUILTIN_OBJS += builtin/read-tree.o
BUILTIN_OBJS += builtin/receive-pack.o
BUILTIN_OBJS += builtin/reflog.o
BUILTIN_OBJS += builtin/remote.o
BUILTIN_OBJS += builtin/remote-ext.o
BUILTIN_OBJS += builtin/remote-fd.o
BUILTIN_OBJS += builtin/replace.o
BUILTIN_OBJS += builtin/rerere.o
BUILTIN_OBJS += builtin/reset.o
BUILTIN_OBJS += builtin/rev-list.o
BUILTIN_OBJS += builtin/rev-parse.o
BUILTIN_OBJS += builtin/revert.o
BUILTIN_OBJS += builtin/rm.o
BUILTIN_OBJS += builtin/send-pack.o
BUILTIN_OBJS += builtin/shortlog.o
BUILTIN_OBJS += builtin/show-branch.o
BUILTIN_OBJS += builtin/show-ref.o
BUILTIN_OBJS += builtin/stripspace.o
BUILTIN_OBJS += builtin/symbolic-ref.o
BUILTIN_OBJS += builtin/tag.o
BUILTIN_OBJS += builtin/tar-tree.o
BUILTIN_OBJS += builtin/unpack-file.o
BUILTIN_OBJS += builtin/unpack-objects.o
BUILTIN_OBJS += builtin/update-index.o
BUILTIN_OBJS += builtin/update-ref.o
BUILTIN_OBJS += builtin/update-server-info.o
BUILTIN_OBJS += builtin/upload-archive.o
BUILTIN_OBJS += builtin/var.o
BUILTIN_OBJS += builtin/verify-pack.o
BUILTIN_OBJS += builtin/verify-tag.o
BUILTIN_OBJS += builtin/write-tree.o

GITLIBS = $(LIB_FILE) $(XDIFF_LIB)
EXTLIBS =

#
# Platform specific tweaks
#

# We choose to avoid "if .. else if .. else .. endif endif"
# because maintaining the nesting to match is a pain.  If
# we had "elif" things would have been much nicer...

ifeq ($(uname_S),OSF1)
	# Need this for u_short definitions et al
	BASIC_CFLAGS += -D_OSF_SOURCE
	SOCKLEN_T = int
	NO_STRTOULL = YesPlease
	NO_NSEC = YesPlease
endif
ifeq ($(uname_S),Linux)
	NO_STRLCPY = YesPlease
	NO_MKSTEMPS = YesPlease
	HAVE_PATHS_H = YesPlease
endif
ifeq ($(uname_S),GNU/kFreeBSD)
	NO_STRLCPY = YesPlease
	NO_MKSTEMPS = YesPlease
	HAVE_PATHS_H = YesPlease
endif
ifeq ($(uname_S),UnixWare)
	CC = cc
	NEEDS_SOCKET = YesPlease
	NEEDS_NSL = YesPlease
	NEEDS_SSL_WITH_CRYPTO = YesPlease
	NEEDS_LIBICONV = YesPlease
	SHELL_PATH = /usr/local/bin/bash
	NO_IPV6 = YesPlease
	NO_HSTRERROR = YesPlease
	NO_MKSTEMPS = YesPlease
	BASIC_CFLAGS += -Kthread
	BASIC_CFLAGS += -I/usr/local/include
	BASIC_LDFLAGS += -L/usr/local/lib
	INSTALL = ginstall
	TAR = gtar
	NO_STRCASESTR = YesPlease
	NO_MEMMEM = YesPlease
endif
ifeq ($(uname_S),SCO_SV)
	ifeq ($(uname_R),3.2)
		CFLAGS = -O2
	endif
	ifeq ($(uname_R),5)
		CC = cc
		BASIC_CFLAGS += -Kthread
	endif
	NEEDS_SOCKET = YesPlease
	NEEDS_NSL = YesPlease
	NEEDS_SSL_WITH_CRYPTO = YesPlease
	NEEDS_LIBICONV = YesPlease
	SHELL_PATH = /usr/bin/bash
	NO_IPV6 = YesPlease
	NO_HSTRERROR = YesPlease
	NO_MKSTEMPS = YesPlease
	BASIC_CFLAGS += -I/usr/local/include
	BASIC_LDFLAGS += -L/usr/local/lib
	NO_STRCASESTR = YesPlease
	NO_MEMMEM = YesPlease
	INSTALL = ginstall
	TAR = gtar
endif
ifeq ($(uname_S),Darwin)
	NEEDS_CRYPTO_WITH_SSL = YesPlease
	NEEDS_SSL_WITH_CRYPTO = YesPlease
	NEEDS_LIBICONV = YesPlease
	ifeq ($(shell expr "$(uname_R)" : '[15678]\.'),2)
		OLD_ICONV = UnfortunatelyYes
	endif
	ifeq ($(shell expr "$(uname_R)" : '[15]\.'),2)
		NO_STRLCPY = YesPlease
	endif
	NO_MEMMEM = YesPlease
	USE_ST_TIMESPEC = YesPlease
endif
ifeq ($(uname_S),SunOS)
	NEEDS_SOCKET = YesPlease
	NEEDS_NSL = YesPlease
	SHELL_PATH = /bin/bash
	SANE_TOOL_PATH = /usr/xpg6/bin:/usr/xpg4/bin
	NO_STRCASESTR = YesPlease
	NO_MEMMEM = YesPlease
	NO_MKDTEMP = YesPlease
	NO_MKSTEMPS = YesPlease
	NO_REGEX = YesPlease
	NO_FNMATCH_CASEFOLD = YesPlease
	ifeq ($(uname_R),5.6)
		SOCKLEN_T = int
		NO_HSTRERROR = YesPlease
		NO_IPV6 = YesPlease
		NO_SOCKADDR_STORAGE = YesPlease
		NO_UNSETENV = YesPlease
		NO_SETENV = YesPlease
		NO_STRLCPY = YesPlease
		NO_STRTOUMAX = YesPlease
		GIT_TEST_CMP = cmp
	endif
	ifeq ($(uname_R),5.7)
		NEEDS_RESOLV = YesPlease
		NO_IPV6 = YesPlease
		NO_SOCKADDR_STORAGE = YesPlease
		NO_UNSETENV = YesPlease
		NO_SETENV = YesPlease
		NO_STRLCPY = YesPlease
		NO_STRTOUMAX = YesPlease
		GIT_TEST_CMP = cmp
	endif
	ifeq ($(uname_R),5.8)
		NO_UNSETENV = YesPlease
		NO_SETENV = YesPlease
		NO_STRTOUMAX = YesPlease
		GIT_TEST_CMP = cmp
	endif
	ifeq ($(uname_R),5.9)
		NO_UNSETENV = YesPlease
		NO_SETENV = YesPlease
		NO_STRTOUMAX = YesPlease
		GIT_TEST_CMP = cmp
	endif
	INSTALL = /usr/ucb/install
	TAR = gtar
	BASIC_CFLAGS += -D__EXTENSIONS__ -D__sun__ -DHAVE_ALLOCA_H
endif
ifeq ($(uname_O),Cygwin)
	ifeq ($(shell expr "$(uname_R)" : '1\.[1-6]\.'),4)
		NO_D_TYPE_IN_DIRENT = YesPlease
		NO_D_INO_IN_DIRENT = YesPlease
		NO_STRCASESTR = YesPlease
		NO_MEMMEM = YesPlease
		NO_MKSTEMPS = YesPlease
		NO_SYMLINK_HEAD = YesPlease
		NO_IPV6 = YesPlease
		OLD_ICONV = UnfortunatelyYes
	endif
	NEEDS_LIBICONV = YesPlease
	NO_FAST_WORKING_DIRECTORY = UnfortunatelyYes
	NO_TRUSTABLE_FILEMODE = UnfortunatelyYes
	NO_ST_BLOCKS_IN_STRUCT_STAT = YesPlease
	# There are conflicting reports about this.
	# On some boxes NO_MMAP is needed, and not so elsewhere.
	# Try commenting this out if you suspect MMAP is more efficient
	NO_MMAP = YesPlease
	X = .exe
	COMPAT_OBJS += compat/cygwin.o
	UNRELIABLE_FSTAT = UnfortunatelyYes
	SPARSE_FLAGS = -isystem /usr/include/w32api -Wno-one-bit-signed-bitfield
endif
ifeq ($(uname_S),FreeBSD)
	NEEDS_LIBICONV = YesPlease
	OLD_ICONV = YesPlease
	NO_MEMMEM = YesPlease
	BASIC_CFLAGS += -I/usr/local/include
	BASIC_LDFLAGS += -L/usr/local/lib
	DIR_HAS_BSD_GROUP_SEMANTICS = YesPlease
	USE_ST_TIMESPEC = YesPlease
	ifeq ($(shell expr "$(uname_R)" : '4\.'),2)
		PTHREAD_LIBS = -pthread
		NO_UINTMAX_T = YesPlease
		NO_STRTOUMAX = YesPlease
	endif
	PYTHON_PATH = /usr/local/bin/python
	HAVE_PATHS_H = YesPlease
endif
ifeq ($(uname_S),OpenBSD)
	NO_STRCASESTR = YesPlease
	NO_MEMMEM = YesPlease
	USE_ST_TIMESPEC = YesPlease
	NEEDS_LIBICONV = YesPlease
	BASIC_CFLAGS += -I/usr/local/include
	BASIC_LDFLAGS += -L/usr/local/lib
	HAVE_PATHS_H = YesPlease
endif
ifeq ($(uname_S),NetBSD)
	ifeq ($(shell expr "$(uname_R)" : '[01]\.'),2)
		NEEDS_LIBICONV = YesPlease
	endif
	BASIC_CFLAGS += -I/usr/pkg/include
	BASIC_LDFLAGS += -L/usr/pkg/lib $(CC_LD_DYNPATH)/usr/pkg/lib
	USE_ST_TIMESPEC = YesPlease
	NO_MKSTEMPS = YesPlease
	HAVE_PATHS_H = YesPlease
endif
ifeq ($(uname_S),AIX)
	DEFAULT_PAGER = more
	NO_STRCASESTR=YesPlease
	NO_MEMMEM = YesPlease
	NO_MKDTEMP = YesPlease
	NO_MKSTEMPS = YesPlease
	NO_STRLCPY = YesPlease
	NO_NSEC = YesPlease
	FREAD_READS_DIRECTORIES = UnfortunatelyYes
	INTERNAL_QSORT = UnfortunatelyYes
	NEEDS_LIBICONV=YesPlease
	BASIC_CFLAGS += -D_LARGE_FILES
	ifeq ($(shell expr "$(uname_V)" : '[1234]'),1)
		NO_PTHREADS = YesPlease
	else
		PTHREAD_LIBS = -lpthread
	endif
	ifeq ($(shell expr "$(uname_V).$(uname_R)" : '5\.1'),3)
		INLINE=''
	endif
	GIT_TEST_CMP = cmp
endif
ifeq ($(uname_S),GNU)
	# GNU/Hurd
	NO_STRLCPY=YesPlease
	NO_MKSTEMPS = YesPlease
	HAVE_PATHS_H = YesPlease
endif
ifeq ($(uname_S),IRIX)
	NO_SETENV = YesPlease
	NO_UNSETENV = YesPlease
	NO_STRCASESTR = YesPlease
	NO_MEMMEM = YesPlease
	NO_MKSTEMPS = YesPlease
	NO_MKDTEMP = YesPlease
	# When compiled with the MIPSpro 7.4.4m compiler, and without pthreads
	# (i.e. NO_PTHREADS is set), and _with_ MMAP (i.e. NO_MMAP is not set),
	# git dies with a segmentation fault when trying to access the first
	# entry of a reflog.  The conservative choice is made to always set
	# NO_MMAP.  If you suspect that your compiler is not affected by this
	# issue, comment out the NO_MMAP statement.
	NO_MMAP = YesPlease
	NO_REGEX = YesPlease
	NO_FNMATCH_CASEFOLD = YesPlease
	SNPRINTF_RETURNS_BOGUS = YesPlease
	SHELL_PATH = /usr/gnu/bin/bash
	NEEDS_LIBGEN = YesPlease
endif
ifeq ($(uname_S),IRIX64)
	NO_SETENV=YesPlease
	NO_UNSETENV = YesPlease
	NO_STRCASESTR=YesPlease
	NO_MEMMEM = YesPlease
	NO_MKSTEMPS = YesPlease
	NO_MKDTEMP = YesPlease
	# When compiled with the MIPSpro 7.4.4m compiler, and without pthreads
	# (i.e. NO_PTHREADS is set), and _with_ MMAP (i.e. NO_MMAP is not set),
	# git dies with a segmentation fault when trying to access the first
	# entry of a reflog.  The conservative choice is made to always set
	# NO_MMAP.  If you suspect that your compiler is not affected by this
	# issue, comment out the NO_MMAP statement.
	NO_MMAP = YesPlease
	NO_REGEX = YesPlease
	NO_FNMATCH_CASEFOLD = YesPlease
	SNPRINTF_RETURNS_BOGUS = YesPlease
	SHELL_PATH=/usr/gnu/bin/bash
	NEEDS_LIBGEN = YesPlease
endif
ifeq ($(uname_S),HP-UX)
	INLINE = __inline
	NO_IPV6=YesPlease
	NO_SETENV=YesPlease
	NO_STRCASESTR=YesPlease
	NO_MEMMEM = YesPlease
	NO_MKSTEMPS = YesPlease
	NO_STRLCPY = YesPlease
	NO_MKDTEMP = YesPlease
	NO_UNSETENV = YesPlease
	NO_HSTRERROR = YesPlease
	NO_SYS_SELECT_H = YesPlease
	NO_FNMATCH_CASEFOLD = YesPlease
	SNPRINTF_RETURNS_BOGUS = YesPlease
	NO_NSEC = YesPlease
	ifeq ($(uname_R),B.11.00)
		NO_INET_NTOP = YesPlease
		NO_INET_PTON = YesPlease
	endif
	ifeq ($(uname_R),B.10.20)
		# Override HP-UX 11.x setting:
		INLINE =
		SOCKLEN_T = size_t
		NO_PREAD = YesPlease
		NO_INET_NTOP = YesPlease
		NO_INET_PTON = YesPlease
	endif
	GIT_TEST_CMP = cmp
endif
ifeq ($(uname_S),Windows)
	GIT_VERSION := $(GIT_VERSION).MSVC
	pathsep = ;
	NO_PREAD = YesPlease
	NEEDS_CRYPTO_WITH_SSL = YesPlease
	NO_LIBGEN_H = YesPlease
	NO_SYMLINK_HEAD = YesPlease
	NO_IPV6 = YesPlease
	NO_SETENV = YesPlease
	NO_UNSETENV = YesPlease
	NO_STRCASESTR = YesPlease
	NO_STRLCPY = YesPlease
	NO_STRTOK_R = YesPlease
	NO_FNMATCH = YesPlease
	NO_MEMMEM = YesPlease
	# NEEDS_LIBICONV = YesPlease
	NO_ICONV = YesPlease
	NO_STRTOUMAX = YesPlease
	NO_STRTOULL = YesPlease
	NO_MKDTEMP = YesPlease
	NO_MKSTEMPS = YesPlease
	SNPRINTF_RETURNS_BOGUS = YesPlease
	NO_SVN_TESTS = YesPlease
	NO_PERL_MAKEMAKER = YesPlease
	RUNTIME_PREFIX = YesPlease
	NO_ST_BLOCKS_IN_STRUCT_STAT = YesPlease
	NO_NSEC = YesPlease
	USE_WIN32_MMAP = YesPlease
	# USE_NED_ALLOCATOR = YesPlease
	UNRELIABLE_FSTAT = UnfortunatelyYes
	OBJECT_CREATION_USES_RENAMES = UnfortunatelyNeedsTo
	NO_REGEX = YesPlease
	NO_CURL = YesPlease
	NO_PYTHON = YesPlease
	BLK_SHA1 = YesPlease
	NO_POSIX_GOODIES = UnfortunatelyYes
	NATIVE_CRLF = YesPlease

	CC = compat/vcbuild/scripts/clink.pl
	AR = compat/vcbuild/scripts/lib.pl
	CFLAGS =
	BASIC_CFLAGS = -nologo -I. -I../zlib -Icompat/vcbuild -Icompat/vcbuild/include -DWIN32 -D_CONSOLE -DHAVE_STRING_H -D_CRT_SECURE_NO_WARNINGS -D_CRT_NONSTDC_NO_DEPRECATE
	COMPAT_OBJS = compat/msvc.o compat/winansi.o \
		compat/win32/pthread.o compat/win32/syslog.o \
		compat/win32/sys/poll.o compat/win32/dirent.o
	COMPAT_CFLAGS = -D__USE_MINGW_ACCESS -DNOGDI -DHAVE_STRING_H -DHAVE_ALLOCA_H -Icompat -Icompat/regex -Icompat/win32 -DSTRIP_EXTENSION=\".exe\"
	BASIC_LDFLAGS = -IGNORE:4217 -IGNORE:4049 -NOLOGO -SUBSYSTEM:CONSOLE -NODEFAULTLIB:MSVCRT.lib
	EXTLIBS = user32.lib advapi32.lib shell32.lib wininet.lib ws2_32.lib
	PTHREAD_LIBS =
	lib =
ifndef DEBUG
	BASIC_CFLAGS += -GL -Os -MT
	BASIC_LDFLAGS += -LTCG
	AR += -LTCG
else
	BASIC_CFLAGS += -Zi -MTd
endif
	X = .exe
endif
ifeq ($(uname_S),Interix)
	NO_SYS_POLL_H = YesPlease
	NO_INTTYPES_H = YesPlease
	NO_INITGROUPS = YesPlease
	NO_IPV6 = YesPlease
	NO_MEMMEM = YesPlease
	NO_MKDTEMP = YesPlease
	NO_STRTOUMAX = YesPlease
	NO_NSEC = YesPlease
	NO_MKSTEMPS = YesPlease
	ifeq ($(uname_R),3.5)
		NO_INET_NTOP = YesPlease
		NO_INET_PTON = YesPlease
	endif
	ifeq ($(uname_R),5.2)
		NO_INET_NTOP = YesPlease
		NO_INET_PTON = YesPlease
	endif
endif
ifneq (,$(findstring MINGW,$(uname_S)))
	pathsep = ;
	NO_PREAD = YesPlease
	NEEDS_CRYPTO_WITH_SSL = YesPlease
	NO_LIBGEN_H = YesPlease
	NO_SYMLINK_HEAD = YesPlease
	NO_SETENV = YesPlease
	NO_UNSETENV = YesPlease
	NO_STRCASESTR = YesPlease
	NO_STRLCPY = YesPlease
	NO_STRTOK_R = YesPlease
	NO_FNMATCH = YesPlease
	NO_MEMMEM = YesPlease
	NEEDS_LIBICONV = YesPlease
	OLD_ICONV = YesPlease
	NO_STRTOUMAX = YesPlease
	NO_MKDTEMP = YesPlease
	NO_MKSTEMPS = YesPlease
	NO_SVN_TESTS = YesPlease
	NO_PERL_MAKEMAKER = YesPlease
	RUNTIME_PREFIX = YesPlease
	NO_ST_BLOCKS_IN_STRUCT_STAT = YesPlease
	NO_NSEC = YesPlease
	USE_WIN32_MMAP = YesPlease
	USE_NED_ALLOCATOR = YesPlease
	UNRELIABLE_FSTAT = UnfortunatelyYes
	OBJECT_CREATION_USES_RENAMES = UnfortunatelyNeedsTo
	NO_REGEX = YesPlease
	NO_PYTHON = YesPlease
	BLK_SHA1 = YesPlease
	ETAGS_TARGET = ETAGS
	NO_INET_PTON = YesPlease
	NO_INET_NTOP = YesPlease
	NO_POSIX_GOODIES = UnfortunatelyYes
	COMPAT_CFLAGS += -D__USE_MINGW_ACCESS -DNOGDI -Icompat -Icompat/win32
	COMPAT_CFLAGS += -DSTRIP_EXTENSION=\".exe\"
	COMPAT_OBJS += compat/mingw.o compat/winansi.o \
		compat/win32/pthread.o compat/win32/syslog.o \
		compat/win32/sys/poll.o compat/win32/dirent.o
	EXTLIBS += -lws2_32
	PTHREAD_LIBS =
	X = .exe
	SPARSE_FLAGS = -Wno-one-bit-signed-bitfield
ifneq (,$(wildcard ../THIS_IS_MSYSGIT))
	htmldir=doc/git/html/
	prefix =
	INSTALL = /bin/install
	EXTLIBS += /mingw/lib/libz.a
	NO_R_TO_GCC_LINKER = YesPlease
	INTERNAL_QSORT = YesPlease
else
	NO_CURL = YesPlease
endif
endif

-include config.mak.autogen
-include config.mak

ifndef sysconfdir
ifeq ($(prefix),/usr)
sysconfdir = /etc
else
sysconfdir = etc
endif
endif

ifdef CHECK_HEADER_DEPENDENCIES
COMPUTE_HEADER_DEPENDENCIES =
USE_COMPUTED_HEADER_DEPENDENCIES =
endif

ifdef COMPUTE_HEADER_DEPENDENCIES
USE_COMPUTED_HEADER_DEPENDENCIES = YesPlease
endif

ifdef SANE_TOOL_PATH
SANE_TOOL_PATH_SQ = $(subst ','\'',$(SANE_TOOL_PATH))
BROKEN_PATH_FIX = 's|^\# @@BROKEN_PATH_FIX@@$$|git_broken_path_fix $(SANE_TOOL_PATH_SQ)|'
PATH := $(SANE_TOOL_PATH):${PATH}
else
BROKEN_PATH_FIX = '/^\# @@BROKEN_PATH_FIX@@$$/d'
endif

ifneq (,$(INLINE))
	BASIC_CFLAGS += -Dinline=$(INLINE)
endif

ifneq (,$(SOCKLEN_T))
	BASIC_CFLAGS += -Dsocklen_t=$(SOCKLEN_T)
endif

ifeq ($(uname_S),Darwin)
	ifndef NO_FINK
		ifeq ($(shell test -d /sw/lib && echo y),y)
			BASIC_CFLAGS += -I/sw/include
			BASIC_LDFLAGS += -L/sw/lib
		endif
	endif
	ifndef NO_DARWIN_PORTS
		ifeq ($(shell test -d /opt/local/lib && echo y),y)
			BASIC_CFLAGS += -I/opt/local/include
			BASIC_LDFLAGS += -L/opt/local/lib
		endif
	endif
	PTHREAD_LIBS =
endif

ifndef CC_LD_DYNPATH
	ifdef NO_R_TO_GCC_LINKER
		# Some gcc does not accept and pass -R to the linker to specify
		# the runtime dynamic library path.
		CC_LD_DYNPATH = -Wl,-rpath,
	else
		CC_LD_DYNPATH = -R
	endif
endif

ifdef NO_LIBGEN_H
	COMPAT_CFLAGS += -DNO_LIBGEN_H
	COMPAT_OBJS += compat/basename.o
endif

ifdef NO_CURL
	BASIC_CFLAGS += -DNO_CURL
	REMOTE_CURL_PRIMARY =
	REMOTE_CURL_ALIASES =
	REMOTE_CURL_NAMES =
else
	ifdef CURLDIR
		# Try "-Wl,-rpath=$(CURLDIR)/$(lib)" in such a case.
		BASIC_CFLAGS += -I$(CURLDIR)/include
		CURL_LIBCURL = -L$(CURLDIR)/$(lib) $(CC_LD_DYNPATH)$(CURLDIR)/$(lib) -lcurl
	else
		CURL_LIBCURL = -lcurl
	endif
	REMOTE_CURL_PRIMARY = git-remote-http$X
	REMOTE_CURL_ALIASES = git-remote-https$X git-remote-ftp$X git-remote-ftps$X
	REMOTE_CURL_NAMES = $(REMOTE_CURL_PRIMARY) $(REMOTE_CURL_ALIASES)
	PROGRAM_OBJS += http-fetch.o
	PROGRAMS += $(REMOTE_CURL_NAMES)
	curl_check := $(shell (echo 070908; curl-config --vernum) | sort -r | sed -ne 2p)
	ifeq "$(curl_check)" "070908"
		ifndef NO_EXPAT
			PROGRAM_OBJS += http-push.o
		endif
	endif
	ifndef NO_EXPAT
		ifdef EXPATDIR
			BASIC_CFLAGS += -I$(EXPATDIR)/include
			EXPAT_LIBEXPAT = -L$(EXPATDIR)/$(lib) $(CC_LD_DYNPATH)$(EXPATDIR)/$(lib) -lexpat
		else
			EXPAT_LIBEXPAT = -lexpat
		endif
	endif
endif

ifdef ZLIB_PATH
	BASIC_CFLAGS += -I$(ZLIB_PATH)/include
	EXTLIBS += -L$(ZLIB_PATH)/$(lib) $(CC_LD_DYNPATH)$(ZLIB_PATH)/$(lib)
endif
EXTLIBS += -lz

ifndef NO_OPENSSL
	OPENSSL_LIBSSL = -lssl
	ifdef OPENSSLDIR
		BASIC_CFLAGS += -I$(OPENSSLDIR)/include
		OPENSSL_LINK = -L$(OPENSSLDIR)/$(lib) $(CC_LD_DYNPATH)$(OPENSSLDIR)/$(lib)
	else
		OPENSSL_LINK =
	endif
	ifdef NEEDS_CRYPTO_WITH_SSL
		OPENSSL_LINK += -lcrypto
	endif
else
	BASIC_CFLAGS += -DNO_OPENSSL
	BLK_SHA1 = 1
	OPENSSL_LIBSSL =
endif
ifdef NO_OPENSSL
	LIB_4_CRYPTO =
else
ifdef NEEDS_SSL_WITH_CRYPTO
	LIB_4_CRYPTO = $(OPENSSL_LINK) -lcrypto -lssl
else
	LIB_4_CRYPTO = $(OPENSSL_LINK) -lcrypto
endif
endif
ifdef NEEDS_LIBICONV
	ifdef ICONVDIR
		BASIC_CFLAGS += -I$(ICONVDIR)/include
		ICONV_LINK = -L$(ICONVDIR)/$(lib) $(CC_LD_DYNPATH)$(ICONVDIR)/$(lib)
	else
		ICONV_LINK =
	endif
	EXTLIBS += $(ICONV_LINK) -liconv
endif
ifdef NEEDS_LIBGEN
	EXTLIBS += -lgen
endif
ifdef NEEDS_SOCKET
	EXTLIBS += -lsocket
endif
ifdef NEEDS_NSL
	EXTLIBS += -lnsl
endif
ifdef NEEDS_RESOLV
	EXTLIBS += -lresolv
endif
ifdef NO_D_TYPE_IN_DIRENT
	BASIC_CFLAGS += -DNO_D_TYPE_IN_DIRENT
endif
ifdef NO_D_INO_IN_DIRENT
	BASIC_CFLAGS += -DNO_D_INO_IN_DIRENT
endif
ifdef NO_ST_BLOCKS_IN_STRUCT_STAT
	BASIC_CFLAGS += -DNO_ST_BLOCKS_IN_STRUCT_STAT
endif
ifdef USE_NSEC
	BASIC_CFLAGS += -DUSE_NSEC
endif
ifdef USE_ST_TIMESPEC
	BASIC_CFLAGS += -DUSE_ST_TIMESPEC
endif
ifdef NO_NSEC
	BASIC_CFLAGS += -DNO_NSEC
endif
ifdef SNPRINTF_RETURNS_BOGUS
	COMPAT_CFLAGS += -DSNPRINTF_RETURNS_BOGUS
	COMPAT_OBJS += compat/snprintf.o
endif
ifdef FREAD_READS_DIRECTORIES
	COMPAT_CFLAGS += -DFREAD_READS_DIRECTORIES
	COMPAT_OBJS += compat/fopen.o
endif
ifdef NO_SYMLINK_HEAD
	BASIC_CFLAGS += -DNO_SYMLINK_HEAD
endif
ifdef GETTEXT_POISON
	LIB_OBJS += gettext.o
	BASIC_CFLAGS += -DGETTEXT_POISON
endif
ifdef NO_STRCASESTR
	COMPAT_CFLAGS += -DNO_STRCASESTR
	COMPAT_OBJS += compat/strcasestr.o
endif
ifdef NO_STRLCPY
	COMPAT_CFLAGS += -DNO_STRLCPY
	COMPAT_OBJS += compat/strlcpy.o
endif
ifdef NO_STRTOUMAX
	COMPAT_CFLAGS += -DNO_STRTOUMAX
	COMPAT_OBJS += compat/strtoumax.o
endif
ifdef NO_STRTOULL
	COMPAT_CFLAGS += -DNO_STRTOULL
endif
ifdef NO_STRTOK_R
	COMPAT_CFLAGS += -DNO_STRTOK_R
	COMPAT_OBJS += compat/strtok_r.o
endif
ifdef NO_FNMATCH
	COMPAT_CFLAGS += -Icompat/fnmatch
	COMPAT_CFLAGS += -DNO_FNMATCH
	COMPAT_OBJS += compat/fnmatch/fnmatch.o
else
ifdef NO_FNMATCH_CASEFOLD
	COMPAT_CFLAGS += -Icompat/fnmatch
	COMPAT_CFLAGS += -DNO_FNMATCH_CASEFOLD
	COMPAT_OBJS += compat/fnmatch/fnmatch.o
endif
endif
ifdef NO_SETENV
	COMPAT_CFLAGS += -DNO_SETENV
	COMPAT_OBJS += compat/setenv.o
endif
ifdef NO_MKDTEMP
	COMPAT_CFLAGS += -DNO_MKDTEMP
	COMPAT_OBJS += compat/mkdtemp.o
endif
ifdef NO_MKSTEMPS
	COMPAT_CFLAGS += -DNO_MKSTEMPS
endif
ifdef NO_UNSETENV
	COMPAT_CFLAGS += -DNO_UNSETENV
	COMPAT_OBJS += compat/unsetenv.o
endif
ifdef NO_SYS_SELECT_H
	BASIC_CFLAGS += -DNO_SYS_SELECT_H
endif
ifdef NO_SYS_POLL_H
	BASIC_CFLAGS += -DNO_SYS_POLL_H
endif
ifdef NO_INTTYPES_H
	BASIC_CFLAGS += -DNO_INTTYPES_H
endif
ifdef NO_INITGROUPS
	BASIC_CFLAGS += -DNO_INITGROUPS
endif
ifdef NO_MMAP
	COMPAT_CFLAGS += -DNO_MMAP
	COMPAT_OBJS += compat/mmap.o
else
	ifdef USE_WIN32_MMAP
		COMPAT_CFLAGS += -DUSE_WIN32_MMAP
		COMPAT_OBJS += compat/win32mmap.o
	endif
endif
ifdef OBJECT_CREATION_USES_RENAMES
	COMPAT_CFLAGS += -DOBJECT_CREATION_MODE=1
endif
ifdef NO_PREAD
	COMPAT_CFLAGS += -DNO_PREAD
	COMPAT_OBJS += compat/pread.o
endif
ifdef NO_FAST_WORKING_DIRECTORY
	BASIC_CFLAGS += -DNO_FAST_WORKING_DIRECTORY
endif
ifdef NO_TRUSTABLE_FILEMODE
	BASIC_CFLAGS += -DNO_TRUSTABLE_FILEMODE
endif
ifdef NO_IPV6
	BASIC_CFLAGS += -DNO_IPV6
endif
ifdef NO_UINTMAX_T
	BASIC_CFLAGS += -Duintmax_t=uint32_t
endif
ifdef NO_SOCKADDR_STORAGE
ifdef NO_IPV6
	BASIC_CFLAGS += -Dsockaddr_storage=sockaddr_in
else
	BASIC_CFLAGS += -Dsockaddr_storage=sockaddr_in6
endif
endif
ifdef NO_INET_NTOP
	LIB_OBJS += compat/inet_ntop.o
	BASIC_CFLAGS += -DNO_INET_NTOP
endif
ifdef NO_INET_PTON
	LIB_OBJS += compat/inet_pton.o
	BASIC_CFLAGS += -DNO_INET_PTON
endif

ifdef NO_ICONV
	BASIC_CFLAGS += -DNO_ICONV
endif

ifdef OLD_ICONV
	BASIC_CFLAGS += -DOLD_ICONV
endif

ifdef NO_DEFLATE_BOUND
	BASIC_CFLAGS += -DNO_DEFLATE_BOUND
endif

ifdef NO_POSIX_GOODIES
	BASIC_CFLAGS += -DNO_POSIX_GOODIES
endif

ifdef BLK_SHA1
	SHA1_HEADER = "block-sha1/sha1.h"
	LIB_OBJS += block-sha1/sha1.o
	LIB_H += block-sha1/sha1.h
else
ifdef PPC_SHA1
	SHA1_HEADER = "ppc/sha1.h"
	LIB_OBJS += ppc/sha1.o ppc/sha1ppc.o
	LIB_H += ppc/sha1.h
else
	SHA1_HEADER = <openssl/sha.h>
	EXTLIBS += $(LIB_4_CRYPTO)
endif
endif
ifdef NO_PERL_MAKEMAKER
	export NO_PERL_MAKEMAKER
endif
ifdef NO_HSTRERROR
	COMPAT_CFLAGS += -DNO_HSTRERROR
	COMPAT_OBJS += compat/hstrerror.o
endif
ifdef NO_MEMMEM
	COMPAT_CFLAGS += -DNO_MEMMEM
	COMPAT_OBJS += compat/memmem.o
endif
ifdef INTERNAL_QSORT
	COMPAT_CFLAGS += -DINTERNAL_QSORT
	COMPAT_OBJS += compat/qsort.o
endif
ifdef RUNTIME_PREFIX
	COMPAT_CFLAGS += -DRUNTIME_PREFIX
endif

ifdef NO_PTHREADS
	BASIC_CFLAGS += -DNO_PTHREADS
else
	BASIC_CFLAGS += $(PTHREAD_CFLAGS)
	EXTLIBS += $(PTHREAD_LIBS)
	LIB_OBJS += thread-utils.o
endif

ifdef HAVE_PATHS_H
	BASIC_CFLAGS += -DHAVE_PATHS_H
endif

ifdef DIR_HAS_BSD_GROUP_SEMANTICS
	COMPAT_CFLAGS += -DDIR_HAS_BSD_GROUP_SEMANTICS
endif
ifdef UNRELIABLE_FSTAT
	BASIC_CFLAGS += -DUNRELIABLE_FSTAT
endif
ifdef NO_REGEX
	COMPAT_CFLAGS += -Icompat/regex
	COMPAT_OBJS += compat/regex/regex.o
endif

ifdef USE_NED_ALLOCATOR
       COMPAT_CFLAGS += -Icompat/nedmalloc
       COMPAT_OBJS += compat/nedmalloc/nedmalloc.o
endif

ifdef GIT_TEST_CMP_USE_COPIED_CONTEXT
	export GIT_TEST_CMP_USE_COPIED_CONTEXT
endif

ifeq ($(TCLTK_PATH),)
NO_TCLTK=NoThanks
endif

ifeq ($(PERL_PATH),)
NO_PERL=NoThanks
endif

ifeq ($(PYTHON_PATH),)
NO_PYTHON=NoThanks
endif

QUIET_SUBDIR0  = +$(MAKE) -C # space to separate -C and subdir
QUIET_SUBDIR1  =

ifneq ($(findstring $(MAKEFLAGS),w),w)
PRINT_DIR = --no-print-directory
else # "make -w"
NO_SUBDIR = :
endif

ifneq ($(findstring $(MAKEFLAGS),s),s)
ifndef V
	QUIET_CC       = @echo '   ' CC $@;
	QUIET_AR       = @echo '   ' AR $@;
	QUIET_LINK     = @echo '   ' LINK $@;
	QUIET_BUILT_IN = @echo '   ' BUILTIN $@;
	QUIET_GEN      = @echo '   ' GEN $@;
	QUIET_LNCP     = @echo '   ' LN/CP $@;
	QUIET_XGETTEXT = @echo '   ' XGETTEXT $@;
	QUIET_GCOV     = @echo '   ' GCOV $@;
	QUIET_SP       = @echo '   ' SP $<;
	QUIET_SUBDIR0  = +@subdir=
	QUIET_SUBDIR1  = ;$(NO_SUBDIR) echo '   ' SUBDIR $$subdir; \
			 $(MAKE) $(PRINT_DIR) -C $$subdir
	export V
	export QUIET_GEN
	export QUIET_BUILT_IN
endif
endif

ifdef ASCIIDOC7
	export ASCIIDOC7
endif

# Shell quote (do not use $(call) to accommodate ancient setups);

SHA1_HEADER_SQ = $(subst ','\'',$(SHA1_HEADER))
ETC_GITCONFIG_SQ = $(subst ','\'',$(ETC_GITCONFIG))
ETC_GITATTRIBUTES_SQ = $(subst ','\'',$(ETC_GITATTRIBUTES))

DESTDIR_SQ = $(subst ','\'',$(DESTDIR))
bindir_SQ = $(subst ','\'',$(bindir))
bindir_relative_SQ = $(subst ','\'',$(bindir_relative))
mandir_SQ = $(subst ','\'',$(mandir))
infodir_SQ = $(subst ','\'',$(infodir))
gitexecdir_SQ = $(subst ','\'',$(gitexecdir))
template_dir_SQ = $(subst ','\'',$(template_dir))
htmldir_SQ = $(subst ','\'',$(htmldir))
prefix_SQ = $(subst ','\'',$(prefix))
gitwebdir_SQ = $(subst ','\'',$(gitwebdir))

SHELL_PATH_SQ = $(subst ','\'',$(SHELL_PATH))
PERL_PATH_SQ = $(subst ','\'',$(PERL_PATH))
PYTHON_PATH_SQ = $(subst ','\'',$(PYTHON_PATH))
TCLTK_PATH_SQ = $(subst ','\'',$(TCLTK_PATH))
DIFF_SQ = $(subst ','\'',$(DIFF))

LIBS = $(GITLIBS) $(EXTLIBS)

BASIC_CFLAGS += -DSHA1_HEADER='$(SHA1_HEADER_SQ)' \
	$(COMPAT_CFLAGS)
LIB_OBJS += $(COMPAT_OBJS)

# Quote for C

ifdef DEFAULT_EDITOR
DEFAULT_EDITOR_CQ = "$(subst ",\",$(subst \,\\,$(DEFAULT_EDITOR)))"
DEFAULT_EDITOR_CQ_SQ = $(subst ','\'',$(DEFAULT_EDITOR_CQ))

BASIC_CFLAGS += -DDEFAULT_EDITOR='$(DEFAULT_EDITOR_CQ_SQ)'
endif

ifdef DEFAULT_PAGER
DEFAULT_PAGER_CQ = "$(subst ",\",$(subst \,\\,$(DEFAULT_PAGER)))"
DEFAULT_PAGER_CQ_SQ = $(subst ','\'',$(DEFAULT_PAGER_CQ))

BASIC_CFLAGS += -DDEFAULT_PAGER='$(DEFAULT_PAGER_CQ_SQ)'
endif

ALL_CFLAGS += $(BASIC_CFLAGS)
ALL_LDFLAGS += $(BASIC_LDFLAGS)

export DIFF TAR INSTALL DESTDIR SHELL_PATH


### Build rules

SHELL = $(SHELL_PATH)

all:: shell_compatibility_test $(ALL_PROGRAMS) $(SCRIPT_LIB) $(BUILT_INS) $(OTHER_PROGRAMS) GIT-BUILD-OPTIONS
ifneq (,$X)
	$(QUIET_BUILT_IN)$(foreach p,$(patsubst %$X,%,$(filter %$X,$(ALL_PROGRAMS) $(BUILT_INS) git$X)), test -d '$p' -o '$p' -ef '$p$X' || $(RM) '$p';)
endif

all::
ifndef NO_TCLTK
	$(QUIET_SUBDIR0)git-gui $(QUIET_SUBDIR1) gitexecdir='$(gitexec_instdir_SQ)' all
	$(QUIET_SUBDIR0)gitk-git $(QUIET_SUBDIR1) all
endif
ifndef NO_PERL
	$(QUIET_SUBDIR0)perl $(QUIET_SUBDIR1) PERL_PATH='$(PERL_PATH_SQ)' prefix='$(prefix_SQ)' all
endif
ifndef NO_PYTHON
	$(QUIET_SUBDIR0)git_remote_helpers $(QUIET_SUBDIR1) PYTHON_PATH='$(PYTHON_PATH_SQ)' prefix='$(prefix_SQ)' all
endif
	$(QUIET_SUBDIR0)templates $(QUIET_SUBDIR1) SHELL_PATH='$(SHELL_PATH_SQ)' PERL_PATH='$(PERL_PATH_SQ)'

please_set_SHELL_PATH_to_a_more_modern_shell:
	@$$(:)

shell_compatibility_test: please_set_SHELL_PATH_to_a_more_modern_shell

strip: $(PROGRAMS) git$X
	$(STRIP) $(STRIP_OPTS) $(PROGRAMS) git$X

git.o: common-cmds.h
git.sp git.s git.o: EXTRA_CPPFLAGS = -DGIT_VERSION='"$(GIT_VERSION)"' \
	'-DGIT_HTML_PATH="$(htmldir_SQ)"' \
	'-DGIT_MAN_PATH="$(mandir_SQ)"' \
	'-DGIT_INFO_PATH="$(infodir_SQ)"'

git$X: git.o $(BUILTIN_OBJS) $(GITLIBS)
	$(QUIET_LINK)$(CC) $(ALL_CFLAGS) -o $@ git.o \
		$(BUILTIN_OBJS) $(ALL_LDFLAGS) $(LIBS)

help.sp help.o: common-cmds.h

builtin/help.sp builtin/help.o: common-cmds.h
builtin/help.sp builtin/help.s builtin/help.o: EXTRA_CPPFLAGS = \
	'-DGIT_HTML_PATH="$(htmldir_SQ)"' \
	'-DGIT_MAN_PATH="$(mandir_SQ)"' \
	'-DGIT_INFO_PATH="$(infodir_SQ)"'

$(BUILT_INS): git$X
	$(QUIET_BUILT_IN)$(RM) $@ && \
	ln git$X $@ 2>/dev/null || \
	ln -s git$X $@ 2>/dev/null || \
	cp git$X $@

common-cmds.h: ./generate-cmdlist.sh command-list.txt

common-cmds.h: $(wildcard Documentation/git-*.txt)
	$(QUIET_GEN)./generate-cmdlist.sh > $@+ && mv $@+ $@

define cmd_munge_script
$(RM) $@ $@+ && \
sed -e '1s|#!.*/sh|#!$(SHELL_PATH_SQ)|' \
    -e 's|@SHELL_PATH@|$(SHELL_PATH_SQ)|' \
    -e 's|@@DIFF@@|$(DIFF_SQ)|' \
    -e 's/@@GIT_VERSION@@/$(GIT_VERSION)/g' \
    -e 's/@@NO_CURL@@/$(NO_CURL)/g' \
    -e $(BROKEN_PATH_FIX) \
    $@.sh >$@+
endef

$(patsubst %.sh,%,$(SCRIPT_SH)) : % : %.sh
	$(QUIET_GEN)$(cmd_munge_script) && \
	chmod +x $@+ && \
	mv $@+ $@

$(SCRIPT_LIB) : % : %.sh
	$(QUIET_GEN)$(cmd_munge_script) && \
	mv $@+ $@

ifndef NO_PERL
$(patsubst %.perl,%,$(SCRIPT_PERL)): perl/perl.mak

perl/perl.mak: GIT-CFLAGS perl/Makefile perl/Makefile.PL
	$(QUIET_SUBDIR0)perl $(QUIET_SUBDIR1) PERL_PATH='$(PERL_PATH_SQ)' prefix='$(prefix_SQ)' $(@F)

$(patsubst %.perl,%,$(SCRIPT_PERL)): % : %.perl
	$(QUIET_GEN)$(RM) $@ $@+ && \
	INSTLIBDIR=`MAKEFLAGS= $(MAKE) -C perl -s --no-print-directory instlibdir` && \
	sed -e '1{' \
	    -e '	s|#!.*perl|#!$(PERL_PATH_SQ)|' \
	    -e '	h' \
	    -e '	s=.*=use lib (split(/$(pathsep)/, $$ENV{GITPERLLIB} || "'"$$INSTLIBDIR"'"));=' \
	    -e '	H' \
	    -e '	x' \
	    -e '}' \
	    -e 's/@@GIT_VERSION@@/$(GIT_VERSION)/g' \
	    $@.perl >$@+ && \
	chmod +x $@+ && \
	mv $@+ $@


.PHONY: gitweb
gitweb:
	$(QUIET_SUBDIR0)gitweb $(QUIET_SUBDIR1) all

git-instaweb: git-instaweb.sh gitweb
	$(QUIET_GEN)$(RM) $@ $@+ && \
	sed -e '1s|#!.*/sh|#!$(SHELL_PATH_SQ)|' \
	    -e 's/@@GIT_VERSION@@/$(GIT_VERSION)/g' \
	    -e 's/@@NO_CURL@@/$(NO_CURL)/g' \
	    -e 's|@@GITWEBDIR@@|$(gitwebdir_SQ)|g' \
	    -e 's|@@PERL@@|$(PERL_PATH_SQ)|g' \
	    $@.sh > $@+ && \
	chmod +x $@+ && \
	mv $@+ $@
else # NO_PERL
$(patsubst %.perl,%,$(SCRIPT_PERL)) git-instaweb: % : unimplemented.sh
	$(QUIET_GEN)$(RM) $@ $@+ && \
	sed -e '1s|#!.*/sh|#!$(SHELL_PATH_SQ)|' \
	    -e 's|@@REASON@@|NO_PERL=$(NO_PERL)|g' \
	    unimplemented.sh >$@+ && \
	chmod +x $@+ && \
	mv $@+ $@
endif # NO_PERL

ifndef NO_PYTHON
$(patsubst %.py,%,$(SCRIPT_PYTHON)): GIT-CFLAGS
$(patsubst %.py,%,$(SCRIPT_PYTHON)): % : %.py
	$(QUIET_GEN)$(RM) $@ $@+ && \
	INSTLIBDIR=`MAKEFLAGS= $(MAKE) -C git_remote_helpers -s \
		--no-print-directory prefix='$(prefix_SQ)' DESTDIR='$(DESTDIR_SQ)' \
		instlibdir` && \
	sed -e '1s|#!.*python|#!$(PYTHON_PATH_SQ)|' \
	    -e 's|\(os\.getenv("GITPYTHONLIB"\)[^)]*)|\1,"@@INSTLIBDIR@@")|' \
	    -e 's|@@INSTLIBDIR@@|'"$$INSTLIBDIR"'|g' \
	    $@.py >$@+ && \
	chmod +x $@+ && \
	mv $@+ $@
else # NO_PYTHON
$(patsubst %.py,%,$(SCRIPT_PYTHON)): % : unimplemented.sh
	$(QUIET_GEN)$(RM) $@ $@+ && \
	sed -e '1s|#!.*/sh|#!$(SHELL_PATH_SQ)|' \
	    -e 's|@@REASON@@|NO_PYTHON=$(NO_PYTHON)|g' \
	    unimplemented.sh >$@+ && \
	chmod +x $@+ && \
	mv $@+ $@
endif # NO_PYTHON

configure: configure.ac
	$(QUIET_GEN)$(RM) $@ $<+ && \
	sed -e 's/@@GIT_VERSION@@/$(GIT_VERSION)/g' \
	    $< > $<+ && \
	autoconf -o $@ $<+ && \
	$(RM) $<+

# These can record GIT_VERSION
git.o git.spec \
	$(patsubst %.sh,%,$(SCRIPT_SH)) \
	$(patsubst %.perl,%,$(SCRIPT_PERL)) \
	: GIT-VERSION-FILE

TEST_OBJS := $(patsubst test-%$X,test-%.o,$(TEST_PROGRAMS))
GIT_OBJS := $(LIB_OBJS) $(BUILTIN_OBJS) $(PROGRAM_OBJS) $(TEST_OBJS) \
	git.o
ifndef NO_CURL
	GIT_OBJS += http.o http-walker.o remote-curl.o
endif
XDIFF_OBJS = xdiff/xdiffi.o xdiff/xprepare.o xdiff/xutils.o xdiff/xemit.o \
	xdiff/xmerge.o xdiff/xpatience.o
VCSSVN_OBJS = vcs-svn/string_pool.o vcs-svn/line_buffer.o \
	vcs-svn/repo_tree.o vcs-svn/fast_export.o vcs-svn/svndump.o
VCSSVN_TEST_OBJS = test-obj-pool.o test-string-pool.o \
	test-line-buffer.o test-treap.o
OBJECTS := $(GIT_OBJS) $(XDIFF_OBJS) $(VCSSVN_OBJS)

dep_files := $(foreach f,$(OBJECTS),$(dir $f).depend/$(notdir $f).d)
dep_dirs := $(addsuffix .depend,$(sort $(dir $(OBJECTS))))

ifdef COMPUTE_HEADER_DEPENDENCIES
$(dep_dirs):
	mkdir -p $@

missing_dep_dirs := $(filter-out $(wildcard $(dep_dirs)),$(dep_dirs))
dep_file = $(dir $@).depend/$(notdir $@).d
dep_args = -MF $(dep_file) -MMD -MP
ifdef CHECK_HEADER_DEPENDENCIES
$(error cannot compute header dependencies outside a normal build. \
Please unset CHECK_HEADER_DEPENDENCIES and try again)
endif
endif

ifndef COMPUTE_HEADER_DEPENDENCIES
ifndef CHECK_HEADER_DEPENDENCIES
dep_dirs =
missing_dep_dirs =
dep_args =
endif
endif

ifdef CHECK_HEADER_DEPENDENCIES
ifndef PRINT_HEADER_DEPENDENCIES
missing_deps = $(filter-out $(notdir $^), \
	$(notdir $(shell $(MAKE) -s $@ \
		CHECK_HEADER_DEPENDENCIES=YesPlease \
		USE_COMPUTED_HEADER_DEPENDENCIES=YesPlease \
		PRINT_HEADER_DEPENDENCIES=YesPlease)))
endif
endif

ASM_SRC := $(wildcard $(OBJECTS:o=S))
ASM_OBJ := $(ASM_SRC:S=o)
C_OBJ := $(filter-out $(ASM_OBJ),$(OBJECTS))

.SUFFIXES:

ifdef PRINT_HEADER_DEPENDENCIES
$(C_OBJ): %.o: %.c FORCE
	echo $^
$(ASM_OBJ): %.o: %.S FORCE
	echo $^

ifndef CHECK_HEADER_DEPENDENCIES
$(error cannot print header dependencies during a normal build. \
Please set CHECK_HEADER_DEPENDENCIES and try again)
endif
endif

ifndef PRINT_HEADER_DEPENDENCIES
ifdef CHECK_HEADER_DEPENDENCIES
$(C_OBJ): %.o: %.c $(dep_files) FORCE
	@set -e; echo CHECK $@; \
	missing_deps="$(missing_deps)"; \
	if test "$$missing_deps"; \
	then \
		echo missing dependencies: $$missing_deps; \
		false; \
	fi
$(ASM_OBJ): %.o: %.S $(dep_files) FORCE
	@set -e; echo CHECK $@; \
	missing_deps="$(missing_deps)"; \
	if test "$$missing_deps"; \
	then \
		echo missing dependencies: $$missing_deps; \
		false; \
	fi
endif
endif

ifndef CHECK_HEADER_DEPENDENCIES
$(C_OBJ): %.o: %.c GIT-CFLAGS $(missing_dep_dirs)
	$(QUIET_CC)$(CC) -o $*.o -c $(dep_args) $(ALL_CFLAGS) $(EXTRA_CPPFLAGS) $<
$(ASM_OBJ): %.o: %.S GIT-CFLAGS $(missing_dep_dirs)
	$(QUIET_CC)$(CC) -o $*.o -c $(dep_args) $(ALL_CFLAGS) $(EXTRA_CPPFLAGS) $<
endif

%.s: %.c GIT-CFLAGS FORCE
	$(QUIET_CC)$(CC) -S $(ALL_CFLAGS) $(EXTRA_CPPFLAGS) $<

ifdef USE_COMPUTED_HEADER_DEPENDENCIES
# Take advantage of gcc's on-the-fly dependency generation
# See <http://gcc.gnu.org/gcc-3.0/features.html>.
dep_files_present := $(wildcard $(dep_files))
ifneq ($(dep_files_present),)
include $(dep_files_present)
endif
else
# Dependencies on header files, for platforms that do not support
# the gcc -MMD option.
#
# Dependencies on automatically generated headers such as common-cmds.h
# should _not_ be included here, since they are necessary even when
# building an object for the first time.
#
# XXX. Please check occasionally that these include all dependencies
# gcc detects!

$(GIT_OBJS): $(LIB_H)
builtin/branch.o builtin/checkout.o builtin/clone.o builtin/reset.o branch.o transport.o: branch.h
builtin/bundle.o bundle.o transport.o: bundle.h
builtin/bisect--helper.o builtin/rev-list.o bisect.o: bisect.h
builtin/clone.o builtin/fetch-pack.o transport.o: fetch-pack.h
builtin/grep.o builtin/pack-objects.o transport-helper.o: thread-utils.h
builtin/send-pack.o transport.o: send-pack.h
builtin/log.o builtin/shortlog.o: shortlog.h
builtin/prune.o builtin/reflog.o reachable.o: reachable.h
builtin/commit.o builtin/revert.o wt-status.o: wt-status.h
builtin/tar-tree.o archive-tar.o: tar.h
connect.o transport.o http-backend.o: url.h
http-fetch.o http-walker.o remote-curl.o transport.o walker.o: walker.h
http.o http-walker.o http-push.o http-fetch.o remote-curl.o: http.h url.h

xdiff-interface.o $(XDIFF_OBJS): \
	xdiff/xinclude.h xdiff/xmacros.h xdiff/xdiff.h xdiff/xtypes.h \
	xdiff/xutils.h xdiff/xprepare.h xdiff/xdiffi.h xdiff/xemit.h

$(VCSSVN_OBJS) $(VCSSVN_TEST_OBJS): $(LIB_H) \
	vcs-svn/obj_pool.h vcs-svn/trp.h vcs-svn/string_pool.h \
	vcs-svn/line_buffer.h vcs-svn/repo_tree.h vcs-svn/fast_export.h \
	vcs-svn/svndump.h

test-svn-fe.o: vcs-svn/svndump.h
endif

exec_cmd.sp exec_cmd.s exec_cmd.o: EXTRA_CPPFLAGS = \
	'-DGIT_EXEC_PATH="$(gitexecdir_SQ)"' \
	'-DBINDIR="$(bindir_relative_SQ)"' \
	'-DPREFIX="$(prefix_SQ)"'

builtin/init-db.sp builtin/init-db.s builtin/init-db.o: EXTRA_CPPFLAGS = \
	-DDEFAULT_GIT_TEMPLATE_DIR='"$(template_dir_SQ)"'

config.sp config.s config.o: EXTRA_CPPFLAGS = \
	-DETC_GITCONFIG='"$(ETC_GITCONFIG_SQ)"'

attr.sp attr.s attr.o: EXTRA_CPPFLAGS = \
	-DETC_GITATTRIBUTES='"$(ETC_GITATTRIBUTES_SQ)"'

http.sp http.s http.o: EXTRA_CPPFLAGS = \
	-DGIT_HTTP_USER_AGENT='"git/$(GIT_VERSION)"'

ifdef NO_EXPAT
http-walker.sp http-walker.s http-walker.o: EXTRA_CPPFLAGS = -DNO_EXPAT
endif

ifdef NO_REGEX
compat/regex/regex.sp compat/regex/regex.o: EXTRA_CPPFLAGS = \
	-DGAWK -DNO_MBSUPPORT
endif

ifdef USE_NED_ALLOCATOR
compat/nedmalloc/nedmalloc.sp compat/nedmalloc/nedmalloc.o: EXTRA_CPPFLAGS = \
	-DNDEBUG -DOVERRIDE_STRDUP -DREPLACE_SYSTEM_ALLOCATOR
endif

git-%$X: %.o $(GITLIBS)
	$(QUIET_LINK)$(CC) $(ALL_CFLAGS) -o $@ $(ALL_LDFLAGS) $(filter %.o,$^) $(LIBS)

git-imap-send$X: imap-send.o $(GITLIBS)
	$(QUIET_LINK)$(CC) $(ALL_CFLAGS) -o $@ $(ALL_LDFLAGS) $(filter %.o,$^) \
		$(LIBS) $(OPENSSL_LINK) $(OPENSSL_LIBSSL) $(LIB_4_CRYPTO)

git-http-fetch$X: revision.o http.o http-walker.o http-fetch.o $(GITLIBS)
	$(QUIET_LINK)$(CC) $(ALL_CFLAGS) -o $@ $(ALL_LDFLAGS) $(filter %.o,$^) \
		$(LIBS) $(CURL_LIBCURL)
git-http-push$X: revision.o http.o http-push.o $(GITLIBS)
	$(QUIET_LINK)$(CC) $(ALL_CFLAGS) -o $@ $(ALL_LDFLAGS) $(filter %.o,$^) \
		$(LIBS) $(CURL_LIBCURL) $(EXPAT_LIBEXPAT)

$(REMOTE_CURL_ALIASES): $(REMOTE_CURL_PRIMARY)
	$(QUIET_LNCP)$(RM) $@ && \
	ln $< $@ 2>/dev/null || \
	ln -s $< $@ 2>/dev/null || \
	cp $< $@

$(REMOTE_CURL_PRIMARY): remote-curl.o http.o http-walker.o $(GITLIBS)
	$(QUIET_LINK)$(CC) $(ALL_CFLAGS) -o $@ $(ALL_LDFLAGS) $(filter %.o,$^) \
		$(LIBS) $(CURL_LIBCURL) $(EXPAT_LIBEXPAT)

$(LIB_FILE): $(LIB_OBJS)
	$(QUIET_AR)$(RM) $@ && $(AR) rcs $@ $(LIB_OBJS)

$(XDIFF_LIB): $(XDIFF_OBJS)
	$(QUIET_AR)$(RM) $@ && $(AR) rcs $@ $(XDIFF_OBJS)

$(VCSSVN_LIB): $(VCSSVN_OBJS)
	$(QUIET_AR)$(RM) $@ && $(AR) rcs $@ $(VCSSVN_OBJS)

doc:
	$(MAKE) -C Documentation all

man:
	$(MAKE) -C Documentation man

html:
	$(MAKE) -C Documentation html

info:
	$(MAKE) -C Documentation info

pdf:
	$(MAKE) -C Documentation pdf

XGETTEXT_FLAGS = \
	--force-po \
	--add-comments \
	--msgid-bugs-address="Git Mailing List <git@vger.kernel.org>" \
	--from-code=UTF-8
XGETTEXT_FLAGS_C = $(XGETTEXT_FLAGS) --language=C \
	--keyword=_ --keyword=N_ --keyword="Q_:1,2"
XGETTEXT_FLAGS_SH = $(XGETTEXT_FLAGS) --language=Shell
LOCALIZED_C := $(C_OBJ:o=c)
LOCALIZED_SH := $(SCRIPT_SH)

po/git.pot: $(LOCALIZED_C)
	$(QUIET_XGETTEXT)$(XGETTEXT) -o$@+ $(XGETTEXT_FLAGS_C) $(LOCALIZED_C)
	$(QUIET_XGETTEXT)$(XGETTEXT) -o$@+ --join-existing $(XGETTEXT_FLAGS_SH) \
		$(LOCALIZED_SH)
	mv $@+ $@

pot: po/git.pot

$(ETAGS_TARGET): FORCE
	$(RM) $(ETAGS_TARGET)
	$(FIND) . -name '*.[hcS]' -print | xargs etags -a -o $(ETAGS_TARGET)

tags: FORCE
	$(RM) tags
	$(FIND) . -name '*.[hcS]' -print | xargs ctags -a

cscope:
	$(RM) cscope*
	$(FIND) . -name '*.[hcS]' -print | xargs cscope -b

### Detect prefix changes
TRACK_CFLAGS = $(CC):$(subst ','\'',$(ALL_CFLAGS)):\
             $(bindir_SQ):$(gitexecdir_SQ):$(template_dir_SQ):$(prefix_SQ)

GIT-CFLAGS: FORCE
	@FLAGS='$(TRACK_CFLAGS)'; \
	    if test x"$$FLAGS" != x"`cat GIT-CFLAGS 2>/dev/null`" ; then \
		echo 1>&2 "    * new build flags or prefix"; \
		echo "$$FLAGS" >GIT-CFLAGS; \
            fi

# We need to apply sq twice, once to protect from the shell
# that runs GIT-BUILD-OPTIONS, and then again to protect it
# and the first level quoting from the shell that runs "echo".
GIT-BUILD-OPTIONS: FORCE
	@echo SHELL_PATH=\''$(subst ','\'',$(SHELL_PATH_SQ))'\' >$@
	@echo PERL_PATH=\''$(subst ','\'',$(PERL_PATH_SQ))'\' >>$@
	@echo DIFF=\''$(subst ','\'',$(subst ','\'',$(DIFF)))'\' >>$@
	@echo PYTHON_PATH=\''$(subst ','\'',$(PYTHON_PATH_SQ))'\' >>$@
	@echo TAR=\''$(subst ','\'',$(subst ','\'',$(TAR)))'\' >>$@
	@echo NO_CURL=\''$(subst ','\'',$(subst ','\'',$(NO_CURL)))'\' >>$@
	@echo NO_PERL=\''$(subst ','\'',$(subst ','\'',$(NO_PERL)))'\' >>$@
	@echo NO_PYTHON=\''$(subst ','\'',$(subst ','\'',$(NO_PYTHON)))'\' >>$@
ifdef GIT_TEST_CMP
	@echo GIT_TEST_CMP=\''$(subst ','\'',$(subst ','\'',$(GIT_TEST_CMP)))'\' >>$@
endif
ifdef GIT_TEST_CMP_USE_COPIED_CONTEXT
	@echo GIT_TEST_CMP_USE_COPIED_CONTEXT=YesPlease >>$@
endif
	@echo GETTEXT_POISON=\''$(subst ','\'',$(subst ','\'',$(GETTEXT_POISON)))'\' >>$@

### Detect Tck/Tk interpreter path changes
ifndef NO_TCLTK
TRACK_VARS = $(subst ','\'',-DTCLTK_PATH='$(TCLTK_PATH_SQ)')

GIT-GUI-VARS: FORCE
	@VARS='$(TRACK_VARS)'; \
	    if test x"$$VARS" != x"`cat $@ 2>/dev/null`" ; then \
		echo 1>&2 "    * new Tcl/Tk interpreter location"; \
		echo "$$VARS" >$@; \
            fi
endif

test_bindir_programs := $(patsubst %,bin-wrappers/%,$(BINDIR_PROGRAMS_NEED_X) $(BINDIR_PROGRAMS_NO_X) $(TEST_PROGRAMS_NEED_X))

all:: $(TEST_PROGRAMS) $(test_bindir_programs)

bin-wrappers/%: wrap-for-bin.sh
	@mkdir -p bin-wrappers
	$(QUIET_GEN)sed -e '1s|#!.*/sh|#!$(SHELL_PATH_SQ)|' \
	     -e 's|@@BUILD_DIR@@|$(shell pwd)|' \
	     -e 's|@@PROG@@|$(@F)|' < $< > $@ && \
	chmod +x $@

# GNU make supports exporting all variables by "export" without parameters.
# However, the environment gets quite big, and some programs have problems
# with that.

export NO_SVN_TESTS

### Testing rules

test: all
	$(MAKE) -C t/ all

test-ctype$X: ctype.o

test-date$X: date.o ctype.o

test-delta$X: diff-delta.o patch-delta.o

test-line-buffer$X: vcs-svn/lib.a

test-parse-options$X: parse-options.o

test-string-pool$X: vcs-svn/lib.a

test-svn-fe$X: vcs-svn/lib.a

.PRECIOUS: $(TEST_OBJS)

test-%$X: test-%.o $(GITLIBS)
	$(QUIET_LINK)$(CC) $(ALL_CFLAGS) -o $@ $(ALL_LDFLAGS) $(filter %.o,$^) $(filter %.a,$^) $(LIBS)

check-sha1:: test-sha1$X
	./test-sha1.sh

SP_OBJ = $(patsubst %.o,%.sp,$(C_OBJ))

$(SP_OBJ): %.sp: %.c GIT-CFLAGS FORCE
	$(QUIET_SP)cgcc -no-compile $(ALL_CFLAGS) $(EXTRA_CPPFLAGS) \
		$(SPARSE_FLAGS) $<

.PHONY: sparse $(SP_OBJ)
sparse: $(SP_OBJ)

check: common-cmds.h
	@if sparse; \
	then \
		echo 2>&1 "Use 'make sparse' instead"; \
		$(MAKE) --no-print-directory sparse; \
	else \
		echo 2>&1 "Did you mean 'make test'?"; \
		exit 1; \
	fi

remove-dashes:
	./fixup-builtins $(BUILT_INS) $(PROGRAMS) $(SCRIPTS)

### Installation rules

ifneq ($(filter /%,$(firstword $(template_dir))),)
template_instdir = $(template_dir)
else
template_instdir = $(prefix)/$(template_dir)
endif
export template_instdir

ifneq ($(filter /%,$(firstword $(gitexecdir))),)
gitexec_instdir = $(gitexecdir)
else
gitexec_instdir = $(prefix)/$(gitexecdir)
endif
gitexec_instdir_SQ = $(subst ','\'',$(gitexec_instdir))
export gitexec_instdir

install_bindir_programs := $(patsubst %,%$X,$(BINDIR_PROGRAMS_NEED_X)) $(BINDIR_PROGRAMS_NO_X)

install: all
	$(INSTALL) -d -m 755 '$(DESTDIR_SQ)$(bindir_SQ)'
	$(INSTALL) -d -m 755 '$(DESTDIR_SQ)$(gitexec_instdir_SQ)'
	$(INSTALL) $(ALL_PROGRAMS) '$(DESTDIR_SQ)$(gitexec_instdir_SQ)'
	$(INSTALL) -m 644 $(SCRIPT_LIB) '$(DESTDIR_SQ)$(gitexec_instdir_SQ)'
	$(INSTALL) $(install_bindir_programs) '$(DESTDIR_SQ)$(bindir_SQ)'
	$(MAKE) -C templates DESTDIR='$(DESTDIR_SQ)' install
ifndef NO_PERL
	$(MAKE) -C perl prefix='$(prefix_SQ)' DESTDIR='$(DESTDIR_SQ)' install
	$(MAKE) -C gitweb install
endif
ifndef NO_PYTHON
	$(MAKE) -C git_remote_helpers prefix='$(prefix_SQ)' DESTDIR='$(DESTDIR_SQ)' install
endif
ifndef NO_TCLTK
	$(MAKE) -C gitk-git install
	$(MAKE) -C git-gui gitexecdir='$(gitexec_instdir_SQ)' install
endif
ifneq (,$X)
	$(foreach p,$(patsubst %$X,%,$(filter %$X,$(ALL_PROGRAMS) $(BUILT_INS) git$X)), test '$(DESTDIR_SQ)$(gitexec_instdir_SQ)/$p' -ef '$(DESTDIR_SQ)$(gitexec_instdir_SQ)/$p$X' || $(RM) '$(DESTDIR_SQ)$(gitexec_instdir_SQ)/$p';)
endif

	bindir=$$(cd '$(DESTDIR_SQ)$(bindir_SQ)' && pwd) && \
	execdir=$$(cd '$(DESTDIR_SQ)$(gitexec_instdir_SQ)' && pwd) && \
	{ test "$$bindir/" = "$$execdir/" || \
	  for p in git$X $(filter $(install_bindir_programs),$(ALL_PROGRAMS)); do \
		$(RM) "$$execdir/$$p" && \
		test -z "$(NO_CROSS_DIRECTORY_HARDLINKS)" && \
		ln "$$bindir/$$p" "$$execdir/$$p" 2>/dev/null || \
		cp "$$bindir/$$p" "$$execdir/$$p" || exit; \
	  done; \
	} && \
	for p in $(filter $(install_bindir_programs),$(BUILT_INS)); do \
		$(RM) "$$bindir/$$p" && \
		ln "$$bindir/git$X" "$$bindir/$$p" 2>/dev/null || \
		ln -s "git$X" "$$bindir/$$p" 2>/dev/null || \
		cp "$$bindir/git$X" "$$bindir/$$p" || exit; \
	done && \
	for p in $(BUILT_INS); do \
		$(RM) "$$execdir/$$p" && \
		ln "$$execdir/git$X" "$$execdir/$$p" 2>/dev/null || \
		ln -s "git$X" "$$execdir/$$p" 2>/dev/null || \
		cp "$$execdir/git$X" "$$execdir/$$p" || exit; \
	done && \
	remote_curl_aliases="$(REMOTE_CURL_ALIASES)" && \
	for p in $$remote_curl_aliases; do \
		$(RM) "$$execdir/$$p" && \
		ln "$$execdir/git-remote-http$X" "$$execdir/$$p" 2>/dev/null || \
		ln -s "git-remote-http$X" "$$execdir/$$p" 2>/dev/null || \
		cp "$$execdir/git-remote-http$X" "$$execdir/$$p" || exit; \
	done && \
	./check_bindir "z$$bindir" "z$$execdir" "$$bindir/git-add$X"

install-gitweb:
	$(MAKE) -C gitweb install

install-doc:
	$(MAKE) -C Documentation install

install-man:
	$(MAKE) -C Documentation install-man

install-html:
	$(MAKE) -C Documentation install-html

install-info:
	$(MAKE) -C Documentation install-info

install-pdf:
	$(MAKE) -C Documentation install-pdf

quick-install-doc:
	$(MAKE) -C Documentation quick-install

quick-install-man:
	$(MAKE) -C Documentation quick-install-man

quick-install-html:
	$(MAKE) -C Documentation quick-install-html



### Maintainer's dist rules

git.spec: git.spec.in
	sed -e 's/@@VERSION@@/$(GIT_VERSION)/g' < $< > $@+
	mv $@+ $@

GIT_TARNAME=git-$(GIT_VERSION)
dist: git.spec git-archive$(X) configure
	./git-archive --format=tar \
		--prefix=$(GIT_TARNAME)/ HEAD^{tree} > $(GIT_TARNAME).tar
	@mkdir -p $(GIT_TARNAME)
	@cp git.spec configure $(GIT_TARNAME)
	@echo $(GIT_VERSION) > $(GIT_TARNAME)/version
	@$(MAKE) -C git-gui TARDIR=../$(GIT_TARNAME)/git-gui dist-version
	$(TAR) rf $(GIT_TARNAME).tar \
		$(GIT_TARNAME)/git.spec \
		$(GIT_TARNAME)/configure \
		$(GIT_TARNAME)/version \
		$(GIT_TARNAME)/git-gui/version
	@$(RM) -r $(GIT_TARNAME)
	gzip -f -9 $(GIT_TARNAME).tar

rpm: dist
	$(RPMBUILD) \
		--define "_source_filedigest_algorithm md5" \
		--define "_binary_filedigest_algorithm md5" \
		-ta $(GIT_TARNAME).tar.gz

htmldocs = git-htmldocs-$(GIT_VERSION)
manpages = git-manpages-$(GIT_VERSION)
dist-doc:
	$(RM) -r .doc-tmp-dir
	mkdir .doc-tmp-dir
	$(MAKE) -C Documentation WEBDOC_DEST=../.doc-tmp-dir install-webdoc
	cd .doc-tmp-dir && $(TAR) cf ../$(htmldocs).tar .
	gzip -n -9 -f $(htmldocs).tar
	:
	$(RM) -r .doc-tmp-dir
	mkdir -p .doc-tmp-dir/man1 .doc-tmp-dir/man5 .doc-tmp-dir/man7
	$(MAKE) -C Documentation DESTDIR=./ \
		man1dir=../.doc-tmp-dir/man1 \
		man5dir=../.doc-tmp-dir/man5 \
		man7dir=../.doc-tmp-dir/man7 \
		install
	cd .doc-tmp-dir && $(TAR) cf ../$(manpages).tar .
	gzip -n -9 -f $(manpages).tar
	$(RM) -r .doc-tmp-dir

### Cleaning rules

distclean: clean
	$(RM) configure
	$(RM) po/git.pot

clean:
	$(RM) *.o block-sha1/*.o ppc/*.o compat/*.o compat/*/*.o xdiff/*.o vcs-svn/*.o \
		builtin/*.o $(LIB_FILE) $(XDIFF_LIB) $(VCSSVN_LIB)
	$(RM) $(ALL_PROGRAMS) $(SCRIPT_LIB) $(BUILT_INS) git$X
	$(RM) $(TEST_PROGRAMS)
	$(RM) -r bin-wrappers
	$(RM) -r $(dep_dirs)
	$(RM) *.spec *.pyc *.pyo */*.pyc */*.pyo common-cmds.h $(ETAGS_TARGET) tags cscope*
	$(RM) -r autom4te.cache
	$(RM) config.log config.mak.autogen config.mak.append config.status config.cache
	$(RM) -r $(GIT_TARNAME) .doc-tmp-dir
	$(RM) $(GIT_TARNAME).tar.gz git-core_$(GIT_VERSION)-*.tar.gz
	$(RM) $(htmldocs).tar.gz $(manpages).tar.gz
	$(MAKE) -C Documentation/ clean
ifndef NO_PERL
	$(MAKE) -C gitweb clean
	$(MAKE) -C perl clean
endif
ifndef NO_PYTHON
	$(MAKE) -C git_remote_helpers clean
endif
	$(MAKE) -C templates/ clean
	$(MAKE) -C t/ clean
ifndef NO_TCLTK
	$(MAKE) -C gitk-git clean
	$(MAKE) -C git-gui clean
endif
	$(RM) GIT-VERSION-FILE GIT-CFLAGS GIT-GUI-VARS GIT-BUILD-OPTIONS

.PHONY: all install clean strip
.PHONY: shell_compatibility_test please_set_SHELL_PATH_to_a_more_modern_shell
.PHONY: FORCE cscope

### Check documentation
#
check-docs::
	@(for v in $(ALL_PROGRAMS) $(SCRIPT_LIB) $(BUILT_INS) git gitk; \
	do \
		case "$$v" in \
		git-merge-octopus | git-merge-ours | git-merge-recursive | \
		git-merge-resolve | git-merge-subtree | \
		git-fsck-objects | git-init-db | \
		git-remote-* | git-stage | \
		git-?*--?* ) continue ;; \
		esac ; \
		test -f "Documentation/$$v.txt" || \
		echo "no doc: $$v"; \
		sed -e '/^#/d' command-list.txt | \
		grep -q "^$$v[ 	]" || \
		case "$$v" in \
		git) ;; \
		*) echo "no link: $$v";; \
		esac ; \
	done; \
	( \
		sed -e '/^#/d' \
		    -e 's/[ 	].*//' \
		    -e 's/^/listed /' command-list.txt; \
		ls -1 Documentation/git*txt | \
		sed -e 's|Documentation/|documented |' \
		    -e 's/\.txt//'; \
	) | while read how cmd; \
	do \
		case "$$how,$$cmd" in \
		*,git-citool | \
		*,git-gui | \
		*,git-help | \
		documented,gitattributes | \
		documented,gitignore | \
		documented,gitmodules | \
		documented,gitcli | \
		documented,git-tools | \
		documented,gitcore-tutorial | \
		documented,gitcvs-migration | \
		documented,gitdiffcore | \
		documented,gitglossary | \
		documented,githooks | \
		documented,gitrepository-layout | \
		documented,gitrevisions | \
		documented,gittutorial | \
		documented,gittutorial-2 | \
		documented,git-bisect-lk2009 | \
		documented,git-remote-helpers | \
		documented,gitworkflows | \
		sentinel,not,matching,is,ok ) continue ;; \
		esac; \
		case " $(ALL_PROGRAMS) $(SCRIPT_LIB) $(BUILT_INS) git gitk " in \
		*" $$cmd "*)	;; \
		*) echo "removed but $$how: $$cmd" ;; \
		esac; \
	done ) | sort

### Make sure built-ins do not have dups and listed in git.c
#
check-builtins::
	./check-builtins.sh

### Test suite coverage testing
#
.PHONY: coverage coverage-clean coverage-build coverage-report

coverage:
	$(MAKE) coverage-build
	$(MAKE) coverage-report

object_dirs := $(sort $(dir $(OBJECTS)))
coverage-clean:
	$(RM) $(addsuffix *.gcov,$(object_dirs))
	$(RM) $(addsuffix *.gcda,$(object_dirs))
	$(RM) $(addsuffix *.gcno,$(object_dirs))
	$(RM) coverage-untested-functions
	$(RM) -r cover_db/
	$(RM) -r cover_db_html/

COVERAGE_CFLAGS = $(CFLAGS) -O0 -ftest-coverage -fprofile-arcs
COVERAGE_LDFLAGS = $(CFLAGS)  -O0 -lgcov
GCOVFLAGS = --preserve-paths --branch-probabilities --all-blocks

coverage-build: coverage-clean
	$(MAKE) CFLAGS="$(COVERAGE_CFLAGS)" LDFLAGS="$(COVERAGE_LDFLAGS)" all
	$(MAKE) CFLAGS="$(COVERAGE_CFLAGS)" LDFLAGS="$(COVERAGE_LDFLAGS)" \
		-j1 test

coverage-report:
	$(QUIET_GCOV)for dir in $(object_dirs); do \
		$(GCOV) $(GCOVFLAGS) --object-directory=$$dir $$dir*.c || exit; \
	done

coverage-untested-functions: coverage-report
	grep '^function.*called 0 ' *.c.gcov \
		| sed -e 's/\([^:]*\)\.gcov: *function \([^ ]*\) called.*/\1: \2/' \
		> coverage-untested-functions

cover_db: coverage-report
	gcov2perl -db cover_db *.gcov

cover_db_html: cover_db
	cover -report html -outputdir cover_db_html cover_db<|MERGE_RESOLUTION|>--- conflicted
+++ resolved
@@ -63,17 +63,15 @@
 #
 # Define NO_MKSTEMPS if you don't have mkstemps in the C library.
 #
-<<<<<<< HEAD
 # Define NO_STRTOK_R if you don't have strtok_r in the C library.
 #
 # Define NO_FNMATCH if you don't have fnmatch in the C library.
 #
 # Define NO_FNMATCH_CASEFOLD if your fnmatch function doesn't have the
 # FNM_CASEFOLD GNU extension.
-=======
+#
 # Define NO_GECOS_IN_PWENT if you don't have pw_gecos in struct passwd
 # in the C library.
->>>>>>> 590e081d
 #
 # Define NO_LIBGEN_H if you don't have libgen.h.
 #
