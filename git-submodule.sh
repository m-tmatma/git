--- conflicted
+++ resolved
@@ -516,25 +516,15 @@
 			case "$update_module" in
 			rebase)
 				command="git rebase"
-<<<<<<< HEAD
 				die_msg="$(eval_gettext "Unable to rebase '\$sha1' in submodule path '\$path'")"
 				say_msg="$(eval_gettext "Submodule path '\$path': rebased into '\$sha1'")"
+				must_die_on_failure=yes
 				;;
 			merge)
 				command="git merge"
 				die_msg="$(eval_gettext "Unable to merge '\$sha1' in submodule path '\$path'")"
 				say_msg="$(eval_gettext "Submodule path '\$path': merged in '\$sha1'")"
-=======
-				action="rebase"
-				msg="rebased onto"
 				must_die_on_failure=yes
-				;;
-			merge)
-				command="git merge"
-				action="merge"
-				msg="merged in"
-				must_die_on_failure=yes
->>>>>>> 877449c1
 				;;
 			*)
 				command="git checkout $subforce -q"
@@ -543,42 +533,33 @@
 				;;
 			esac
 
-<<<<<<< HEAD
-			(clear_local_git_env; cd "$path" && $command "$sha1") || die $die_msg
-			say $say_msg
-=======
 			if (clear_local_git_env; cd "$path" && $command "$sha1")
 			then
-				say "Submodule path '$path': $msg '$sha1'"
+				say "$say_msg"
 			elif test -n "$must_die_on_failure"
 			then
-				die_with_status 2 "Unable to $action '$sha1' in submodule path '$path'"
+				die_with_status 2 "$die_msg"
 			else
-				err="${err};Failed to $action in submodule path '$path'"
+				err="${err};$die_msg"
 				continue
 			fi
->>>>>>> 877449c1
 		fi
 
 		if test -n "$recursive"
 		then
-<<<<<<< HEAD
-			(clear_local_git_env; cd "$path" && eval cmd_update "$orig_flags") ||
-			die "$(eval_gettext "Failed to recurse into submodule path '\$path'")"
-=======
 			(clear_local_git_env; cd "$path" && eval cmd_update "$orig_flags")
 			res=$?
 			if test $res -gt 0
 			then
+				die_msg="$(eval_gettext "Failed to recurse into submodule path '\$path'")"
 				if test $res -eq 1
 				then
-					err="${err};Failed to recurse into submodule path '$path'"
+					err="${err};$die_msg"
 					continue
 				else
-					die_with_status $res "Failed to recurse into submodule path '$path'"
+					die_with_status $res "$die_msg"
 				fi
 			fi
->>>>>>> 877449c1
 		fi
 	done
 
