--- conflicted
+++ resolved
@@ -20,11 +20,8 @@
 #include "diff.h"
 #include "object-store.h"
 #include "advice.h"
-<<<<<<< HEAD
 #include "branch.h"
-=======
 #include "list-objects-filter-options.h"
->>>>>>> f05da2b4
 
 #define OPT_QUIET (1 << 0)
 #define OPT_CACHED (1 << 1)
