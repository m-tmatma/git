--- conflicted
+++ resolved
@@ -34,11 +34,8 @@
 #include "commit-reach.h"
 #include "worktree.h"
 #include "shallow.h"
-<<<<<<< HEAD
 #include "parse-options.h"
-=======
 #include "wrapper.h"
->>>>>>> ec2f0269
 
 static const char * const receive_pack_usage[] = {
 	N_("git receive-pack <git-dir>"),
