--- conflicted
+++ resolved
@@ -92,14 +92,8 @@
 	} else if (skip_prefix(start, "(objectname)", &p)) {
 		strbuf_add_unique_abbrev(sb, data->oid, options->abbrev);
 	} else if (skip_prefix(start, "(path)", &p)) {
-<<<<<<< HEAD
 		const char *name = data->base->buf;
 		const char *prefix = options->chomp_prefix ? options->ls_tree_prefix : NULL;
-		struct strbuf quoted = STRBUF_INIT;
-=======
-		const char *name;
-		const char *prefix = chomp_prefix ? ls_tree_prefix : NULL;
->>>>>>> c388fcda
 		struct strbuf sbuf = STRBUF_INIT;
 		size_t baselen = data->base->len;
 
@@ -149,11 +143,7 @@
 static int show_tree_fmt(const struct object_id *oid, struct strbuf *base,
 			 const char *pathname, unsigned mode, void *context)
 {
-<<<<<<< HEAD
 	struct ls_tree_options *options = context;
-	size_t baselen;
-=======
->>>>>>> c388fcda
 	int recurse = 0;
 	struct strbuf sb = STRBUF_INIT;
 	enum object_type type = object_type(mode);
@@ -173,14 +163,8 @@
 	if (type == OBJ_BLOB && (options->ls_options & LS_TREE_ONLY))
 		return 0;
 
-<<<<<<< HEAD
-	baselen = base->len;
 	strbuf_expand(&sb, options->format, expand_show_tree, &cb_data);
 	strbuf_addch(&sb, options->null_termination ? '\0' : '\n');
-=======
-	strbuf_expand(&sb, format, expand_show_tree, &data);
-	strbuf_addch(&sb, line_termination);
->>>>>>> c388fcda
 	fwrite(sb.buf, sb.len, 1, stdout);
 	strbuf_release(&sb);
 	return recurse;
