#include "builtin.h"
#include "refs.h"
#include "pkt-line.h"
#include "commit.h"
#include "tag.h"
#include "exec_cmd.h"
#include "pack.h"
#include "sideband.h"
#include "fetch-pack.h"
#include "remote.h"
#include "run-command.h"
#include "transport.h"

static int transfer_unpack_limit = -1;
static int fetch_unpack_limit = -1;
static int unpack_limit = 100;
static int prefer_ofs_delta = 1;
static int no_done = 0;
static struct fetch_pack_args args = {
	/* .uploadpack = */ "git-upload-pack",
};

static const char fetch_pack_usage[] =
"git fetch-pack [--all] [--quiet|-q] [--keep|-k] [--thin] [--include-tag] [--upload-pack=<git-upload-pack>] [--depth=<n>] [--no-progress] [-v] [<host>:]<directory> [<refs>...]";

#define COMPLETE	(1U << 0)
#define COMMON		(1U << 1)
#define COMMON_REF	(1U << 2)
#define SEEN		(1U << 3)
#define POPPED		(1U << 4)

static int marked;

/*
 * After sending this many "have"s if we do not get any new ACK , we
 * give up traversing our history.
 */
#define MAX_IN_VAIN 256

static struct commit_list *rev_list;
static int non_common_revs, multi_ack, use_sideband;

static void rev_list_push(struct commit *commit, int mark)
{
	if (!(commit->object.flags & mark)) {
		commit->object.flags |= mark;

		if (!(commit->object.parsed))
			if (parse_commit(commit))
				return;

		commit_list_insert_by_date(commit, &rev_list);

		if (!(commit->object.flags & COMMON))
			non_common_revs++;
	}
}

static int rev_list_insert_ref(const char *path, const unsigned char *sha1, int flag, void *cb_data)
{
	struct object *o = deref_tag(parse_object(sha1), path, 0);

	if (o && o->type == OBJ_COMMIT)
		rev_list_push((struct commit *)o, SEEN);

	return 0;
}

static int clear_marks(const char *path, const unsigned char *sha1, int flag, void *cb_data)
{
	struct object *o = deref_tag(parse_object(sha1), path, 0);

	if (o && o->type == OBJ_COMMIT)
		clear_commit_marks((struct commit *)o,
				   COMMON | COMMON_REF | SEEN | POPPED);
	return 0;
}

/*
   This function marks a rev and its ancestors as common.
   In some cases, it is desirable to mark only the ancestors (for example
   when only the server does not yet know that they are common).
*/

static void mark_common(struct commit *commit,
		int ancestors_only, int dont_parse)
{
	if (commit != NULL && !(commit->object.flags & COMMON)) {
		struct object *o = (struct object *)commit;

		if (!ancestors_only)
			o->flags |= COMMON;

		if (!(o->flags & SEEN))
			rev_list_push(commit, SEEN);
		else {
			struct commit_list *parents;

			if (!ancestors_only && !(o->flags & POPPED))
				non_common_revs--;
			if (!o->parsed && !dont_parse)
				if (parse_commit(commit))
					return;

			for (parents = commit->parents;
					parents;
					parents = parents->next)
				mark_common(parents->item, 0, dont_parse);
		}
	}
}

/*
  Get the next rev to send, ignoring the common.
*/

static const unsigned char *get_rev(void)
{
	struct commit *commit = NULL;

	while (commit == NULL) {
		unsigned int mark;
		struct commit_list *parents;

		if (rev_list == NULL || non_common_revs == 0)
			return NULL;

		commit = rev_list->item;
		if (!commit->object.parsed)
			parse_commit(commit);
		parents = commit->parents;

		commit->object.flags |= POPPED;
		if (!(commit->object.flags & COMMON))
			non_common_revs--;

		if (commit->object.flags & COMMON) {
			/* do not send "have", and ignore ancestors */
			commit = NULL;
			mark = COMMON | SEEN;
		} else if (commit->object.flags & COMMON_REF)
			/* send "have", and ignore ancestors */
			mark = COMMON | SEEN;
		else
			/* send "have", also for its ancestors */
			mark = SEEN;

		while (parents) {
			if (!(parents->item->object.flags & SEEN))
				rev_list_push(parents->item, mark);
			if (mark & COMMON)
				mark_common(parents->item, 1, 0);
			parents = parents->next;
		}

		rev_list = rev_list->next;
	}

	return commit->object.sha1;
}

enum ack_type {
	NAK = 0,
	ACK,
	ACK_continue,
	ACK_common,
	ACK_ready
};

static void consume_shallow_list(int fd)
{
	if (args.stateless_rpc && args.depth > 0) {
		/* If we sent a depth we will get back "duplicate"
		 * shallow and unshallow commands every time there
		 * is a block of have lines exchanged.
		 */
		char line[1000];
		while (packet_read_line(fd, line, sizeof(line))) {
			if (!prefixcmp(line, "shallow "))
				continue;
			if (!prefixcmp(line, "unshallow "))
				continue;
			die("git fetch-pack: expected shallow list");
		}
	}
}

static enum ack_type get_ack(int fd, unsigned char *result_sha1)
{
	static char line[1000];
	int len = packet_read_line(fd, line, sizeof(line));

	if (!len)
		die("git fetch-pack: expected ACK/NAK, got EOF");
	if (line[len-1] == '\n')
		line[--len] = 0;
	if (!strcmp(line, "NAK"))
		return NAK;
	if (!prefixcmp(line, "ACK ")) {
		if (!get_sha1_hex(line+4, result_sha1)) {
			if (strstr(line+45, "continue"))
				return ACK_continue;
			if (strstr(line+45, "common"))
				return ACK_common;
			if (strstr(line+45, "ready"))
				return ACK_ready;
			return ACK;
		}
	}
	die("git fetch_pack: expected ACK/NAK, got '%s'", line);
}

static void send_request(int fd, struct strbuf *buf)
{
	if (args.stateless_rpc) {
		send_sideband(fd, -1, buf->buf, buf->len, LARGE_PACKET_MAX);
		packet_flush(fd);
	} else
		safe_write(fd, buf->buf, buf->len);
}

<<<<<<< HEAD
static void insert_one_alternate_ref(const struct ref *ref, void *unused)
{
	rev_list_insert_ref(NULL, ref->old_sha1, 0, NULL);
}

static void insert_alternate_refs(void)
{
	foreach_alt_odb(refs_from_alternate_cb, insert_one_alternate_ref);
=======
#define INITIAL_FLUSH 16
#define LARGE_FLUSH 1024

static int next_flush(int count)
{
	if (count < INITIAL_FLUSH * 2)
		count += INITIAL_FLUSH;
	else if (count < LARGE_FLUSH)
		count <<= 1;
	else
		count += LARGE_FLUSH;
	return count;
>>>>>>> 066bf4c2
}

static int find_common(int fd[2], unsigned char *result_sha1,
		       struct ref *refs)
{
	int fetching;
	int count = 0, flushes = 0, flush_at = INITIAL_FLUSH, retval;
	const unsigned char *sha1;
	unsigned in_vain = 0;
	int got_continue = 0;
	int got_ready = 0;
	struct strbuf req_buf = STRBUF_INIT;
	size_t state_len = 0;

	if (args.stateless_rpc && multi_ack == 1)
		die("--stateless-rpc requires multi_ack_detailed");
	if (marked)
		for_each_ref(clear_marks, NULL);
	marked = 1;

	for_each_ref(rev_list_insert_ref, NULL);
	insert_alternate_refs();

	fetching = 0;
	for ( ; refs ; refs = refs->next) {
		unsigned char *remote = refs->old_sha1;
		const char *remote_hex;
		struct object *o;

		/*
		 * If that object is complete (i.e. it is an ancestor of a
		 * local ref), we tell them we have it but do not have to
		 * tell them about its ancestors, which they already know
		 * about.
		 *
		 * We use lookup_object here because we are only
		 * interested in the case we *know* the object is
		 * reachable and we have already scanned it.
		 */
		if (((o = lookup_object(remote)) != NULL) &&
				(o->flags & COMPLETE)) {
			continue;
		}

		remote_hex = sha1_to_hex(remote);
		if (!fetching) {
			struct strbuf c = STRBUF_INIT;
			if (multi_ack == 2)     strbuf_addstr(&c, " multi_ack_detailed");
			if (multi_ack == 1)     strbuf_addstr(&c, " multi_ack");
			if (no_done)            strbuf_addstr(&c, " no-done");
			if (use_sideband == 2)  strbuf_addstr(&c, " side-band-64k");
			if (use_sideband == 1)  strbuf_addstr(&c, " side-band");
			if (args.use_thin_pack) strbuf_addstr(&c, " thin-pack");
			if (args.no_progress)   strbuf_addstr(&c, " no-progress");
			if (args.include_tag)   strbuf_addstr(&c, " include-tag");
			if (prefer_ofs_delta)   strbuf_addstr(&c, " ofs-delta");
			packet_buf_write(&req_buf, "want %s%s\n", remote_hex, c.buf);
			strbuf_release(&c);
		} else
			packet_buf_write(&req_buf, "want %s\n", remote_hex);
		fetching++;
	}

	if (!fetching) {
		strbuf_release(&req_buf);
		packet_flush(fd[1]);
		return 1;
	}

	if (is_repository_shallow())
		write_shallow_commits(&req_buf, 1);
	if (args.depth > 0)
		packet_buf_write(&req_buf, "deepen %d", args.depth);
	packet_buf_flush(&req_buf);
	state_len = req_buf.len;

	if (args.depth > 0) {
		char line[1024];
		unsigned char sha1[20];

		send_request(fd[1], &req_buf);
		while (packet_read_line(fd[0], line, sizeof(line))) {
			if (!prefixcmp(line, "shallow ")) {
				if (get_sha1_hex(line + 8, sha1))
					die("invalid shallow line: %s", line);
				register_shallow(sha1);
				continue;
			}
			if (!prefixcmp(line, "unshallow ")) {
				if (get_sha1_hex(line + 10, sha1))
					die("invalid unshallow line: %s", line);
				if (!lookup_object(sha1))
					die("object not found: %s", line);
				/* make sure that it is parsed as shallow */
				if (!parse_object(sha1))
					die("error in object: %s", line);
				if (unregister_shallow(sha1))
					die("no shallow found: %s", line);
				continue;
			}
			die("expected shallow/unshallow, got %s", line);
		}
	} else if (!args.stateless_rpc)
		send_request(fd[1], &req_buf);

	if (!args.stateless_rpc) {
		/* If we aren't using the stateless-rpc interface
		 * we don't need to retain the headers.
		 */
		strbuf_setlen(&req_buf, 0);
		state_len = 0;
	}

	flushes = 0;
	retval = -1;
	while ((sha1 = get_rev())) {
		packet_buf_write(&req_buf, "have %s\n", sha1_to_hex(sha1));
		if (args.verbose)
			fprintf(stderr, "have %s\n", sha1_to_hex(sha1));
		in_vain++;
		if (flush_at <= ++count) {
			int ack;

			packet_buf_flush(&req_buf);
			send_request(fd[1], &req_buf);
			strbuf_setlen(&req_buf, state_len);
			flushes++;
			flush_at = next_flush(count);

			/*
			 * We keep one window "ahead" of the other side, and
			 * will wait for an ACK only on the next one
			 */
			if (!args.stateless_rpc && count == INITIAL_FLUSH)
				continue;

			consume_shallow_list(fd[0]);
			do {
				ack = get_ack(fd[0], result_sha1);
				if (args.verbose && ack)
					fprintf(stderr, "got ack %d %s\n", ack,
							sha1_to_hex(result_sha1));
				switch (ack) {
				case ACK:
					flushes = 0;
					multi_ack = 0;
					retval = 0;
					goto done;
				case ACK_common:
				case ACK_ready:
				case ACK_continue: {
					struct commit *commit =
						lookup_commit(result_sha1);
					if (args.stateless_rpc
					 && ack == ACK_common
					 && !(commit->object.flags & COMMON)) {
						/* We need to replay the have for this object
						 * on the next RPC request so the peer knows
						 * it is in common with us.
						 */
						const char *hex = sha1_to_hex(result_sha1);
						packet_buf_write(&req_buf, "have %s\n", hex);
						state_len = req_buf.len;
					}
					mark_common(commit, 0, 1);
					retval = 0;
					in_vain = 0;
					got_continue = 1;
					if (ack == ACK_ready) {
						rev_list = NULL;
						got_ready = 1;
					}
					break;
					}
				}
			} while (ack);
			flushes--;
			if (got_continue && MAX_IN_VAIN < in_vain) {
				if (args.verbose)
					fprintf(stderr, "giving up\n");
				break; /* give up */
			}
		}
	}
done:
	if (!got_ready || !no_done) {
		packet_buf_write(&req_buf, "done\n");
		send_request(fd[1], &req_buf);
	}
	if (args.verbose)
		fprintf(stderr, "done\n");
	if (retval != 0) {
		multi_ack = 0;
		flushes++;
	}
	strbuf_release(&req_buf);

	consume_shallow_list(fd[0]);
	while (flushes || multi_ack) {
		int ack = get_ack(fd[0], result_sha1);
		if (ack) {
			if (args.verbose)
				fprintf(stderr, "got ack (%d) %s\n", ack,
					sha1_to_hex(result_sha1));
			if (ack == ACK)
				return 0;
			multi_ack = 1;
			continue;
		}
		flushes--;
	}
	/* it is no error to fetch into a completely empty repo */
	return count ? retval : 0;
}

static struct commit_list *complete;

static int mark_complete(const char *path, const unsigned char *sha1, int flag, void *cb_data)
{
	struct object *o = parse_object(sha1);

	while (o && o->type == OBJ_TAG) {
		struct tag *t = (struct tag *) o;
		if (!t->tagged)
			break; /* broken repository */
		o->flags |= COMPLETE;
		o = parse_object(t->tagged->sha1);
	}
	if (o && o->type == OBJ_COMMIT) {
		struct commit *commit = (struct commit *)o;
		commit->object.flags |= COMPLETE;
		commit_list_insert_by_date(commit, &complete);
	}
	return 0;
}

static void mark_recent_complete_commits(unsigned long cutoff)
{
	while (complete && cutoff <= complete->item->date) {
		if (args.verbose)
			fprintf(stderr, "Marking %s as complete\n",
				sha1_to_hex(complete->item->object.sha1));
		pop_most_recent_commit(&complete, COMPLETE);
	}
}

static void filter_refs(struct ref **refs, int nr_match, char **match)
{
	struct ref **return_refs;
	struct ref *newlist = NULL;
	struct ref **newtail = &newlist;
	struct ref *ref, *next;
	struct ref *fastarray[32];

	if (nr_match && !args.fetch_all) {
		if (ARRAY_SIZE(fastarray) < nr_match)
			return_refs = xcalloc(nr_match, sizeof(struct ref *));
		else {
			return_refs = fastarray;
			memset(return_refs, 0, sizeof(struct ref *) * nr_match);
		}
	}
	else
		return_refs = NULL;

	for (ref = *refs; ref; ref = next) {
		next = ref->next;
		if (!memcmp(ref->name, "refs/", 5) &&
		    check_ref_format(ref->name + 5))
			; /* trash */
		else if (args.fetch_all &&
			 (!args.depth || prefixcmp(ref->name, "refs/tags/") )) {
			*newtail = ref;
			ref->next = NULL;
			newtail = &ref->next;
			continue;
		}
		else {
			int order = path_match(ref->name, nr_match, match);
			if (order) {
				return_refs[order-1] = ref;
				continue; /* we will link it later */
			}
		}
		free(ref);
	}

	if (!args.fetch_all) {
		int i;
		for (i = 0; i < nr_match; i++) {
			ref = return_refs[i];
			if (ref) {
				*newtail = ref;
				ref->next = NULL;
				newtail = &ref->next;
			}
		}
		if (return_refs != fastarray)
			free(return_refs);
	}
	*refs = newlist;
}

static int everything_local(struct ref **refs, int nr_match, char **match)
{
	struct ref *ref;
	int retval;
	unsigned long cutoff = 0;

	save_commit_buffer = 0;

	for (ref = *refs; ref; ref = ref->next) {
		struct object *o;

		o = parse_object(ref->old_sha1);
		if (!o)
			continue;

		/* We already have it -- which may mean that we were
		 * in sync with the other side at some time after
		 * that (it is OK if we guess wrong here).
		 */
		if (o->type == OBJ_COMMIT) {
			struct commit *commit = (struct commit *)o;
			if (!cutoff || cutoff < commit->date)
				cutoff = commit->date;
		}
	}

	if (!args.depth) {
		for_each_ref(mark_complete, NULL);
		if (cutoff)
			mark_recent_complete_commits(cutoff);
	}

	/*
	 * Mark all complete remote refs as common refs.
	 * Don't mark them common yet; the server has to be told so first.
	 */
	for (ref = *refs; ref; ref = ref->next) {
		struct object *o = deref_tag(lookup_object(ref->old_sha1),
					     NULL, 0);

		if (!o || o->type != OBJ_COMMIT || !(o->flags & COMPLETE))
			continue;

		if (!(o->flags & SEEN)) {
			rev_list_push((struct commit *)o, COMMON_REF | SEEN);

			mark_common((struct commit *)o, 1, 1);
		}
	}

	filter_refs(refs, nr_match, match);

	for (retval = 1, ref = *refs; ref ; ref = ref->next) {
		const unsigned char *remote = ref->old_sha1;
		unsigned char local[20];
		struct object *o;

		o = lookup_object(remote);
		if (!o || !(o->flags & COMPLETE)) {
			retval = 0;
			if (!args.verbose)
				continue;
			fprintf(stderr,
				"want %s (%s)\n", sha1_to_hex(remote),
				ref->name);
			continue;
		}

		hashcpy(ref->new_sha1, local);
		if (!args.verbose)
			continue;
		fprintf(stderr,
			"already have %s (%s)\n", sha1_to_hex(remote),
			ref->name);
	}
	return retval;
}

static int sideband_demux(int in, int out, void *data)
{
	int *xd = data;

	int ret = recv_sideband("fetch-pack", xd[0], out);
	close(out);
	return ret;
}

static int get_pack(int xd[2], char **pack_lockfile)
{
	struct async demux;
	const char *argv[20];
	char keep_arg[256];
	char hdr_arg[256];
	const char **av;
	int do_keep = args.keep_pack;
	struct child_process cmd;

	memset(&demux, 0, sizeof(demux));
	if (use_sideband) {
		/* xd[] is talking with upload-pack; subprocess reads from
		 * xd[0], spits out band#2 to stderr, and feeds us band#1
		 * through demux->out.
		 */
		demux.proc = sideband_demux;
		demux.data = xd;
		demux.out = -1;
		if (start_async(&demux))
			die("fetch-pack: unable to fork off sideband"
			    " demultiplexer");
	}
	else
		demux.out = xd[0];

	memset(&cmd, 0, sizeof(cmd));
	cmd.argv = argv;
	av = argv;
	*hdr_arg = 0;
	if (!args.keep_pack && unpack_limit) {
		struct pack_header header;

		if (read_pack_header(demux.out, &header))
			die("protocol error: bad pack header");
		snprintf(hdr_arg, sizeof(hdr_arg),
			 "--pack_header=%"PRIu32",%"PRIu32,
			 ntohl(header.hdr_version), ntohl(header.hdr_entries));
		if (ntohl(header.hdr_entries) < unpack_limit)
			do_keep = 0;
		else
			do_keep = 1;
	}

	if (do_keep) {
		if (pack_lockfile)
			cmd.out = -1;
		*av++ = "index-pack";
		*av++ = "--stdin";
		if (!args.quiet && !args.no_progress)
			*av++ = "-v";
		if (args.use_thin_pack)
			*av++ = "--fix-thin";
		if (args.lock_pack || unpack_limit) {
			int s = sprintf(keep_arg,
					"--keep=fetch-pack %"PRIuMAX " on ", (uintmax_t) getpid());
			if (gethostname(keep_arg + s, sizeof(keep_arg) - s))
				strcpy(keep_arg + s, "localhost");
			*av++ = keep_arg;
		}
	}
	else {
		*av++ = "unpack-objects";
		if (args.quiet)
			*av++ = "-q";
	}
	if (*hdr_arg)
		*av++ = hdr_arg;
	*av++ = NULL;

	cmd.in = demux.out;
	cmd.git_cmd = 1;
	if (start_command(&cmd))
		die("fetch-pack: unable to fork off %s", argv[0]);
	if (do_keep && pack_lockfile) {
		*pack_lockfile = index_pack_lockfile(cmd.out);
		close(cmd.out);
	}

	if (finish_command(&cmd))
		die("%s failed", argv[0]);
	if (use_sideband && finish_async(&demux))
		die("error in sideband demultiplexer");
	return 0;
}

static struct ref *do_fetch_pack(int fd[2],
		const struct ref *orig_ref,
		int nr_match,
		char **match,
		char **pack_lockfile)
{
	struct ref *ref = copy_ref_list(orig_ref);
	unsigned char sha1[20];

	if (is_repository_shallow() && !server_supports("shallow"))
		die("Server does not support shallow clients");
	if (server_supports("multi_ack_detailed")) {
		if (args.verbose)
			fprintf(stderr, "Server supports multi_ack_detailed\n");
		multi_ack = 2;
		if (server_supports("no-done")) {
			if (args.verbose)
				fprintf(stderr, "Server supports no-done\n");
			no_done = 1;
		}
	}
	else if (server_supports("multi_ack")) {
		if (args.verbose)
			fprintf(stderr, "Server supports multi_ack\n");
		multi_ack = 1;
	}
	if (server_supports("side-band-64k")) {
		if (args.verbose)
			fprintf(stderr, "Server supports side-band-64k\n");
		use_sideband = 2;
	}
	else if (server_supports("side-band")) {
		if (args.verbose)
			fprintf(stderr, "Server supports side-band\n");
		use_sideband = 1;
	}
	if (server_supports("ofs-delta")) {
		if (args.verbose)
			fprintf(stderr, "Server supports ofs-delta\n");
	} else
		prefer_ofs_delta = 0;
	if (everything_local(&ref, nr_match, match)) {
		packet_flush(fd[1]);
		goto all_done;
	}
	if (find_common(fd, sha1, ref) < 0)
		if (!args.keep_pack)
			/* When cloning, it is not unusual to have
			 * no common commit.
			 */
			warning("no common commits");

	if (args.stateless_rpc)
		packet_flush(fd[1]);
	if (get_pack(fd, pack_lockfile))
		die("git fetch-pack: fetch failed.");

 all_done:
	return ref;
}

static int remove_duplicates(int nr_heads, char **heads)
{
	int src, dst;

	for (src = dst = 0; src < nr_heads; src++) {
		/* If heads[src] is different from any of
		 * heads[0..dst], push it in.
		 */
		int i;
		for (i = 0; i < dst; i++) {
			if (!strcmp(heads[i], heads[src]))
				break;
		}
		if (i < dst)
			continue;
		if (src != dst)
			heads[dst] = heads[src];
		dst++;
	}
	return dst;
}

static int fetch_pack_config(const char *var, const char *value, void *cb)
{
	if (strcmp(var, "fetch.unpacklimit") == 0) {
		fetch_unpack_limit = git_config_int(var, value);
		return 0;
	}

	if (strcmp(var, "transfer.unpacklimit") == 0) {
		transfer_unpack_limit = git_config_int(var, value);
		return 0;
	}

	if (strcmp(var, "repack.usedeltabaseoffset") == 0) {
		prefer_ofs_delta = git_config_bool(var, value);
		return 0;
	}

	return git_default_config(var, value, cb);
}

static struct lock_file lock;

static void fetch_pack_setup(void)
{
	static int did_setup;
	if (did_setup)
		return;
	git_config(fetch_pack_config, NULL);
	if (0 <= transfer_unpack_limit)
		unpack_limit = transfer_unpack_limit;
	else if (0 <= fetch_unpack_limit)
		unpack_limit = fetch_unpack_limit;
	did_setup = 1;
}

int cmd_fetch_pack(int argc, const char **argv, const char *prefix)
{
	int i, ret, nr_heads;
	struct ref *ref = NULL;
	char *dest = NULL, **heads;
	int fd[2];
	char *pack_lockfile = NULL;
	char **pack_lockfile_ptr = NULL;
	struct child_process *conn;

	packet_trace_identity("fetch-pack");

	nr_heads = 0;
	heads = NULL;
	for (i = 1; i < argc; i++) {
		const char *arg = argv[i];

		if (*arg == '-') {
			if (!prefixcmp(arg, "--upload-pack=")) {
				args.uploadpack = arg + 14;
				continue;
			}
			if (!prefixcmp(arg, "--exec=")) {
				args.uploadpack = arg + 7;
				continue;
			}
			if (!strcmp("--quiet", arg) || !strcmp("-q", arg)) {
				args.quiet = 1;
				continue;
			}
			if (!strcmp("--keep", arg) || !strcmp("-k", arg)) {
				args.lock_pack = args.keep_pack;
				args.keep_pack = 1;
				continue;
			}
			if (!strcmp("--thin", arg)) {
				args.use_thin_pack = 1;
				continue;
			}
			if (!strcmp("--include-tag", arg)) {
				args.include_tag = 1;
				continue;
			}
			if (!strcmp("--all", arg)) {
				args.fetch_all = 1;
				continue;
			}
			if (!strcmp("-v", arg)) {
				args.verbose = 1;
				continue;
			}
			if (!prefixcmp(arg, "--depth=")) {
				args.depth = strtol(arg + 8, NULL, 0);
				continue;
			}
			if (!strcmp("--no-progress", arg)) {
				args.no_progress = 1;
				continue;
			}
			if (!strcmp("--stateless-rpc", arg)) {
				args.stateless_rpc = 1;
				continue;
			}
			if (!strcmp("--lock-pack", arg)) {
				args.lock_pack = 1;
				pack_lockfile_ptr = &pack_lockfile;
				continue;
			}
			usage(fetch_pack_usage);
		}
		dest = (char *)arg;
		heads = (char **)(argv + i + 1);
		nr_heads = argc - i - 1;
		break;
	}
	if (!dest)
		usage(fetch_pack_usage);

	if (args.stateless_rpc) {
		conn = NULL;
		fd[0] = 0;
		fd[1] = 1;
	} else {
		conn = git_connect(fd, (char *)dest, args.uploadpack,
				   args.verbose ? CONNECT_VERBOSE : 0);
	}

	get_remote_heads(fd[0], &ref, 0, NULL, 0, NULL);

	ref = fetch_pack(&args, fd, conn, ref, dest,
		nr_heads, heads, pack_lockfile_ptr);
	if (pack_lockfile) {
		printf("lock %s\n", pack_lockfile);
		fflush(stdout);
	}
	close(fd[0]);
	close(fd[1]);
	if (finish_connect(conn))
		ref = NULL;
	ret = !ref;

	if (!ret && nr_heads) {
		/* If the heads to pull were given, we should have
		 * consumed all of them by matching the remote.
		 * Otherwise, 'git fetch remote no-such-ref' would
		 * silently succeed without issuing an error.
		 */
		for (i = 0; i < nr_heads; i++)
			if (heads[i] && heads[i][0]) {
				error("no such remote ref %s", heads[i]);
				ret = 1;
			}
	}
	while (ref) {
		printf("%s %s\n",
		       sha1_to_hex(ref->old_sha1), ref->name);
		ref = ref->next;
	}

	return ret;
}

struct ref *fetch_pack(struct fetch_pack_args *my_args,
		       int fd[], struct child_process *conn,
		       const struct ref *ref,
		const char *dest,
		int nr_heads,
		char **heads,
		char **pack_lockfile)
{
	struct stat st;
	struct ref *ref_cpy;

	fetch_pack_setup();
	if (&args != my_args)
		memcpy(&args, my_args, sizeof(args));
	if (args.depth > 0) {
		if (stat(git_path("shallow"), &st))
			st.st_mtime = 0;
	}

	if (heads && nr_heads)
		nr_heads = remove_duplicates(nr_heads, heads);
	if (!ref) {
		packet_flush(fd[1]);
		die("no matching remote head");
	}
	ref_cpy = do_fetch_pack(fd, ref, nr_heads, heads, pack_lockfile);

	if (args.depth > 0) {
		struct cache_time mtime;
		struct strbuf sb = STRBUF_INIT;
		char *shallow = git_path("shallow");
		int fd;

		mtime.sec = st.st_mtime;
		mtime.nsec = ST_MTIME_NSEC(st);
		if (stat(shallow, &st)) {
			if (mtime.sec)
				die("shallow file was removed during fetch");
		} else if (st.st_mtime != mtime.sec
#ifdef USE_NSEC
				|| ST_MTIME_NSEC(st) != mtime.nsec
#endif
			  )
			die("shallow file was changed during fetch");

		fd = hold_lock_file_for_update(&lock, shallow,
					       LOCK_DIE_ON_ERROR);
		if (!write_shallow_commits(&sb, 0)
		 || write_in_full(fd, sb.buf, sb.len) != sb.len) {
			unlink_or_warn(shallow);
			rollback_lock_file(&lock);
		} else {
			commit_lock_file(&lock);
		}
		strbuf_release(&sb);
	}

	reprepare_packed_git();
	return ref_cpy;
}<|MERGE_RESOLUTION|>--- conflicted
+++ resolved
@@ -219,7 +219,6 @@
 		safe_write(fd, buf->buf, buf->len);
 }
 
-<<<<<<< HEAD
 static void insert_one_alternate_ref(const struct ref *ref, void *unused)
 {
 	rev_list_insert_ref(NULL, ref->old_sha1, 0, NULL);
@@ -228,7 +227,8 @@
 static void insert_alternate_refs(void)
 {
 	foreach_alt_odb(refs_from_alternate_cb, insert_one_alternate_ref);
-=======
+}
+
 #define INITIAL_FLUSH 16
 #define LARGE_FLUSH 1024
 
@@ -241,7 +241,6 @@
 	else
 		count += LARGE_FLUSH;
 	return count;
->>>>>>> 066bf4c2
 }
 
 static int find_common(int fd[2], unsigned char *result_sha1,
