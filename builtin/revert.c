--- conflicted
+++ resolved
@@ -131,10 +131,8 @@
 
 static void parse_args(int argc, const char **argv, struct replay_opts *opts)
 {
-<<<<<<< HEAD
 	const char * const * usage_str = revert_or_cherry_pick_usage(opts);
 	const char *me = action_name(opts);
-	int noop;
 	int reset = 0;
 	int contin = 0;
 	struct option options[] = {
@@ -142,25 +140,12 @@
 		OPT_BOOLEAN(0, "continue", &contin, "continue the current operation"),
 		OPT_BOOLEAN('n', "no-commit", &opts->no_commit, "don't automatically commit"),
 		OPT_BOOLEAN('e', "edit", &opts->edit, "edit the commit message"),
-		{ OPTION_BOOLEAN, 'r', NULL, &noop, NULL, "no-op (backward compatibility)",
-		  PARSE_OPT_NOARG | PARSE_OPT_HIDDEN, NULL, 0 },
+		OPT_NOOP_NOARG('r', NULL),
 		OPT_BOOLEAN('s', "signoff", &opts->signoff, "add Signed-off-by:"),
 		OPT_INTEGER('m', "mainline", &opts->mainline, "parent number"),
 		OPT_RERERE_AUTOUPDATE(&opts->allow_rerere_auto),
 		OPT_STRING(0, "strategy", &opts->strategy, "strategy", "merge strategy"),
 		OPT_CALLBACK('X', "strategy-option", &opts, "option",
-=======
-	const char * const * usage_str = revert_or_cherry_pick_usage();
-	struct option options[] = {
-		OPT_BOOLEAN('n', "no-commit", &no_commit, "don't automatically commit"),
-		OPT_BOOLEAN('e', "edit", &edit, "edit the commit message"),
-		OPT_NOOP_NOARG('r', NULL),
-		OPT_BOOLEAN('s', "signoff", &signoff, "add Signed-off-by:"),
-		OPT_INTEGER('m', "mainline", &mainline, "parent number"),
-		OPT_RERERE_AUTOUPDATE(&allow_rerere_auto),
-		OPT_STRING(0, "strategy", &strategy, "strategy", "merge strategy"),
-		OPT_CALLBACK('X', "strategy-option", &xopts, "option",
->>>>>>> af1032ed
 			"option for merge strategy", option_parse_x),
 		OPT_END(),
 		OPT_END(),
