--- conflicted
+++ resolved
@@ -199,7 +199,6 @@
 
 static void write_cherry_pick_head(void)
 {
-<<<<<<< HEAD
 	int fd;
 	struct strbuf buf = STRBUF_INIT;
 
@@ -207,59 +206,11 @@
 
 	fd = open(git_path("CHERRY_PICK_HEAD"), O_WRONLY | O_CREAT, 0666);
 	if (fd < 0)
-		die_errno("Could not open '%s' for writing",
+		die_errno(_("Could not open '%s' for writing"),
 			  git_path("CHERRY_PICK_HEAD"));
 	if (write_in_full(fd, buf.buf, buf.len) != buf.len || close(fd))
-		die_errno("Could not write to '%s'", git_path("CHERRY_PICK_HEAD"));
+		die_errno(_("Could not write to '%s'"), git_path("CHERRY_PICK_HEAD"));
 	strbuf_release(&buf);
-=======
-	const char *p = message;
-	if (!p)
-		die (_("Could not read commit message of %s"),
-				sha1_to_hex(commit->object.sha1));
-	while (*p && *p != '\n') {
-		const char *eol;
-
-		for (eol = p; *eol && *eol != '\n'; eol++)
-			; /* do nothing */
-		if (!prefixcmp(p, "author ")) {
-			char *line, *pend, *email, *timestamp;
-
-			p += 7;
-			line = xmemdupz(p, eol - p);
-			email = strchr(line, '<');
-			if (!email)
-				die (_("Could not extract author email from %s"),
-					sha1_to_hex(commit->object.sha1));
-			if (email == line)
-				pend = line;
-			else
-				for (pend = email; pend != line + 1 &&
-						isspace(pend[-1]); pend--);
-					; /* do nothing */
-			*pend = '\0';
-			email++;
-			timestamp = strchr(email, '>');
-			if (!timestamp)
-				die (_("Could not extract author time from %s"),
-					sha1_to_hex(commit->object.sha1));
-			*timestamp = '\0';
-			for (timestamp++; *timestamp && isspace(*timestamp);
-					timestamp++)
-				; /* do nothing */
-			setenv("GIT_AUTHOR_NAME", line, 1);
-			setenv("GIT_AUTHOR_EMAIL", email, 1);
-			setenv("GIT_AUTHOR_DATE", timestamp, 1);
-			free(line);
-			return;
-		}
-		p = eol;
-		if (*p == '\n')
-			p++;
-	}
-	die (_("No author information found in %s"),
-			sha1_to_hex(commit->object.sha1));
->>>>>>> ab8b53bb
 }
 
 static void advise(const char *advice, ...)
