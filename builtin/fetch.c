/*
 * "git fetch"
 */
#include "cache.h"
#include "refs.h"
#include "commit.h"
#include "builtin.h"
#include "string-list.h"
#include "remote.h"
#include "transport.h"
#include "run-command.h"
#include "parse-options.h"
#include "sigchain.h"
#include "submodule-config.h"
#include "submodule.h"
#include "connected.h"
#include "argv-array.h"

static const char * const builtin_fetch_usage[] = {
	N_("git fetch [<options>] [<repository> [<refspec>...]]"),
	N_("git fetch [<options>] <group>"),
	N_("git fetch --multiple [<options>] [(<repository> | <group>)...]"),
	N_("git fetch --all [<options>]"),
	NULL
};

enum {
	TAGS_UNSET = 0,
	TAGS_DEFAULT = 1,
	TAGS_SET = 2
};

static int fetch_prune_config = -1; /* unspecified */
static int prune = -1; /* unspecified */
#define PRUNE_BY_DEFAULT 0 /* do we prune by default? */

static int all, append, dry_run, force, keep, multiple, update_head_ok, verbosity;
static int progress = -1, recurse_submodules = RECURSE_SUBMODULES_DEFAULT;
static int tags = TAGS_DEFAULT, unshallow, update_shallow;
<<<<<<< HEAD
static int max_children = 1;
=======
static enum transport_family family;
>>>>>>> c915f11e
static const char *depth;
static const char *upload_pack;
static struct strbuf default_rla = STRBUF_INIT;
static struct transport *gtransport;
static struct transport *gsecondary;
static const char *submodule_prefix = "";
static const char *recurse_submodules_default;
static int shown_url = 0;
static int refmap_alloc, refmap_nr;
static const char **refmap_array;

static int option_parse_recurse_submodules(const struct option *opt,
				   const char *arg, int unset)
{
	if (unset) {
		recurse_submodules = RECURSE_SUBMODULES_OFF;
	} else {
		if (arg)
			recurse_submodules = parse_fetch_recurse_submodules_arg(opt->long_name, arg);
		else
			recurse_submodules = RECURSE_SUBMODULES_ON;
	}
	return 0;
}

static int git_fetch_config(const char *k, const char *v, void *cb)
{
	if (!strcmp(k, "fetch.prune")) {
		fetch_prune_config = git_config_bool(k, v);
		return 0;
	}
	return git_default_config(k, v, cb);
}

static int parse_refmap_arg(const struct option *opt, const char *arg, int unset)
{
	ALLOC_GROW(refmap_array, refmap_nr + 1, refmap_alloc);

	/*
	 * "git fetch --refmap='' origin foo"
	 * can be used to tell the command not to store anywhere
	 */
	if (*arg)
		refmap_array[refmap_nr++] = arg;
	return 0;
}

static struct option builtin_fetch_options[] = {
	OPT__VERBOSITY(&verbosity),
	OPT_BOOL(0, "all", &all,
		 N_("fetch from all remotes")),
	OPT_BOOL('a', "append", &append,
		 N_("append to .git/FETCH_HEAD instead of overwriting")),
	OPT_STRING(0, "upload-pack", &upload_pack, N_("path"),
		   N_("path to upload pack on remote end")),
	OPT__FORCE(&force, N_("force overwrite of local branch")),
	OPT_BOOL('m', "multiple", &multiple,
		 N_("fetch from multiple remotes")),
	OPT_SET_INT('t', "tags", &tags,
		    N_("fetch all tags and associated objects"), TAGS_SET),
	OPT_SET_INT('n', NULL, &tags,
		    N_("do not fetch all tags (--no-tags)"), TAGS_UNSET),
	OPT_INTEGER('j', "jobs", &max_children,
		    N_("number of submodules fetched in parallel")),
	OPT_BOOL('p', "prune", &prune,
		 N_("prune remote-tracking branches no longer on remote")),
	{ OPTION_CALLBACK, 0, "recurse-submodules", NULL, N_("on-demand"),
		    N_("control recursive fetching of submodules"),
		    PARSE_OPT_OPTARG, option_parse_recurse_submodules },
	OPT_BOOL(0, "dry-run", &dry_run,
		 N_("dry run")),
	OPT_BOOL('k', "keep", &keep, N_("keep downloaded pack")),
	OPT_BOOL('u', "update-head-ok", &update_head_ok,
		    N_("allow updating of HEAD ref")),
	OPT_BOOL(0, "progress", &progress, N_("force progress reporting")),
	OPT_STRING(0, "depth", &depth, N_("depth"),
		   N_("deepen history of shallow clone")),
	{ OPTION_SET_INT, 0, "unshallow", &unshallow, NULL,
		   N_("convert to a complete repository"),
		   PARSE_OPT_NONEG | PARSE_OPT_NOARG, NULL, 1 },
	{ OPTION_STRING, 0, "submodule-prefix", &submodule_prefix, N_("dir"),
		   N_("prepend this to submodule path output"), PARSE_OPT_HIDDEN },
	{ OPTION_STRING, 0, "recurse-submodules-default",
		   &recurse_submodules_default, NULL,
		   N_("default mode for recursion"), PARSE_OPT_HIDDEN },
	OPT_BOOL(0, "update-shallow", &update_shallow,
		 N_("accept refs that update .git/shallow")),
	{ OPTION_CALLBACK, 0, "refmap", NULL, N_("refmap"),
	  N_("specify fetch refmap"), PARSE_OPT_NONEG, parse_refmap_arg },
	OPT_SET_INT('4', "ipv4", &family, N_("use IPv4 addresses only"),
			TRANSPORT_FAMILY_IPV4),
	OPT_SET_INT('6', "ipv6", &family, N_("use IPv6 addresses only"),
			TRANSPORT_FAMILY_IPV6),
	OPT_END()
};

static void unlock_pack(void)
{
	if (gtransport)
		transport_unlock_pack(gtransport);
	if (gsecondary)
		transport_unlock_pack(gsecondary);
}

static void unlock_pack_on_signal(int signo)
{
	unlock_pack();
	sigchain_pop(signo);
	raise(signo);
}

static void add_merge_config(struct ref **head,
			   const struct ref *remote_refs,
		           struct branch *branch,
		           struct ref ***tail)
{
	int i;

	for (i = 0; i < branch->merge_nr; i++) {
		struct ref *rm, **old_tail = *tail;
		struct refspec refspec;

		for (rm = *head; rm; rm = rm->next) {
			if (branch_merge_matches(branch, i, rm->name)) {
				rm->fetch_head_status = FETCH_HEAD_MERGE;
				break;
			}
		}
		if (rm)
			continue;

		/*
		 * Not fetched to a remote-tracking branch?  We need to fetch
		 * it anyway to allow this branch's "branch.$name.merge"
		 * to be honored by 'git pull', but we do not have to
		 * fail if branch.$name.merge is misconfigured to point
		 * at a nonexisting branch.  If we were indeed called by
		 * 'git pull', it will notice the misconfiguration because
		 * there is no entry in the resulting FETCH_HEAD marked
		 * for merging.
		 */
		memset(&refspec, 0, sizeof(refspec));
		refspec.src = branch->merge[i]->src;
		get_fetch_map(remote_refs, &refspec, tail, 1);
		for (rm = *old_tail; rm; rm = rm->next)
			rm->fetch_head_status = FETCH_HEAD_MERGE;
	}
}

static int add_existing(const char *refname, const struct object_id *oid,
			int flag, void *cbdata)
{
	struct string_list *list = (struct string_list *)cbdata;
	struct string_list_item *item = string_list_insert(list, refname);
	struct object_id *old_oid = xmalloc(sizeof(*old_oid));

	oidcpy(old_oid, oid);
	item->util = old_oid;
	return 0;
}

static int will_fetch(struct ref **head, const unsigned char *sha1)
{
	struct ref *rm = *head;
	while (rm) {
		if (!hashcmp(rm->old_oid.hash, sha1))
			return 1;
		rm = rm->next;
	}
	return 0;
}

static void find_non_local_tags(struct transport *transport,
			struct ref **head,
			struct ref ***tail)
{
	struct string_list existing_refs = STRING_LIST_INIT_DUP;
	struct string_list remote_refs = STRING_LIST_INIT_NODUP;
	const struct ref *ref;
	struct string_list_item *item = NULL;

	for_each_ref(add_existing, &existing_refs);
	for (ref = transport_get_remote_refs(transport); ref; ref = ref->next) {
		if (!starts_with(ref->name, "refs/tags/"))
			continue;

		/*
		 * The peeled ref always follows the matching base
		 * ref, so if we see a peeled ref that we don't want
		 * to fetch then we can mark the ref entry in the list
		 * as one to ignore by setting util to NULL.
		 */
		if (ends_with(ref->name, "^{}")) {
			if (item && !has_object_file(&ref->old_oid) &&
			    !will_fetch(head, ref->old_oid.hash) &&
			    !has_sha1_file(item->util) &&
			    !will_fetch(head, item->util))
				item->util = NULL;
			item = NULL;
			continue;
		}

		/*
		 * If item is non-NULL here, then we previously saw a
		 * ref not followed by a peeled reference, so we need
		 * to check if it is a lightweight tag that we want to
		 * fetch.
		 */
		if (item && !has_sha1_file(item->util) &&
		    !will_fetch(head, item->util))
			item->util = NULL;

		item = NULL;

		/* skip duplicates and refs that we already have */
		if (string_list_has_string(&remote_refs, ref->name) ||
		    string_list_has_string(&existing_refs, ref->name))
			continue;

		item = string_list_insert(&remote_refs, ref->name);
		item->util = (void *)&ref->old_oid;
	}
	string_list_clear(&existing_refs, 1);

	/*
	 * We may have a final lightweight tag that needs to be
	 * checked to see if it needs fetching.
	 */
	if (item && !has_sha1_file(item->util) &&
	    !will_fetch(head, item->util))
		item->util = NULL;

	/*
	 * For all the tags in the remote_refs string list,
	 * add them to the list of refs to be fetched
	 */
	for_each_string_list_item(item, &remote_refs) {
		/* Unless we have already decided to ignore this item... */
		if (item->util)
		{
			struct ref *rm = alloc_ref(item->string);
			rm->peer_ref = alloc_ref(item->string);
			oidcpy(&rm->old_oid, item->util);
			**tail = rm;
			*tail = &rm->next;
		}
	}

	string_list_clear(&remote_refs, 0);
}

static struct ref *get_ref_map(struct transport *transport,
			       struct refspec *refspecs, int refspec_count,
			       int tags, int *autotags)
{
	int i;
	struct ref *rm;
	struct ref *ref_map = NULL;
	struct ref **tail = &ref_map;

	/* opportunistically-updated references: */
	struct ref *orefs = NULL, **oref_tail = &orefs;

	const struct ref *remote_refs = transport_get_remote_refs(transport);

	if (refspec_count) {
		struct refspec *fetch_refspec;
		int fetch_refspec_nr;

		for (i = 0; i < refspec_count; i++) {
			get_fetch_map(remote_refs, &refspecs[i], &tail, 0);
			if (refspecs[i].dst && refspecs[i].dst[0])
				*autotags = 1;
		}
		/* Merge everything on the command line (but not --tags) */
		for (rm = ref_map; rm; rm = rm->next)
			rm->fetch_head_status = FETCH_HEAD_MERGE;

		/*
		 * For any refs that we happen to be fetching via
		 * command-line arguments, the destination ref might
		 * have been missing or have been different than the
		 * remote-tracking ref that would be derived from the
		 * configured refspec.  In these cases, we want to
		 * take the opportunity to update their configured
		 * remote-tracking reference.  However, we do not want
		 * to mention these entries in FETCH_HEAD at all, as
		 * they would simply be duplicates of existing
		 * entries, so we set them FETCH_HEAD_IGNORE below.
		 *
		 * We compute these entries now, based only on the
		 * refspecs specified on the command line.  But we add
		 * them to the list following the refspecs resulting
		 * from the tags option so that one of the latter,
		 * which has FETCH_HEAD_NOT_FOR_MERGE, is not removed
		 * by ref_remove_duplicates() in favor of one of these
		 * opportunistic entries with FETCH_HEAD_IGNORE.
		 */
		if (refmap_array) {
			fetch_refspec = parse_fetch_refspec(refmap_nr, refmap_array);
			fetch_refspec_nr = refmap_nr;
		} else {
			fetch_refspec = transport->remote->fetch;
			fetch_refspec_nr = transport->remote->fetch_refspec_nr;
		}

		for (i = 0; i < fetch_refspec_nr; i++)
			get_fetch_map(ref_map, &fetch_refspec[i], &oref_tail, 1);

		if (tags == TAGS_SET)
			get_fetch_map(remote_refs, tag_refspec, &tail, 0);
	} else if (refmap_array) {
		die("--refmap option is only meaningful with command-line refspec(s).");
	} else {
		/* Use the defaults */
		struct remote *remote = transport->remote;
		struct branch *branch = branch_get(NULL);
		int has_merge = branch_has_merge_config(branch);
		if (remote &&
		    (remote->fetch_refspec_nr ||
		     /* Note: has_merge implies non-NULL branch->remote_name */
		     (has_merge && !strcmp(branch->remote_name, remote->name)))) {
			for (i = 0; i < remote->fetch_refspec_nr; i++) {
				get_fetch_map(remote_refs, &remote->fetch[i], &tail, 0);
				if (remote->fetch[i].dst &&
				    remote->fetch[i].dst[0])
					*autotags = 1;
				if (!i && !has_merge && ref_map &&
				    !remote->fetch[0].pattern)
					ref_map->fetch_head_status = FETCH_HEAD_MERGE;
			}
			/*
			 * if the remote we're fetching from is the same
			 * as given in branch.<name>.remote, we add the
			 * ref given in branch.<name>.merge, too.
			 *
			 * Note: has_merge implies non-NULL branch->remote_name
			 */
			if (has_merge &&
			    !strcmp(branch->remote_name, remote->name))
				add_merge_config(&ref_map, remote_refs, branch, &tail);
		} else {
			ref_map = get_remote_ref(remote_refs, "HEAD");
			if (!ref_map)
				die(_("Couldn't find remote ref HEAD"));
			ref_map->fetch_head_status = FETCH_HEAD_MERGE;
			tail = &ref_map->next;
		}
	}

	if (tags == TAGS_SET)
		/* also fetch all tags */
		get_fetch_map(remote_refs, tag_refspec, &tail, 0);
	else if (tags == TAGS_DEFAULT && *autotags)
		find_non_local_tags(transport, &ref_map, &tail);

	/* Now append any refs to be updated opportunistically: */
	*tail = orefs;
	for (rm = orefs; rm; rm = rm->next) {
		rm->fetch_head_status = FETCH_HEAD_IGNORE;
		tail = &rm->next;
	}

	return ref_remove_duplicates(ref_map);
}

#define STORE_REF_ERROR_OTHER 1
#define STORE_REF_ERROR_DF_CONFLICT 2

static int s_update_ref(const char *action,
			struct ref *ref,
			int check_old)
{
	char msg[1024];
	char *rla = getenv("GIT_REFLOG_ACTION");
	struct ref_transaction *transaction;
	struct strbuf err = STRBUF_INIT;
	int ret, df_conflict = 0;

	if (dry_run)
		return 0;
	if (!rla)
		rla = default_rla.buf;
	snprintf(msg, sizeof(msg), "%s: %s", rla, action);

	transaction = ref_transaction_begin(&err);
	if (!transaction ||
	    ref_transaction_update(transaction, ref->name,
				   ref->new_oid.hash,
				   check_old ? ref->old_oid.hash : NULL,
				   0, msg, &err))
		goto fail;

	ret = ref_transaction_commit(transaction, &err);
	if (ret) {
		df_conflict = (ret == TRANSACTION_NAME_CONFLICT);
		goto fail;
	}

	ref_transaction_free(transaction);
	strbuf_release(&err);
	return 0;
fail:
	ref_transaction_free(transaction);
	error("%s", err.buf);
	strbuf_release(&err);
	return df_conflict ? STORE_REF_ERROR_DF_CONFLICT
			   : STORE_REF_ERROR_OTHER;
}

#define REFCOL_WIDTH  10

static int update_local_ref(struct ref *ref,
			    const char *remote,
			    const struct ref *remote_ref,
			    struct strbuf *display)
{
	struct commit *current = NULL, *updated;
	enum object_type type;
	struct branch *current_branch = branch_get(NULL);
	const char *pretty_ref = prettify_refname(ref->name);

	type = sha1_object_info(ref->new_oid.hash, NULL);
	if (type < 0)
		die(_("object %s not found"), oid_to_hex(&ref->new_oid));

	if (!oidcmp(&ref->old_oid, &ref->new_oid)) {
		if (verbosity > 0)
			strbuf_addf(display, "= %-*s %-*s -> %s",
				    TRANSPORT_SUMMARY(_("[up to date]")),
				    REFCOL_WIDTH, remote, pretty_ref);
		return 0;
	}

	if (current_branch &&
	    !strcmp(ref->name, current_branch->name) &&
	    !(update_head_ok || is_bare_repository()) &&
	    !is_null_oid(&ref->old_oid)) {
		/*
		 * If this is the head, and it's not okay to update
		 * the head, and the old value of the head isn't empty...
		 */
		strbuf_addf(display,
			    _("! %-*s %-*s -> %s  (can't fetch in current branch)"),
			    TRANSPORT_SUMMARY(_("[rejected]")),
			    REFCOL_WIDTH, remote, pretty_ref);
		return 1;
	}

	if (!is_null_oid(&ref->old_oid) &&
	    starts_with(ref->name, "refs/tags/")) {
		int r;
		r = s_update_ref("updating tag", ref, 0);
		strbuf_addf(display, "%c %-*s %-*s -> %s%s",
			    r ? '!' : '-',
			    TRANSPORT_SUMMARY(_("[tag update]")),
			    REFCOL_WIDTH, remote, pretty_ref,
			    r ? _("  (unable to update local ref)") : "");
		return r;
	}

	current = lookup_commit_reference_gently(ref->old_oid.hash, 1);
	updated = lookup_commit_reference_gently(ref->new_oid.hash, 1);
	if (!current || !updated) {
		const char *msg;
		const char *what;
		int r;
		/*
		 * Nicely describe the new ref we're fetching.
		 * Base this on the remote's ref name, as it's
		 * more likely to follow a standard layout.
		 */
		const char *name = remote_ref ? remote_ref->name : "";
		if (starts_with(name, "refs/tags/")) {
			msg = "storing tag";
			what = _("[new tag]");
		} else if (starts_with(name, "refs/heads/")) {
			msg = "storing head";
			what = _("[new branch]");
		} else {
			msg = "storing ref";
			what = _("[new ref]");
		}

		if ((recurse_submodules != RECURSE_SUBMODULES_OFF) &&
		    (recurse_submodules != RECURSE_SUBMODULES_ON))
			check_for_new_submodule_commits(ref->new_oid.hash);
		r = s_update_ref(msg, ref, 0);
		strbuf_addf(display, "%c %-*s %-*s -> %s%s",
			    r ? '!' : '*',
			    TRANSPORT_SUMMARY(what),
			    REFCOL_WIDTH, remote, pretty_ref,
			    r ? _("  (unable to update local ref)") : "");
		return r;
	}

	if (in_merge_bases(current, updated)) {
		struct strbuf quickref = STRBUF_INIT;
		int r;
		strbuf_add_unique_abbrev(&quickref, current->object.oid.hash, DEFAULT_ABBREV);
		strbuf_addstr(&quickref, "..");
		strbuf_add_unique_abbrev(&quickref, ref->new_oid.hash, DEFAULT_ABBREV);
		if ((recurse_submodules != RECURSE_SUBMODULES_OFF) &&
		    (recurse_submodules != RECURSE_SUBMODULES_ON))
			check_for_new_submodule_commits(ref->new_oid.hash);
		r = s_update_ref("fast-forward", ref, 1);
		strbuf_addf(display, "%c %-*s %-*s -> %s%s",
			    r ? '!' : ' ',
			    TRANSPORT_SUMMARY_WIDTH, quickref.buf,
			    REFCOL_WIDTH, remote, pretty_ref,
			    r ? _("  (unable to update local ref)") : "");
		strbuf_release(&quickref);
		return r;
	} else if (force || ref->force) {
		struct strbuf quickref = STRBUF_INIT;
		int r;
		strbuf_add_unique_abbrev(&quickref, current->object.oid.hash, DEFAULT_ABBREV);
		strbuf_addstr(&quickref, "...");
		strbuf_add_unique_abbrev(&quickref, ref->new_oid.hash, DEFAULT_ABBREV);
		if ((recurse_submodules != RECURSE_SUBMODULES_OFF) &&
		    (recurse_submodules != RECURSE_SUBMODULES_ON))
			check_for_new_submodule_commits(ref->new_oid.hash);
		r = s_update_ref("forced-update", ref, 1);
		strbuf_addf(display, "%c %-*s %-*s -> %s  (%s)",
			    r ? '!' : '+',
			    TRANSPORT_SUMMARY_WIDTH, quickref.buf,
			    REFCOL_WIDTH, remote, pretty_ref,
			    r ? _("unable to update local ref") : _("forced update"));
		strbuf_release(&quickref);
		return r;
	} else {
		strbuf_addf(display, "! %-*s %-*s -> %s  %s",
			    TRANSPORT_SUMMARY(_("[rejected]")),
			    REFCOL_WIDTH, remote, pretty_ref,
			    _("(non-fast-forward)"));
		return 1;
	}
}

static int iterate_ref_map(void *cb_data, unsigned char sha1[20])
{
	struct ref **rm = cb_data;
	struct ref *ref = *rm;

	while (ref && ref->status == REF_STATUS_REJECT_SHALLOW)
		ref = ref->next;
	if (!ref)
		return -1; /* end of the list */
	*rm = ref->next;
	hashcpy(sha1, ref->old_oid.hash);
	return 0;
}

static int store_updated_refs(const char *raw_url, const char *remote_name,
		struct ref *ref_map)
{
	FILE *fp;
	struct commit *commit;
	int url_len, i, rc = 0;
	struct strbuf note = STRBUF_INIT;
	const char *what, *kind;
	struct ref *rm;
	char *url;
	const char *filename = dry_run ? "/dev/null" : git_path_fetch_head();
	int want_status;

	fp = fopen(filename, "a");
	if (!fp)
		return error(_("cannot open %s: %s\n"), filename, strerror(errno));

	if (raw_url)
		url = transport_anonymize_url(raw_url);
	else
		url = xstrdup("foreign");

	rm = ref_map;
	if (check_everything_connected(iterate_ref_map, 0, &rm)) {
		rc = error(_("%s did not send all necessary objects\n"), url);
		goto abort;
	}

	/*
	 * We do a pass for each fetch_head_status type in their enum order, so
	 * merged entries are written before not-for-merge. That lets readers
	 * use FETCH_HEAD as a refname to refer to the ref to be merged.
	 */
	for (want_status = FETCH_HEAD_MERGE;
	     want_status <= FETCH_HEAD_IGNORE;
	     want_status++) {
		for (rm = ref_map; rm; rm = rm->next) {
			struct ref *ref = NULL;
			const char *merge_status_marker = "";

			if (rm->status == REF_STATUS_REJECT_SHALLOW) {
				if (want_status == FETCH_HEAD_MERGE)
					warning(_("reject %s because shallow roots are not allowed to be updated"),
						rm->peer_ref ? rm->peer_ref->name : rm->name);
				continue;
			}

			commit = lookup_commit_reference_gently(rm->old_oid.hash, 1);
			if (!commit)
				rm->fetch_head_status = FETCH_HEAD_NOT_FOR_MERGE;

			if (rm->fetch_head_status != want_status)
				continue;

			if (rm->peer_ref) {
				ref = alloc_ref(rm->peer_ref->name);
				oidcpy(&ref->old_oid, &rm->peer_ref->old_oid);
				oidcpy(&ref->new_oid, &rm->old_oid);
				ref->force = rm->peer_ref->force;
			}


			if (!strcmp(rm->name, "HEAD")) {
				kind = "";
				what = "";
			}
			else if (starts_with(rm->name, "refs/heads/")) {
				kind = "branch";
				what = rm->name + 11;
			}
			else if (starts_with(rm->name, "refs/tags/")) {
				kind = "tag";
				what = rm->name + 10;
			}
			else if (starts_with(rm->name, "refs/remotes/")) {
				kind = "remote-tracking branch";
				what = rm->name + 13;
			}
			else {
				kind = "";
				what = rm->name;
			}

			url_len = strlen(url);
			for (i = url_len - 1; url[i] == '/' && 0 <= i; i--)
				;
			url_len = i + 1;
			if (4 < i && !strncmp(".git", url + i - 3, 4))
				url_len = i - 3;

			strbuf_reset(&note);
			if (*what) {
				if (*kind)
					strbuf_addf(&note, "%s ", kind);
				strbuf_addf(&note, "'%s' of ", what);
			}
			switch (rm->fetch_head_status) {
			case FETCH_HEAD_NOT_FOR_MERGE:
				merge_status_marker = "not-for-merge";
				/* fall-through */
			case FETCH_HEAD_MERGE:
				fprintf(fp, "%s\t%s\t%s",
					oid_to_hex(&rm->old_oid),
					merge_status_marker,
					note.buf);
				for (i = 0; i < url_len; ++i)
					if ('\n' == url[i])
						fputs("\\n", fp);
					else
						fputc(url[i], fp);
				fputc('\n', fp);
				break;
			default:
				/* do not write anything to FETCH_HEAD */
				break;
			}

			strbuf_reset(&note);
			if (ref) {
				rc |= update_local_ref(ref, what, rm, &note);
				free(ref);
			} else
				strbuf_addf(&note, "* %-*s %-*s -> FETCH_HEAD",
					    TRANSPORT_SUMMARY_WIDTH,
					    *kind ? kind : "branch",
					    REFCOL_WIDTH,
					    *what ? what : "HEAD");
			if (note.len) {
				if (verbosity >= 0 && !shown_url) {
					fprintf(stderr, _("From %.*s\n"),
							url_len, url);
					shown_url = 1;
				}
				if (verbosity >= 0)
					fprintf(stderr, " %s\n", note.buf);
			}
		}
	}

	if (rc & STORE_REF_ERROR_DF_CONFLICT)
		error(_("some local refs could not be updated; try running\n"
		      " 'git remote prune %s' to remove any old, conflicting "
		      "branches"), remote_name);

 abort:
	strbuf_release(&note);
	free(url);
	fclose(fp);
	return rc;
}

/*
 * We would want to bypass the object transfer altogether if
 * everything we are going to fetch already exists and is connected
 * locally.
 */
static int quickfetch(struct ref *ref_map)
{
	struct ref *rm = ref_map;

	/*
	 * If we are deepening a shallow clone we already have these
	 * objects reachable.  Running rev-list here will return with
	 * a good (0) exit status and we'll bypass the fetch that we
	 * really need to perform.  Claiming failure now will ensure
	 * we perform the network exchange to deepen our history.
	 */
	if (depth)
		return -1;
	return check_everything_connected(iterate_ref_map, 1, &rm);
}

static int fetch_refs(struct transport *transport, struct ref *ref_map)
{
	int ret = quickfetch(ref_map);
	if (ret)
		ret = transport_fetch_refs(transport, ref_map);
	if (!ret)
		ret |= store_updated_refs(transport->url,
				transport->remote->name,
				ref_map);
	transport_unlock_pack(transport);
	return ret;
}

static int prune_refs(struct refspec *refs, int ref_count, struct ref *ref_map,
		const char *raw_url)
{
	int url_len, i, result = 0;
	struct ref *ref, *stale_refs = get_stale_heads(refs, ref_count, ref_map);
	char *url;
	const char *dangling_msg = dry_run
		? _("   (%s will become dangling)")
		: _("   (%s has become dangling)");

	if (raw_url)
		url = transport_anonymize_url(raw_url);
	else
		url = xstrdup("foreign");

	url_len = strlen(url);
	for (i = url_len - 1; url[i] == '/' && 0 <= i; i--)
		;

	url_len = i + 1;
	if (4 < i && !strncmp(".git", url + i - 3, 4))
		url_len = i - 3;

	if (!dry_run) {
		struct string_list refnames = STRING_LIST_INIT_NODUP;

		for (ref = stale_refs; ref; ref = ref->next)
			string_list_append(&refnames, ref->name);

		result = delete_refs(&refnames);
		string_list_clear(&refnames, 0);
	}

	if (verbosity >= 0) {
		for (ref = stale_refs; ref; ref = ref->next) {
			if (!shown_url) {
				fprintf(stderr, _("From %.*s\n"), url_len, url);
				shown_url = 1;
			}
			fprintf(stderr, " x %-*s %-*s -> %s\n",
				TRANSPORT_SUMMARY(_("[deleted]")),
				REFCOL_WIDTH, _("(none)"), prettify_refname(ref->name));
			warn_dangling_symref(stderr, dangling_msg, ref->name);
		}
	}

	free(url);
	free_refs(stale_refs);
	return result;
}

static void check_not_current_branch(struct ref *ref_map)
{
	struct branch *current_branch = branch_get(NULL);

	if (is_bare_repository() || !current_branch)
		return;

	for (; ref_map; ref_map = ref_map->next)
		if (ref_map->peer_ref && !strcmp(current_branch->refname,
					ref_map->peer_ref->name))
			die(_("Refusing to fetch into current branch %s "
			    "of non-bare repository"), current_branch->refname);
}

static int truncate_fetch_head(void)
{
	const char *filename = git_path_fetch_head();
	FILE *fp = fopen_for_writing(filename);

	if (!fp)
		return error(_("cannot open %s: %s\n"), filename, strerror(errno));
	fclose(fp);
	return 0;
}

static void set_option(struct transport *transport, const char *name, const char *value)
{
	int r = transport_set_option(transport, name, value);
	if (r < 0)
		die(_("Option \"%s\" value \"%s\" is not valid for %s"),
		    name, value, transport->url);
	if (r > 0)
		warning(_("Option \"%s\" is ignored for %s\n"),
			name, transport->url);
}

static struct transport *prepare_transport(struct remote *remote)
{
	struct transport *transport;
	transport = transport_get(remote, NULL);
	transport_set_verbosity(transport, verbosity, progress);
	transport->family = family;
	if (upload_pack)
		set_option(transport, TRANS_OPT_UPLOADPACK, upload_pack);
	if (keep)
		set_option(transport, TRANS_OPT_KEEP, "yes");
	if (depth)
		set_option(transport, TRANS_OPT_DEPTH, depth);
	if (update_shallow)
		set_option(transport, TRANS_OPT_UPDATE_SHALLOW, "yes");
	return transport;
}

static void backfill_tags(struct transport *transport, struct ref *ref_map)
{
	if (transport->cannot_reuse) {
		gsecondary = prepare_transport(transport->remote);
		transport = gsecondary;
	}

	transport_set_option(transport, TRANS_OPT_FOLLOWTAGS, NULL);
	transport_set_option(transport, TRANS_OPT_DEPTH, "0");
	fetch_refs(transport, ref_map);

	if (gsecondary) {
		transport_disconnect(gsecondary);
		gsecondary = NULL;
	}
}

static int do_fetch(struct transport *transport,
		    struct refspec *refs, int ref_count)
{
	struct string_list existing_refs = STRING_LIST_INIT_DUP;
	struct ref *ref_map;
	struct ref *rm;
	int autotags = (transport->remote->fetch_tags == 1);
	int retcode = 0;

	for_each_ref(add_existing, &existing_refs);

	if (tags == TAGS_DEFAULT) {
		if (transport->remote->fetch_tags == 2)
			tags = TAGS_SET;
		if (transport->remote->fetch_tags == -1)
			tags = TAGS_UNSET;
	}

	if (!transport->get_refs_list || !transport->fetch)
		die(_("Don't know how to fetch from %s"), transport->url);

	/* if not appending, truncate FETCH_HEAD */
	if (!append && !dry_run) {
		retcode = truncate_fetch_head();
		if (retcode)
			goto cleanup;
	}

	ref_map = get_ref_map(transport, refs, ref_count, tags, &autotags);
	if (!update_head_ok)
		check_not_current_branch(ref_map);

	for (rm = ref_map; rm; rm = rm->next) {
		if (rm->peer_ref) {
			struct string_list_item *peer_item =
				string_list_lookup(&existing_refs,
						   rm->peer_ref->name);
			if (peer_item) {
				struct object_id *old_oid = peer_item->util;
				oidcpy(&rm->peer_ref->old_oid, old_oid);
			}
		}
	}

	if (tags == TAGS_DEFAULT && autotags)
		transport_set_option(transport, TRANS_OPT_FOLLOWTAGS, "1");
	if (prune) {
		/*
		 * We only prune based on refspecs specified
		 * explicitly (via command line or configuration); we
		 * don't care whether --tags was specified.
		 */
		if (ref_count) {
			prune_refs(refs, ref_count, ref_map, transport->url);
		} else {
			prune_refs(transport->remote->fetch,
				   transport->remote->fetch_refspec_nr,
				   ref_map,
				   transport->url);
		}
	}
	if (fetch_refs(transport, ref_map)) {
		free_refs(ref_map);
		retcode = 1;
		goto cleanup;
	}
	free_refs(ref_map);

	/* if neither --no-tags nor --tags was specified, do automated tag
	 * following ... */
	if (tags == TAGS_DEFAULT && autotags) {
		struct ref **tail = &ref_map;
		ref_map = NULL;
		find_non_local_tags(transport, &ref_map, &tail);
		if (ref_map)
			backfill_tags(transport, ref_map);
		free_refs(ref_map);
	}

 cleanup:
	string_list_clear(&existing_refs, 1);
	return retcode;
}

static int get_one_remote_for_fetch(struct remote *remote, void *priv)
{
	struct string_list *list = priv;
	if (!remote->skip_default_update)
		string_list_append(list, remote->name);
	return 0;
}

struct remote_group_data {
	const char *name;
	struct string_list *list;
};

static int get_remote_group(const char *key, const char *value, void *priv)
{
	struct remote_group_data *g = priv;

	if (skip_prefix(key, "remotes.", &key) && !strcmp(key, g->name)) {
		/* split list by white space */
		while (*value) {
			size_t wordlen = strcspn(value, " \t\n");

			if (wordlen >= 1)
				string_list_append(g->list,
						   xstrndup(value, wordlen));
			value += wordlen + (value[wordlen] != '\0');
		}
	}

	return 0;
}

static int add_remote_or_group(const char *name, struct string_list *list)
{
	int prev_nr = list->nr;
	struct remote_group_data g;
	g.name = name; g.list = list;

	git_config(get_remote_group, &g);
	if (list->nr == prev_nr) {
		struct remote *remote;
		if (!remote_is_configured(name))
			return 0;
		remote = remote_get(name);
		string_list_append(list, remote->name);
	}
	return 1;
}

static void add_options_to_argv(struct argv_array *argv)
{
	if (dry_run)
		argv_array_push(argv, "--dry-run");
	if (prune != -1)
		argv_array_push(argv, prune ? "--prune" : "--no-prune");
	if (update_head_ok)
		argv_array_push(argv, "--update-head-ok");
	if (force)
		argv_array_push(argv, "--force");
	if (keep)
		argv_array_push(argv, "--keep");
	if (recurse_submodules == RECURSE_SUBMODULES_ON)
		argv_array_push(argv, "--recurse-submodules");
	else if (recurse_submodules == RECURSE_SUBMODULES_ON_DEMAND)
		argv_array_push(argv, "--recurse-submodules=on-demand");
	if (tags == TAGS_SET)
		argv_array_push(argv, "--tags");
	else if (tags == TAGS_UNSET)
		argv_array_push(argv, "--no-tags");
	if (verbosity >= 2)
		argv_array_push(argv, "-v");
	if (verbosity >= 1)
		argv_array_push(argv, "-v");
	else if (verbosity < 0)
		argv_array_push(argv, "-q");

}

static int fetch_multiple(struct string_list *list)
{
	int i, result = 0;
	struct argv_array argv = ARGV_ARRAY_INIT;

	if (!append && !dry_run) {
		int errcode = truncate_fetch_head();
		if (errcode)
			return errcode;
	}

	argv_array_pushl(&argv, "fetch", "--append", NULL);
	add_options_to_argv(&argv);

	for (i = 0; i < list->nr; i++) {
		const char *name = list->items[i].string;
		argv_array_push(&argv, name);
		if (verbosity >= 0)
			printf(_("Fetching %s\n"), name);
		if (run_command_v_opt(argv.argv, RUN_GIT_CMD)) {
			error(_("Could not fetch %s"), name);
			result = 1;
		}
		argv_array_pop(&argv);
	}

	argv_array_clear(&argv);
	return result;
}

static int fetch_one(struct remote *remote, int argc, const char **argv)
{
	static const char **refs = NULL;
	struct refspec *refspec;
	int ref_nr = 0;
	int exit_code;

	if (!remote)
		die(_("No remote repository specified.  Please, specify either a URL or a\n"
		    "remote name from which new revisions should be fetched."));

	gtransport = prepare_transport(remote);

	if (prune < 0) {
		/* no command line request */
		if (0 <= gtransport->remote->prune)
			prune = gtransport->remote->prune;
		else if (0 <= fetch_prune_config)
			prune = fetch_prune_config;
		else
			prune = PRUNE_BY_DEFAULT;
	}

	if (argc > 0) {
		int j = 0;
		int i;
		refs = xcalloc(argc + 1, sizeof(const char *));
		for (i = 0; i < argc; i++) {
			if (!strcmp(argv[i], "tag")) {
				i++;
				if (i >= argc)
					die(_("You need to specify a tag name."));
				refs[j++] = xstrfmt("refs/tags/%s:refs/tags/%s",
						    argv[i], argv[i]);
			} else
				refs[j++] = argv[i];
		}
		refs[j] = NULL;
		ref_nr = j;
	}

	sigchain_push_common(unlock_pack_on_signal);
	atexit(unlock_pack);
	refspec = parse_fetch_refspec(ref_nr, refs);
	exit_code = do_fetch(gtransport, refspec, ref_nr);
	free_refspec(ref_nr, refspec);
	transport_disconnect(gtransport);
	gtransport = NULL;
	return exit_code;
}

int cmd_fetch(int argc, const char **argv, const char *prefix)
{
	int i;
	struct string_list list = STRING_LIST_INIT_NODUP;
	struct remote *remote;
	int result = 0;
	struct argv_array argv_gc_auto = ARGV_ARRAY_INIT;

	packet_trace_identity("fetch");

	/* Record the command line for the reflog */
	strbuf_addstr(&default_rla, "fetch");
	for (i = 1; i < argc; i++)
		strbuf_addf(&default_rla, " %s", argv[i]);

	git_config(git_fetch_config, NULL);

	argc = parse_options(argc, argv, prefix,
			     builtin_fetch_options, builtin_fetch_usage, 0);

	if (unshallow) {
		if (depth)
			die(_("--depth and --unshallow cannot be used together"));
		else if (!is_repository_shallow())
			die(_("--unshallow on a complete repository does not make sense"));
		else
			depth = xstrfmt("%d", INFINITE_DEPTH);
	}

	/* no need to be strict, transport_set_option() will validate it again */
	if (depth && atoi(depth) < 1)
		die(_("depth %s is not a positive number"), depth);

	if (recurse_submodules != RECURSE_SUBMODULES_OFF) {
		if (recurse_submodules_default) {
			int arg = parse_fetch_recurse_submodules_arg("--recurse-submodules-default", recurse_submodules_default);
			set_config_fetch_recurse_submodules(arg);
		}
		gitmodules_config();
		git_config(submodule_config, NULL);
	}

	if (all) {
		if (argc == 1)
			die(_("fetch --all does not take a repository argument"));
		else if (argc > 1)
			die(_("fetch --all does not make sense with refspecs"));
		(void) for_each_remote(get_one_remote_for_fetch, &list);
		result = fetch_multiple(&list);
	} else if (argc == 0) {
		/* No arguments -- use default remote */
		remote = remote_get(NULL);
		result = fetch_one(remote, argc, argv);
	} else if (multiple) {
		/* All arguments are assumed to be remotes or groups */
		for (i = 0; i < argc; i++)
			if (!add_remote_or_group(argv[i], &list))
				die(_("No such remote or remote group: %s"), argv[i]);
		result = fetch_multiple(&list);
	} else {
		/* Single remote or group */
		(void) add_remote_or_group(argv[0], &list);
		if (list.nr > 1) {
			/* More than one remote */
			if (argc > 1)
				die(_("Fetching a group and specifying refspecs does not make sense"));
			result = fetch_multiple(&list);
		} else {
			/* Zero or one remotes */
			remote = remote_get(argv[0]);
			result = fetch_one(remote, argc-1, argv+1);
		}
	}

	if (!result && (recurse_submodules != RECURSE_SUBMODULES_OFF)) {
		struct argv_array options = ARGV_ARRAY_INIT;

		add_options_to_argv(&options);
		result = fetch_populated_submodules(&options,
						    submodule_prefix,
						    recurse_submodules,
						    verbosity < 0,
						    max_children);
		argv_array_clear(&options);
	}

	/* All names were strdup()ed or strndup()ed */
	list.strdup_strings = 1;
	string_list_clear(&list, 0);

	close_all_packs();

	argv_array_pushl(&argv_gc_auto, "gc", "--auto", NULL);
	if (verbosity < 0)
		argv_array_push(&argv_gc_auto, "--quiet");
	run_command_v_opt(argv_gc_auto.argv, RUN_GIT_CMD);
	argv_array_clear(&argv_gc_auto);

	return result;
}<|MERGE_RESOLUTION|>--- conflicted
+++ resolved
@@ -37,11 +37,8 @@
 static int all, append, dry_run, force, keep, multiple, update_head_ok, verbosity;
 static int progress = -1, recurse_submodules = RECURSE_SUBMODULES_DEFAULT;
 static int tags = TAGS_DEFAULT, unshallow, update_shallow;
-<<<<<<< HEAD
 static int max_children = 1;
-=======
 static enum transport_family family;
->>>>>>> c915f11e
 static const char *depth;
 static const char *upload_pack;
 static struct strbuf default_rla = STRBUF_INIT;
