--- conflicted
+++ resolved
@@ -106,12 +106,8 @@
 	COMMIT_PARTIAL
 } commit_style;
 
-<<<<<<< HEAD
-static const char *logfile, *force_author;
-=======
 static const char *force_author;
 static char *logfile;
->>>>>>> fbf7a46d
 static char *template_file;
 /*
  * The _message variables are commit names from which to take
