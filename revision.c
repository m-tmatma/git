--- conflicted
+++ resolved
@@ -1813,11 +1813,7 @@
 	worktrees = get_worktrees();
 	for (p = worktrees; *p; p++) {
 		struct worktree *wt = *p;
-<<<<<<< HEAD
-		struct index_state istate = INDEX_STATE_INIT;
-=======
 		struct index_state istate = INDEX_STATE_INIT(revs->repo);
->>>>>>> 6269f8ea
 
 		if (wt->is_current)
 			continue; /* current index already taken care of */
