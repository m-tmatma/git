--- conflicted
+++ resolved
@@ -2278,11 +2278,7 @@
 
 		old_handle = CreateFileW(wpold, DELETE,
 					 FILE_SHARE_WRITE | FILE_SHARE_READ | FILE_SHARE_DELETE,
-<<<<<<< HEAD
-					 NULL, OPEN_EXISTING, FILE_ATTRIBUTE_NORMAL, NULL);
-=======
 					 NULL, OPEN_EXISTING, FILE_FLAG_BACKUP_SEMANTICS, NULL);
->>>>>>> bc204b74
 		if (old_handle == INVALID_HANDLE_VALUE) {
 			errno = err_win_to_posix(GetLastError());
 			return -1;
