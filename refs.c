--- conflicted
+++ resolved
@@ -442,12 +442,7 @@
 	if (!(flags & REF_ISSYMREF))
 		return 0;
 
-<<<<<<< HEAD
-	resolves_to = refs_resolve_ref_unsafe(get_main_ref_store(the_repository),
-					      refname, 0, NULL, NULL);
-=======
 	resolves_to = refs_resolve_ref_unsafe(d->refs, refname, 0, NULL, NULL);
->>>>>>> 00892786
 	if (!resolves_to
 	    || (d->refname
 		? strcmp(resolves_to, d->refname)
@@ -463,16 +458,6 @@
 void refs_warn_dangling_symref(struct ref_store *refs, FILE *fp,
 			       const char *msg_fmt, const char *refname)
 {
-<<<<<<< HEAD
-	struct warn_if_dangling_data data;
-
-	data.fp = fp;
-	data.refname = refname;
-	data.refnames = NULL;
-	data.msg_fmt = msg_fmt;
-	refs_for_each_rawref(get_main_ref_store(the_repository),
-			     warn_if_dangling_symref, &data);
-=======
 	struct warn_if_dangling_data data = {
 		.refs = refs,
 		.fp = fp,
@@ -480,22 +465,11 @@
 		.msg_fmt = msg_fmt,
 	};
 	refs_for_each_rawref(refs, warn_if_dangling_symref, &data);
->>>>>>> 00892786
 }
 
 void refs_warn_dangling_symrefs(struct ref_store *refs, FILE *fp,
 				const char *msg_fmt, const struct string_list *refnames)
 {
-<<<<<<< HEAD
-	struct warn_if_dangling_data data;
-
-	data.fp = fp;
-	data.refname = NULL;
-	data.refnames = refnames;
-	data.msg_fmt = msg_fmt;
-	refs_for_each_rawref(get_main_ref_store(the_repository),
-			     warn_if_dangling_symref, &data);
-=======
 	struct warn_if_dangling_data data = {
 		.refs = refs,
 		.fp = fp,
@@ -503,7 +477,6 @@
 		.msg_fmt = msg_fmt,
 	};
 	refs_for_each_rawref(refs, warn_if_dangling_symref, &data);
->>>>>>> 00892786
 }
 
 int refs_for_each_tag_ref(struct ref_store *refs, each_ref_fn fn, void *cb_data)
@@ -1909,14 +1882,9 @@
 	return refs->be->create_on_disk(refs, flags, err);
 }
 
-<<<<<<< HEAD
-int resolve_gitlink_ref(const char *submodule, const char *refname,
-			struct object_id *oid)
-=======
 int repo_resolve_gitlink_ref(struct repository *r,
 			     const char *submodule, const char *refname,
 			     struct object_id *oid)
->>>>>>> 00892786
 {
 	struct ref_store *refs;
 	int flags;
@@ -2125,7 +2093,6 @@
 		ret = error("%s", err.buf);
 	}
 
-<<<<<<< HEAD
 	strbuf_release(&err);
 	if (transaction)
 		ref_transaction_free(transaction);
@@ -2133,8 +2100,6 @@
 	return ret;
 }
 
-=======
->>>>>>> 00892786
 int ref_update_reject_duplicates(struct string_list *refnames,
 				 struct strbuf *err)
 {
@@ -2435,12 +2400,7 @@
 
 	iter = refs->be->reflog_iterator_begin(refs);
 
-<<<<<<< HEAD
-	return do_for_each_repo_ref_iterator(the_repository, iter,
-					     do_for_each_reflog_helper, &hp);
-=======
 	return do_for_each_ref_iterator(iter, do_for_each_reflog_helper, &hp);
->>>>>>> 00892786
 }
 
 int refs_for_each_reflog_ent_reverse(struct ref_store *refs,
@@ -2587,7 +2547,6 @@
 	retval = refs->be->copy_ref(refs, oldref, newref, msg);
 	free(msg);
 	return retval;
-<<<<<<< HEAD
 }
 
 const char *ref_update_original_update_refname(struct ref_update *update)
@@ -2623,6 +2582,4 @@
 			    ref_update_original_update_refname(update),
 			    referent, update->old_target);
 	return -1;
-=======
->>>>>>> 00892786
 }