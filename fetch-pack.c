--- conflicted
+++ resolved
@@ -1174,8 +1174,6 @@
 		packet_buf_write(&req_buf, "command=fetch");
 	if (server_supports_v2("agent", 0))
 		packet_buf_write(&req_buf, "agent=%s", git_user_agent_sanitized());
-<<<<<<< HEAD
-=======
 	if (args->server_options && args->server_options->nr &&
 	    server_supports_v2("server-option", 1)) {
 		int i;
@@ -1183,7 +1181,6 @@
 			packet_write_fmt(fd_out, "server-option=%s",
 					 args->server_options->items[i].string);
 	}
->>>>>>> 5e3548ef
 
 	packet_buf_delim(&req_buf);
 	if (args->use_thin_pack)
