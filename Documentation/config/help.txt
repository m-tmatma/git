help.browser::
	Specify the browser that will be used to display help in the
	'web' format. See linkgit:git-help[1].

help.format::
	Override the default help format used by linkgit:git-help[1].
	Values 'man', 'info', 'web' and 'html' are supported. 'man' is
	the default. 'web' and 'html' are the same.

help.autoCorrect::
	If git detects typos and can identify exactly one valid command similar
	to the error, git will try to suggest the correct command or even
	run the suggestion automatically. Possible config values are:
<<<<<<< HEAD
	 - 0: show the suggested command (default).
=======
	 - 0, "false", "off", "no", "show": show the suggested command (default).
>>>>>>> e4542d8b
	 - 1, "true", "on", "yes", "immediate": run the suggested command
immediately.
	 - positive number > 1: run the suggested command after specified
deciseconds (0.1 sec).
<<<<<<< HEAD
	 - "false", "off", "no", "never": don't run or show any suggested command.
=======
	 - "never": don't run or show any suggested command.
>>>>>>> e4542d8b
	 - "prompt": show the suggestion and prompt for confirmation to run
the command.

help.htmlPath::
	Specify the path where the HTML documentation resides. File system paths
	and URLs are supported. HTML pages will be prefixed with this path when
	help is displayed in the 'web' format. This defaults to the documentation
	path of your Git installation.<|MERGE_RESOLUTION|>--- conflicted
+++ resolved
@@ -11,20 +11,12 @@
 	If git detects typos and can identify exactly one valid command similar
 	to the error, git will try to suggest the correct command or even
 	run the suggestion automatically. Possible config values are:
-<<<<<<< HEAD
-	 - 0: show the suggested command (default).
-=======
 	 - 0, "false", "off", "no", "show": show the suggested command (default).
->>>>>>> e4542d8b
 	 - 1, "true", "on", "yes", "immediate": run the suggested command
 immediately.
 	 - positive number > 1: run the suggested command after specified
 deciseconds (0.1 sec).
-<<<<<<< HEAD
-	 - "false", "off", "no", "never": don't run or show any suggested command.
-=======
 	 - "never": don't run or show any suggested command.
->>>>>>> e4542d8b
 	 - "prompt": show the suggestion and prompt for confirmation to run
 the command.
 
