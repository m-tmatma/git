--- conflicted
+++ resolved
@@ -1276,20 +1276,15 @@
 	"now" may be used to disable this  grace period and always prune
 	unreachable objects immediately.
 
-<<<<<<< HEAD
-gc.reflogExpire::
-gc.<pattern>.reflogExpire::
-=======
-gc.pruneworktreesexpire::
+gc.pruneWorktreesExpire::
 	When 'git gc' is run, it will call
 	'prune --worktrees --expire 3.months.ago'.
 	Override the grace period with this config variable. The value
 	"now" may be used to disable the grace period and prune
 	$GIT_DIR/worktrees immediately.
 
-gc.reflogexpire::
-gc.<pattern>.reflogexpire::
->>>>>>> 562bc080
+gc.reflogExpire::
+gc.<pattern>.reflogExpire::
 	'git reflog expire' removes reflog entries older than
 	this time; defaults to 90 days.  With "<pattern>" (e.g.
 	"refs/stash") in the middle the setting applies only to
