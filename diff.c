/*
 * Copyright (C) 2005 Junio C Hamano
 */
#include "cache.h"
#include "quote.h"
#include "diff.h"
#include "diffcore.h"
#include "delta.h"
#include "xdiff-interface.h"
#include "color.h"
#include "attr.h"
#include "run-command.h"
#include "utf8.h"
#include "userdiff.h"
#include "sigchain.h"
#include "submodule.h"

#ifdef NO_FAST_WORKING_DIRECTORY
#define FAST_WORKING_DIRECTORY 0
#else
#define FAST_WORKING_DIRECTORY 1
#endif

static int diff_detect_rename_default;
static int diff_rename_limit_default = 200;
static int diff_suppress_blank_empty;
int diff_use_color_default = -1;
static const char *diff_word_regex_cfg;
static const char *external_diff_cmd_cfg;
int diff_auto_refresh_index = 1;
static int diff_mnemonic_prefix;

static char diff_colors[][COLOR_MAXLEN] = {
	GIT_COLOR_RESET,
	GIT_COLOR_NORMAL,	/* PLAIN */
	GIT_COLOR_BOLD,		/* METAINFO */
	GIT_COLOR_CYAN,		/* FRAGINFO */
	GIT_COLOR_RED,		/* OLD */
	GIT_COLOR_GREEN,	/* NEW */
	GIT_COLOR_YELLOW,	/* COMMIT */
	GIT_COLOR_BG_RED,	/* WHITESPACE */
	GIT_COLOR_NORMAL,	/* FUNCINFO */
};

static void diff_filespec_load_driver(struct diff_filespec *one);
static char *run_textconv(const char *, struct diff_filespec *, size_t *);

static int parse_diff_color_slot(const char *var, int ofs)
{
	if (!strcasecmp(var+ofs, "plain"))
		return DIFF_PLAIN;
	if (!strcasecmp(var+ofs, "meta"))
		return DIFF_METAINFO;
	if (!strcasecmp(var+ofs, "frag"))
		return DIFF_FRAGINFO;
	if (!strcasecmp(var+ofs, "old"))
		return DIFF_FILE_OLD;
	if (!strcasecmp(var+ofs, "new"))
		return DIFF_FILE_NEW;
	if (!strcasecmp(var+ofs, "commit"))
		return DIFF_COMMIT;
	if (!strcasecmp(var+ofs, "whitespace"))
		return DIFF_WHITESPACE;
	if (!strcasecmp(var+ofs, "func"))
		return DIFF_FUNCINFO;
	return -1;
}

static int git_config_rename(const char *var, const char *value)
{
	if (!value)
		return DIFF_DETECT_RENAME;
	if (!strcasecmp(value, "copies") || !strcasecmp(value, "copy"))
		return  DIFF_DETECT_COPY;
	return git_config_bool(var,value) ? DIFF_DETECT_RENAME : 0;
}

/*
 * These are to give UI layer defaults.
 * The core-level commands such as git-diff-files should
 * never be affected by the setting of diff.renames
 * the user happens to have in the configuration file.
 */
int git_diff_ui_config(const char *var, const char *value, void *cb)
{
	if (!strcmp(var, "diff.color") || !strcmp(var, "color.diff")) {
		diff_use_color_default = git_config_colorbool(var, value, -1);
		return 0;
	}
	if (!strcmp(var, "diff.renames")) {
		diff_detect_rename_default = git_config_rename(var, value);
		return 0;
	}
	if (!strcmp(var, "diff.autorefreshindex")) {
		diff_auto_refresh_index = git_config_bool(var, value);
		return 0;
	}
	if (!strcmp(var, "diff.mnemonicprefix")) {
		diff_mnemonic_prefix = git_config_bool(var, value);
		return 0;
	}
	if (!strcmp(var, "diff.external"))
		return git_config_string(&external_diff_cmd_cfg, var, value);
	if (!strcmp(var, "diff.wordregex"))
		return git_config_string(&diff_word_regex_cfg, var, value);

	return git_diff_basic_config(var, value, cb);
}

int git_diff_basic_config(const char *var, const char *value, void *cb)
{
	if (!strcmp(var, "diff.renamelimit")) {
		diff_rename_limit_default = git_config_int(var, value);
		return 0;
	}

	switch (userdiff_config(var, value)) {
		case 0: break;
		case -1: return -1;
		default: return 0;
	}

	if (!prefixcmp(var, "diff.color.") || !prefixcmp(var, "color.diff.")) {
		int slot = parse_diff_color_slot(var, 11);
		if (slot < 0)
			return 0;
		if (!value)
			return config_error_nonbool(var);
		color_parse(value, var, diff_colors[slot]);
		return 0;
	}

	/* like GNU diff's --suppress-blank-empty option  */
	if (!strcmp(var, "diff.suppressblankempty") ||
			/* for backwards compatibility */
			!strcmp(var, "diff.suppress-blank-empty")) {
		diff_suppress_blank_empty = git_config_bool(var, value);
		return 0;
	}

	return git_color_default_config(var, value, cb);
}

static char *quote_two(const char *one, const char *two)
{
	int need_one = quote_c_style(one, NULL, NULL, 1);
	int need_two = quote_c_style(two, NULL, NULL, 1);
	struct strbuf res = STRBUF_INIT;

	if (need_one + need_two) {
		strbuf_addch(&res, '"');
		quote_c_style(one, &res, NULL, 1);
		quote_c_style(two, &res, NULL, 1);
		strbuf_addch(&res, '"');
	} else {
		strbuf_addstr(&res, one);
		strbuf_addstr(&res, two);
	}
	return strbuf_detach(&res, NULL);
}

static const char *external_diff(void)
{
	static const char *external_diff_cmd = NULL;
	static int done_preparing = 0;

	if (done_preparing)
		return external_diff_cmd;
	external_diff_cmd = getenv("GIT_EXTERNAL_DIFF");
	if (!external_diff_cmd)
		external_diff_cmd = external_diff_cmd_cfg;
	done_preparing = 1;
	return external_diff_cmd;
}

static struct diff_tempfile {
	const char *name; /* filename external diff should read from */
	char hex[41];
	char mode[10];
	char tmp_path[PATH_MAX];
} diff_temp[2];

typedef unsigned long (*sane_truncate_fn)(char *line, unsigned long len);

struct emit_callback {
	int color_diff;
	unsigned ws_rule;
	int blank_at_eof_in_preimage;
	int blank_at_eof_in_postimage;
	int lno_in_preimage;
	int lno_in_postimage;
	sane_truncate_fn truncate;
	const char **label_path;
	struct diff_words_data *diff_words;
	int *found_changesp;
	FILE *file;
};

static int count_lines(const char *data, int size)
{
	int count, ch, completely_empty = 1, nl_just_seen = 0;
	count = 0;
	while (0 < size--) {
		ch = *data++;
		if (ch == '\n') {
			count++;
			nl_just_seen = 1;
			completely_empty = 0;
		}
		else {
			nl_just_seen = 0;
			completely_empty = 0;
		}
	}
	if (completely_empty)
		return 0;
	if (!nl_just_seen)
		count++; /* no trailing newline */
	return count;
}

static int fill_mmfile(mmfile_t *mf, struct diff_filespec *one)
{
	if (!DIFF_FILE_VALID(one)) {
		mf->ptr = (char *)""; /* does not matter */
		mf->size = 0;
		return 0;
	}
	else if (diff_populate_filespec(one, 0))
		return -1;

	mf->ptr = one->data;
	mf->size = one->size;
	return 0;
}

static int count_trailing_blank(mmfile_t *mf, unsigned ws_rule)
{
	char *ptr = mf->ptr;
	long size = mf->size;
	int cnt = 0;

	if (!size)
		return cnt;
	ptr += size - 1; /* pointing at the very end */
	if (*ptr != '\n')
		; /* incomplete line */
	else
		ptr--; /* skip the last LF */
	while (mf->ptr < ptr) {
		char *prev_eol;
		for (prev_eol = ptr; mf->ptr <= prev_eol; prev_eol--)
			if (*prev_eol == '\n')
				break;
		if (!ws_blank_line(prev_eol + 1, ptr - prev_eol, ws_rule))
			break;
		cnt++;
		ptr = prev_eol - 1;
	}
	return cnt;
}

static void check_blank_at_eof(mmfile_t *mf1, mmfile_t *mf2,
			       struct emit_callback *ecbdata)
{
	int l1, l2, at;
	unsigned ws_rule = ecbdata->ws_rule;
	l1 = count_trailing_blank(mf1, ws_rule);
	l2 = count_trailing_blank(mf2, ws_rule);
	if (l2 <= l1) {
		ecbdata->blank_at_eof_in_preimage = 0;
		ecbdata->blank_at_eof_in_postimage = 0;
		return;
	}
	at = count_lines(mf1->ptr, mf1->size);
	ecbdata->blank_at_eof_in_preimage = (at - l1) + 1;

	at = count_lines(mf2->ptr, mf2->size);
	ecbdata->blank_at_eof_in_postimage = (at - l2) + 1;
}

static void emit_line_0(FILE *file, const char *set, const char *reset,
			int first, const char *line, int len)
{
	int has_trailing_newline, has_trailing_carriage_return;
	int nofirst;

	if (len == 0) {
		has_trailing_newline = (first == '\n');
		has_trailing_carriage_return = (!has_trailing_newline &&
						(first == '\r'));
		nofirst = has_trailing_newline || has_trailing_carriage_return;
	} else {
		has_trailing_newline = (len > 0 && line[len-1] == '\n');
		if (has_trailing_newline)
			len--;
		has_trailing_carriage_return = (len > 0 && line[len-1] == '\r');
		if (has_trailing_carriage_return)
			len--;
		nofirst = 0;
	}

	if (len || !nofirst) {
		fputs(set, file);
		if (!nofirst)
			fputc(first, file);
		fwrite(line, len, 1, file);
		fputs(reset, file);
	}
	if (has_trailing_carriage_return)
		fputc('\r', file);
	if (has_trailing_newline)
		fputc('\n', file);
}

static void emit_line(FILE *file, const char *set, const char *reset,
		      const char *line, int len)
{
	emit_line_0(file, set, reset, line[0], line+1, len-1);
}

static int new_blank_line_at_eof(struct emit_callback *ecbdata, const char *line, int len)
{
	if (!((ecbdata->ws_rule & WS_BLANK_AT_EOF) &&
	      ecbdata->blank_at_eof_in_preimage &&
	      ecbdata->blank_at_eof_in_postimage &&
	      ecbdata->blank_at_eof_in_preimage <= ecbdata->lno_in_preimage &&
	      ecbdata->blank_at_eof_in_postimage <= ecbdata->lno_in_postimage))
		return 0;
	return ws_blank_line(line, len, ecbdata->ws_rule);
}

static void emit_add_line(const char *reset,
			  struct emit_callback *ecbdata,
			  const char *line, int len)
{
	const char *ws = diff_get_color(ecbdata->color_diff, DIFF_WHITESPACE);
	const char *set = diff_get_color(ecbdata->color_diff, DIFF_FILE_NEW);

	if (!*ws)
		emit_line_0(ecbdata->file, set, reset, '+', line, len);
	else if (new_blank_line_at_eof(ecbdata, line, len))
		/* Blank line at EOF - paint '+' as well */
		emit_line_0(ecbdata->file, ws, reset, '+', line, len);
	else {
		/* Emit just the prefix, then the rest. */
		emit_line_0(ecbdata->file, set, reset, '+', "", 0);
		ws_check_emit(line, len, ecbdata->ws_rule,
			      ecbdata->file, set, reset, ws);
	}
}

static void emit_hunk_header(struct emit_callback *ecbdata,
			     const char *line, int len)
{
	const char *plain = diff_get_color(ecbdata->color_diff, DIFF_PLAIN);
	const char *frag = diff_get_color(ecbdata->color_diff, DIFF_FRAGINFO);
	const char *func = diff_get_color(ecbdata->color_diff, DIFF_FUNCINFO);
	const char *reset = diff_get_color(ecbdata->color_diff, DIFF_RESET);
	static const char atat[2] = { '@', '@' };
	const char *cp, *ep;

	/*
	 * As a hunk header must begin with "@@ -<old>, +<new> @@",
	 * it always is at least 10 bytes long.
	 */
	if (len < 10 ||
	    memcmp(line, atat, 2) ||
	    !(ep = memmem(line + 2, len - 2, atat, 2))) {
		emit_line(ecbdata->file, plain, reset, line, len);
		return;
	}
	ep += 2; /* skip over @@ */

	/* The hunk header in fraginfo color */
	emit_line(ecbdata->file, frag, reset, line, ep - line);

	/* blank before the func header */
	for (cp = ep; ep - line < len; ep++)
		if (*ep != ' ' && *ep != '\t')
			break;
	if (ep != cp)
		emit_line(ecbdata->file, plain, reset, cp, ep - cp);

	if (ep < line + len)
		emit_line(ecbdata->file, func, reset, ep, line + len - ep);
}

static struct diff_tempfile *claim_diff_tempfile(void) {
	int i;
	for (i = 0; i < ARRAY_SIZE(diff_temp); i++)
		if (!diff_temp[i].name)
			return diff_temp + i;
	die("BUG: diff is failing to clean up its tempfiles");
}

static int remove_tempfile_installed;

static void remove_tempfile(void)
{
	int i;
	for (i = 0; i < ARRAY_SIZE(diff_temp); i++) {
		if (diff_temp[i].name == diff_temp[i].tmp_path)
			unlink_or_warn(diff_temp[i].name);
		diff_temp[i].name = NULL;
	}
}

static void remove_tempfile_on_signal(int signo)
{
	remove_tempfile();
	sigchain_pop(signo);
	raise(signo);
}

static void print_line_count(FILE *file, int count)
{
	switch (count) {
	case 0:
		fprintf(file, "0,0");
		break;
	case 1:
		fprintf(file, "1");
		break;
	default:
		fprintf(file, "1,%d", count);
		break;
	}
}

static void emit_rewrite_lines(struct emit_callback *ecb,
			       int prefix, const char *data, int size)
{
	const char *endp = NULL;
	static const char *nneof = " No newline at end of file\n";
	const char *old = diff_get_color(ecb->color_diff, DIFF_FILE_OLD);
	const char *reset = diff_get_color(ecb->color_diff, DIFF_RESET);

	while (0 < size) {
		int len;

		endp = memchr(data, '\n', size);
		len = endp ? (endp - data + 1) : size;
		if (prefix != '+') {
			ecb->lno_in_preimage++;
			emit_line_0(ecb->file, old, reset, '-',
				    data, len);
		} else {
			ecb->lno_in_postimage++;
			emit_add_line(reset, ecb, data, len);
		}
		size -= len;
		data += len;
	}
	if (!endp) {
		const char *plain = diff_get_color(ecb->color_diff,
						   DIFF_PLAIN);
		emit_line_0(ecb->file, plain, reset, '\\',
			    nneof, strlen(nneof));
	}
}

static void emit_rewrite_diff(const char *name_a,
			      const char *name_b,
			      struct diff_filespec *one,
			      struct diff_filespec *two,
			      const char *textconv_one,
			      const char *textconv_two,
			      struct diff_options *o)
{
	int lc_a, lc_b;
	int color_diff = DIFF_OPT_TST(o, COLOR_DIFF);
	const char *name_a_tab, *name_b_tab;
	const char *metainfo = diff_get_color(color_diff, DIFF_METAINFO);
	const char *fraginfo = diff_get_color(color_diff, DIFF_FRAGINFO);
	const char *reset = diff_get_color(color_diff, DIFF_RESET);
	static struct strbuf a_name = STRBUF_INIT, b_name = STRBUF_INIT;
	const char *a_prefix, *b_prefix;
	const char *data_one, *data_two;
	size_t size_one, size_two;
	struct emit_callback ecbdata;

	if (diff_mnemonic_prefix && DIFF_OPT_TST(o, REVERSE_DIFF)) {
		a_prefix = o->b_prefix;
		b_prefix = o->a_prefix;
	} else {
		a_prefix = o->a_prefix;
		b_prefix = o->b_prefix;
	}

	name_a += (*name_a == '/');
	name_b += (*name_b == '/');
	name_a_tab = strchr(name_a, ' ') ? "\t" : "";
	name_b_tab = strchr(name_b, ' ') ? "\t" : "";

	strbuf_reset(&a_name);
	strbuf_reset(&b_name);
	quote_two_c_style(&a_name, a_prefix, name_a, 0);
	quote_two_c_style(&b_name, b_prefix, name_b, 0);

	diff_populate_filespec(one, 0);
	diff_populate_filespec(two, 0);
	if (textconv_one) {
		data_one = run_textconv(textconv_one, one, &size_one);
		if (!data_one)
			die("unable to read files to diff");
	}
	else {
		data_one = one->data;
		size_one = one->size;
	}
	if (textconv_two) {
		data_two = run_textconv(textconv_two, two, &size_two);
		if (!data_two)
			die("unable to read files to diff");
	}
	else {
		data_two = two->data;
		size_two = two->size;
	}

	memset(&ecbdata, 0, sizeof(ecbdata));
	ecbdata.color_diff = color_diff;
	ecbdata.found_changesp = &o->found_changes;
	ecbdata.ws_rule = whitespace_rule(name_b ? name_b : name_a);
	ecbdata.file = o->file;
	if (ecbdata.ws_rule & WS_BLANK_AT_EOF) {
		mmfile_t mf1, mf2;
		mf1.ptr = (char *)data_one;
		mf2.ptr = (char *)data_two;
		mf1.size = size_one;
		mf2.size = size_two;
		check_blank_at_eof(&mf1, &mf2, &ecbdata);
	}
	ecbdata.lno_in_preimage = 1;
	ecbdata.lno_in_postimage = 1;

	lc_a = count_lines(data_one, size_one);
	lc_b = count_lines(data_two, size_two);
	fprintf(o->file,
		"%s--- %s%s%s\n%s+++ %s%s%s\n%s@@ -",
		metainfo, a_name.buf, name_a_tab, reset,
		metainfo, b_name.buf, name_b_tab, reset, fraginfo);
	print_line_count(o->file, lc_a);
	fprintf(o->file, " +");
	print_line_count(o->file, lc_b);
	fprintf(o->file, " @@%s\n", reset);
	if (lc_a)
		emit_rewrite_lines(&ecbdata, '-', data_one, size_one);
	if (lc_b)
		emit_rewrite_lines(&ecbdata, '+', data_two, size_two);
}

struct diff_words_buffer {
	mmfile_t text;
	long alloc;
	struct diff_words_orig {
		const char *begin, *end;
	} *orig;
	int orig_nr, orig_alloc;
};

static void diff_words_append(char *line, unsigned long len,
		struct diff_words_buffer *buffer)
{
	ALLOC_GROW(buffer->text.ptr, buffer->text.size + len, buffer->alloc);
	line++;
	len--;
	memcpy(buffer->text.ptr + buffer->text.size, line, len);
	buffer->text.size += len;
	buffer->text.ptr[buffer->text.size] = '\0';
}

struct diff_words_data {
	struct diff_words_buffer minus, plus;
	const char *current_plus;
	FILE *file;
	regex_t *word_regex;
};

static void fn_out_diff_words_aux(void *priv, char *line, unsigned long len)
{
	struct diff_words_data *diff_words = priv;
	int minus_first, minus_len, plus_first, plus_len;
	const char *minus_begin, *minus_end, *plus_begin, *plus_end;

	if (line[0] != '@' || parse_hunk_header(line, len,
			&minus_first, &minus_len, &plus_first, &plus_len))
		return;

	/* POSIX requires that first be decremented by one if len == 0... */
	if (minus_len) {
		minus_begin = diff_words->minus.orig[minus_first].begin;
		minus_end =
			diff_words->minus.orig[minus_first + minus_len - 1].end;
	} else
		minus_begin = minus_end =
			diff_words->minus.orig[minus_first].end;

	if (plus_len) {
		plus_begin = diff_words->plus.orig[plus_first].begin;
		plus_end = diff_words->plus.orig[plus_first + plus_len - 1].end;
	} else
		plus_begin = plus_end = diff_words->plus.orig[plus_first].end;

	if (diff_words->current_plus != plus_begin)
		fwrite(diff_words->current_plus,
				plus_begin - diff_words->current_plus, 1,
				diff_words->file);
	if (minus_begin != minus_end)
		color_fwrite_lines(diff_words->file,
				diff_get_color(1, DIFF_FILE_OLD),
				minus_end - minus_begin, minus_begin);
	if (plus_begin != plus_end)
		color_fwrite_lines(diff_words->file,
				diff_get_color(1, DIFF_FILE_NEW),
				plus_end - plus_begin, plus_begin);

	diff_words->current_plus = plus_end;
}

/* This function starts looking at *begin, and returns 0 iff a word was found. */
static int find_word_boundaries(mmfile_t *buffer, regex_t *word_regex,
		int *begin, int *end)
{
	if (word_regex && *begin < buffer->size) {
		regmatch_t match[1];
		if (!regexec(word_regex, buffer->ptr + *begin, 1, match, 0)) {
			char *p = memchr(buffer->ptr + *begin + match[0].rm_so,
					'\n', match[0].rm_eo - match[0].rm_so);
			*end = p ? p - buffer->ptr : match[0].rm_eo + *begin;
			*begin += match[0].rm_so;
			return *begin >= *end;
		}
		return -1;
	}

	/* find the next word */
	while (*begin < buffer->size && isspace(buffer->ptr[*begin]))
		(*begin)++;
	if (*begin >= buffer->size)
		return -1;

	/* find the end of the word */
	*end = *begin + 1;
	while (*end < buffer->size && !isspace(buffer->ptr[*end]))
		(*end)++;

	return 0;
}

/*
 * This function splits the words in buffer->text, stores the list with
 * newline separator into out, and saves the offsets of the original words
 * in buffer->orig.
 */
static void diff_words_fill(struct diff_words_buffer *buffer, mmfile_t *out,
		regex_t *word_regex)
{
	int i, j;
	long alloc = 0;

	out->size = 0;
	out->ptr = NULL;

	/* fake an empty "0th" word */
	ALLOC_GROW(buffer->orig, 1, buffer->orig_alloc);
	buffer->orig[0].begin = buffer->orig[0].end = buffer->text.ptr;
	buffer->orig_nr = 1;

	for (i = 0; i < buffer->text.size; i++) {
		if (find_word_boundaries(&buffer->text, word_regex, &i, &j))
			return;

		/* store original boundaries */
		ALLOC_GROW(buffer->orig, buffer->orig_nr + 1,
				buffer->orig_alloc);
		buffer->orig[buffer->orig_nr].begin = buffer->text.ptr + i;
		buffer->orig[buffer->orig_nr].end = buffer->text.ptr + j;
		buffer->orig_nr++;

		/* store one word */
		ALLOC_GROW(out->ptr, out->size + j - i + 1, alloc);
		memcpy(out->ptr + out->size, buffer->text.ptr + i, j - i);
		out->ptr[out->size + j - i] = '\n';
		out->size += j - i + 1;

		i = j - 1;
	}
}

/* this executes the word diff on the accumulated buffers */
static void diff_words_show(struct diff_words_data *diff_words)
{
	xpparam_t xpp;
	xdemitconf_t xecfg;
	xdemitcb_t ecb;
	mmfile_t minus, plus;

	/* special case: only removal */
	if (!diff_words->plus.text.size) {
		color_fwrite_lines(diff_words->file,
			diff_get_color(1, DIFF_FILE_OLD),
			diff_words->minus.text.size, diff_words->minus.text.ptr);
		diff_words->minus.text.size = 0;
		return;
	}

	diff_words->current_plus = diff_words->plus.text.ptr;

	memset(&xpp, 0, sizeof(xpp));
	memset(&xecfg, 0, sizeof(xecfg));
	diff_words_fill(&diff_words->minus, &minus, diff_words->word_regex);
	diff_words_fill(&diff_words->plus, &plus, diff_words->word_regex);
	xpp.flags = XDF_NEED_MINIMAL;
	/* as only the hunk header will be parsed, we need a 0-context */
	xecfg.ctxlen = 0;
	xdi_diff_outf(&minus, &plus, fn_out_diff_words_aux, diff_words,
		      &xpp, &xecfg, &ecb);
	free(minus.ptr);
	free(plus.ptr);
	if (diff_words->current_plus != diff_words->plus.text.ptr +
			diff_words->plus.text.size)
		fwrite(diff_words->current_plus,
			diff_words->plus.text.ptr + diff_words->plus.text.size
			- diff_words->current_plus, 1,
			diff_words->file);
	diff_words->minus.text.size = diff_words->plus.text.size = 0;
}

/* In "color-words" mode, show word-diff of words accumulated in the buffer */
static void diff_words_flush(struct emit_callback *ecbdata)
{
	if (ecbdata->diff_words->minus.text.size ||
	    ecbdata->diff_words->plus.text.size)
		diff_words_show(ecbdata->diff_words);
}

static void free_diff_words_data(struct emit_callback *ecbdata)
{
	if (ecbdata->diff_words) {
		diff_words_flush(ecbdata);
		free (ecbdata->diff_words->minus.text.ptr);
		free (ecbdata->diff_words->minus.orig);
		free (ecbdata->diff_words->plus.text.ptr);
		free (ecbdata->diff_words->plus.orig);
		free(ecbdata->diff_words->word_regex);
		free(ecbdata->diff_words);
		ecbdata->diff_words = NULL;
	}
}

const char *diff_get_color(int diff_use_color, enum color_diff ix)
{
	if (diff_use_color)
		return diff_colors[ix];
	return "";
}

static unsigned long sane_truncate_line(struct emit_callback *ecb, char *line, unsigned long len)
{
	const char *cp;
	unsigned long allot;
	size_t l = len;

	if (ecb->truncate)
		return ecb->truncate(line, len);
	cp = line;
	allot = l;
	while (0 < l) {
		(void) utf8_width(&cp, &l);
		if (!cp)
			break; /* truncated in the middle? */
	}
	return allot - l;
}

static void find_lno(const char *line, struct emit_callback *ecbdata)
{
	const char *p;
	ecbdata->lno_in_preimage = 0;
	ecbdata->lno_in_postimage = 0;
	p = strchr(line, '-');
	if (!p)
		return; /* cannot happen */
	ecbdata->lno_in_preimage = strtol(p + 1, NULL, 10);
	p = strchr(p, '+');
	if (!p)
		return; /* cannot happen */
	ecbdata->lno_in_postimage = strtol(p + 1, NULL, 10);
}

static void fn_out_consume(void *priv, char *line, unsigned long len)
{
	struct emit_callback *ecbdata = priv;
	const char *meta = diff_get_color(ecbdata->color_diff, DIFF_METAINFO);
	const char *plain = diff_get_color(ecbdata->color_diff, DIFF_PLAIN);
	const char *reset = diff_get_color(ecbdata->color_diff, DIFF_RESET);

	*(ecbdata->found_changesp) = 1;

	if (ecbdata->label_path[0]) {
		const char *name_a_tab, *name_b_tab;

		name_a_tab = strchr(ecbdata->label_path[0], ' ') ? "\t" : "";
		name_b_tab = strchr(ecbdata->label_path[1], ' ') ? "\t" : "";

		fprintf(ecbdata->file, "%s--- %s%s%s\n",
			meta, ecbdata->label_path[0], reset, name_a_tab);
		fprintf(ecbdata->file, "%s+++ %s%s%s\n",
			meta, ecbdata->label_path[1], reset, name_b_tab);
		ecbdata->label_path[0] = ecbdata->label_path[1] = NULL;
	}

	if (diff_suppress_blank_empty
	    && len == 2 && line[0] == ' ' && line[1] == '\n') {
		line[0] = '\n';
		len = 1;
	}

	if (line[0] == '@') {
		if (ecbdata->diff_words)
			diff_words_flush(ecbdata);
		len = sane_truncate_line(ecbdata, line, len);
		find_lno(line, ecbdata);
		emit_hunk_header(ecbdata, line, len);
		if (line[len-1] != '\n')
			putc('\n', ecbdata->file);
		return;
	}

	if (len < 1) {
		emit_line(ecbdata->file, reset, reset, line, len);
		return;
	}

	if (ecbdata->diff_words) {
		if (line[0] == '-') {
			diff_words_append(line, len,
					  &ecbdata->diff_words->minus);
			return;
		} else if (line[0] == '+') {
			diff_words_append(line, len,
					  &ecbdata->diff_words->plus);
			return;
		}
		diff_words_flush(ecbdata);
		line++;
		len--;
		emit_line(ecbdata->file, plain, reset, line, len);
		return;
	}

	if (line[0] != '+') {
		const char *color =
			diff_get_color(ecbdata->color_diff,
				       line[0] == '-' ? DIFF_FILE_OLD : DIFF_PLAIN);
		ecbdata->lno_in_preimage++;
		if (line[0] == ' ')
			ecbdata->lno_in_postimage++;
		emit_line(ecbdata->file, color, reset, line, len);
	} else {
		ecbdata->lno_in_postimage++;
		emit_add_line(reset, ecbdata, line + 1, len - 1);
	}
}

static char *pprint_rename(const char *a, const char *b)
{
	const char *old = a;
	const char *new = b;
	struct strbuf name = STRBUF_INIT;
	int pfx_length, sfx_length;
	int len_a = strlen(a);
	int len_b = strlen(b);
	int a_midlen, b_midlen;
	int qlen_a = quote_c_style(a, NULL, NULL, 0);
	int qlen_b = quote_c_style(b, NULL, NULL, 0);

	if (qlen_a || qlen_b) {
		quote_c_style(a, &name, NULL, 0);
		strbuf_addstr(&name, " => ");
		quote_c_style(b, &name, NULL, 0);
		return strbuf_detach(&name, NULL);
	}

	/* Find common prefix */
	pfx_length = 0;
	while (*old && *new && *old == *new) {
		if (*old == '/')
			pfx_length = old - a + 1;
		old++;
		new++;
	}

	/* Find common suffix */
	old = a + len_a;
	new = b + len_b;
	sfx_length = 0;
	while (a <= old && b <= new && *old == *new) {
		if (*old == '/')
			sfx_length = len_a - (old - a);
		old--;
		new--;
	}

	/*
	 * pfx{mid-a => mid-b}sfx
	 * {pfx-a => pfx-b}sfx
	 * pfx{sfx-a => sfx-b}
	 * name-a => name-b
	 */
	a_midlen = len_a - pfx_length - sfx_length;
	b_midlen = len_b - pfx_length - sfx_length;
	if (a_midlen < 0)
		a_midlen = 0;
	if (b_midlen < 0)
		b_midlen = 0;

	strbuf_grow(&name, pfx_length + a_midlen + b_midlen + sfx_length + 7);
	if (pfx_length + sfx_length) {
		strbuf_add(&name, a, pfx_length);
		strbuf_addch(&name, '{');
	}
	strbuf_add(&name, a + pfx_length, a_midlen);
	strbuf_addstr(&name, " => ");
	strbuf_add(&name, b + pfx_length, b_midlen);
	if (pfx_length + sfx_length) {
		strbuf_addch(&name, '}');
		strbuf_add(&name, a + len_a - sfx_length, sfx_length);
	}
	return strbuf_detach(&name, NULL);
}

struct diffstat_t {
	int nr;
	int alloc;
	struct diffstat_file {
		char *from_name;
		char *name;
		char *print_name;
		unsigned is_unmerged:1;
		unsigned is_binary:1;
		unsigned is_renamed:1;
		unsigned int added, deleted;
	} **files;
};

static struct diffstat_file *diffstat_add(struct diffstat_t *diffstat,
					  const char *name_a,
					  const char *name_b)
{
	struct diffstat_file *x;
	x = xcalloc(sizeof (*x), 1);
	if (diffstat->nr == diffstat->alloc) {
		diffstat->alloc = alloc_nr(diffstat->alloc);
		diffstat->files = xrealloc(diffstat->files,
				diffstat->alloc * sizeof(x));
	}
	diffstat->files[diffstat->nr++] = x;
	if (name_b) {
		x->from_name = xstrdup(name_a);
		x->name = xstrdup(name_b);
		x->is_renamed = 1;
	}
	else {
		x->from_name = NULL;
		x->name = xstrdup(name_a);
	}
	return x;
}

static void diffstat_consume(void *priv, char *line, unsigned long len)
{
	struct diffstat_t *diffstat = priv;
	struct diffstat_file *x = diffstat->files[diffstat->nr - 1];

	if (line[0] == '+')
		x->added++;
	else if (line[0] == '-')
		x->deleted++;
}

const char mime_boundary_leader[] = "------------";

static int scale_linear(int it, int width, int max_change)
{
	/*
	 * make sure that at least one '-' is printed if there were deletions,
	 * and likewise for '+'.
	 */
	if (max_change < 2)
		return it;
	return ((it - 1) * (width - 1) + max_change - 1) / (max_change - 1);
}

static void show_name(FILE *file,
		      const char *prefix, const char *name, int len)
{
	fprintf(file, " %s%-*s |", prefix, len, name);
}

static void show_graph(FILE *file, char ch, int cnt, const char *set, const char *reset)
{
	if (cnt <= 0)
		return;
	fprintf(file, "%s", set);
	while (cnt--)
		putc(ch, file);
	fprintf(file, "%s", reset);
}

static void fill_print_name(struct diffstat_file *file)
{
	char *pname;

	if (file->print_name)
		return;

	if (!file->is_renamed) {
		struct strbuf buf = STRBUF_INIT;
		if (quote_c_style(file->name, &buf, NULL, 0)) {
			pname = strbuf_detach(&buf, NULL);
		} else {
			pname = file->name;
			strbuf_release(&buf);
		}
	} else {
		pname = pprint_rename(file->from_name, file->name);
	}
	file->print_name = pname;
}

static void show_stats(struct diffstat_t *data, struct diff_options *options)
{
	int i, len, add, del, adds = 0, dels = 0;
	int max_change = 0, max_len = 0;
	int total_files = data->nr;
	int width, name_width;
	const char *reset, *set, *add_c, *del_c;

	if (data->nr == 0)
		return;

	width = options->stat_width ? options->stat_width : 80;
	name_width = options->stat_name_width ? options->stat_name_width : 50;

	/* Sanity: give at least 5 columns to the graph,
	 * but leave at least 10 columns for the name.
	 */
	if (width < 25)
		width = 25;
	if (name_width < 10)
		name_width = 10;
	else if (width < name_width + 15)
		name_width = width - 15;

	/* Find the longest filename and max number of changes */
	reset = diff_get_color_opt(options, DIFF_RESET);
	set   = diff_get_color_opt(options, DIFF_PLAIN);
	add_c = diff_get_color_opt(options, DIFF_FILE_NEW);
	del_c = diff_get_color_opt(options, DIFF_FILE_OLD);

	for (i = 0; i < data->nr; i++) {
		struct diffstat_file *file = data->files[i];
		int change = file->added + file->deleted;
		fill_print_name(file);
		len = strlen(file->print_name);
		if (max_len < len)
			max_len = len;

		if (file->is_binary || file->is_unmerged)
			continue;
		if (max_change < change)
			max_change = change;
	}

	/* Compute the width of the graph part;
	 * 10 is for one blank at the beginning of the line plus
	 * " | count " between the name and the graph.
	 *
	 * From here on, name_width is the width of the name area,
	 * and width is the width of the graph area.
	 */
	name_width = (name_width < max_len) ? name_width : max_len;
	if (width < (name_width + 10) + max_change)
		width = width - (name_width + 10);
	else
		width = max_change;

	for (i = 0; i < data->nr; i++) {
		const char *prefix = "";
		char *name = data->files[i]->print_name;
		int added = data->files[i]->added;
		int deleted = data->files[i]->deleted;
		int name_len;

		/*
		 * "scale" the filename
		 */
		len = name_width;
		name_len = strlen(name);
		if (name_width < name_len) {
			char *slash;
			prefix = "...";
			len -= 3;
			name += name_len - len;
			slash = strchr(name, '/');
			if (slash)
				name = slash;
		}

		if (data->files[i]->is_binary) {
			show_name(options->file, prefix, name, len);
			fprintf(options->file, "  Bin ");
			fprintf(options->file, "%s%d%s", del_c, deleted, reset);
			fprintf(options->file, " -> ");
			fprintf(options->file, "%s%d%s", add_c, added, reset);
			fprintf(options->file, " bytes");
			fprintf(options->file, "\n");
			continue;
		}
		else if (data->files[i]->is_unmerged) {
			show_name(options->file, prefix, name, len);
			fprintf(options->file, "  Unmerged\n");
			continue;
		}
		else if (!data->files[i]->is_renamed &&
			 (added + deleted == 0)) {
			total_files--;
			continue;
		}

		/*
		 * scale the add/delete
		 */
		add = added;
		del = deleted;
		adds += add;
		dels += del;

		if (width <= max_change) {
			add = scale_linear(add, width, max_change);
			del = scale_linear(del, width, max_change);
		}
		show_name(options->file, prefix, name, len);
		fprintf(options->file, "%5d%s", added + deleted,
				added + deleted ? " " : "");
		show_graph(options->file, '+', add, add_c, reset);
		show_graph(options->file, '-', del, del_c, reset);
		fprintf(options->file, "\n");
	}
	fprintf(options->file,
	       " %d files changed, %d insertions(+), %d deletions(-)\n",
	       total_files, adds, dels);
}

static void show_shortstats(struct diffstat_t *data, struct diff_options *options)
{
	int i, adds = 0, dels = 0, total_files = data->nr;

	if (data->nr == 0)
		return;

	for (i = 0; i < data->nr; i++) {
		if (!data->files[i]->is_binary &&
		    !data->files[i]->is_unmerged) {
			int added = data->files[i]->added;
			int deleted= data->files[i]->deleted;
			if (!data->files[i]->is_renamed &&
			    (added + deleted == 0)) {
				total_files--;
			} else {
				adds += added;
				dels += deleted;
			}
		}
	}
	fprintf(options->file, " %d files changed, %d insertions(+), %d deletions(-)\n",
	       total_files, adds, dels);
}

static void show_numstat(struct diffstat_t *data, struct diff_options *options)
{
	int i;

	if (data->nr == 0)
		return;

	for (i = 0; i < data->nr; i++) {
		struct diffstat_file *file = data->files[i];

		if (file->is_binary)
			fprintf(options->file, "-\t-\t");
		else
			fprintf(options->file,
				"%d\t%d\t", file->added, file->deleted);
		if (options->line_termination) {
			fill_print_name(file);
			if (!file->is_renamed)
				write_name_quoted(file->name, options->file,
						  options->line_termination);
			else {
				fputs(file->print_name, options->file);
				putc(options->line_termination, options->file);
			}
		} else {
			if (file->is_renamed) {
				putc('\0', options->file);
				write_name_quoted(file->from_name, options->file, '\0');
			}
			write_name_quoted(file->name, options->file, '\0');
		}
	}
}

struct dirstat_file {
	const char *name;
	unsigned long changed;
};

struct dirstat_dir {
	struct dirstat_file *files;
	int alloc, nr, percent, cumulative;
};

static long gather_dirstat(FILE *file, struct dirstat_dir *dir, unsigned long changed, const char *base, int baselen)
{
	unsigned long this_dir = 0;
	unsigned int sources = 0;

	while (dir->nr) {
		struct dirstat_file *f = dir->files;
		int namelen = strlen(f->name);
		unsigned long this;
		char *slash;

		if (namelen < baselen)
			break;
		if (memcmp(f->name, base, baselen))
			break;
		slash = strchr(f->name + baselen, '/');
		if (slash) {
			int newbaselen = slash + 1 - f->name;
			this = gather_dirstat(file, dir, changed, f->name, newbaselen);
			sources++;
		} else {
			this = f->changed;
			dir->files++;
			dir->nr--;
			sources += 2;
		}
		this_dir += this;
	}

	/*
	 * We don't report dirstat's for
	 *  - the top level
	 *  - or cases where everything came from a single directory
	 *    under this directory (sources == 1).
	 */
	if (baselen && sources != 1) {
		int permille = this_dir * 1000 / changed;
		if (permille) {
			int percent = permille / 10;
			if (percent >= dir->percent) {
				fprintf(file, "%4d.%01d%% %.*s\n", percent, permille % 10, baselen, base);
				if (!dir->cumulative)
					return 0;
			}
		}
	}
	return this_dir;
}

static int dirstat_compare(const void *_a, const void *_b)
{
	const struct dirstat_file *a = _a;
	const struct dirstat_file *b = _b;
	return strcmp(a->name, b->name);
}

static void show_dirstat(struct diff_options *options)
{
	int i;
	unsigned long changed;
	struct dirstat_dir dir;
	struct diff_queue_struct *q = &diff_queued_diff;

	dir.files = NULL;
	dir.alloc = 0;
	dir.nr = 0;
	dir.percent = options->dirstat_percent;
	dir.cumulative = DIFF_OPT_TST(options, DIRSTAT_CUMULATIVE);

	changed = 0;
	for (i = 0; i < q->nr; i++) {
		struct diff_filepair *p = q->queue[i];
		const char *name;
		unsigned long copied, added, damage;

		name = p->one->path ? p->one->path : p->two->path;

		if (DIFF_FILE_VALID(p->one) && DIFF_FILE_VALID(p->two)) {
			diff_populate_filespec(p->one, 0);
			diff_populate_filespec(p->two, 0);
			diffcore_count_changes(p->one, p->two, NULL, NULL, 0,
					       &copied, &added);
			diff_free_filespec_data(p->one);
			diff_free_filespec_data(p->two);
		} else if (DIFF_FILE_VALID(p->one)) {
			diff_populate_filespec(p->one, 1);
			copied = added = 0;
			diff_free_filespec_data(p->one);
		} else if (DIFF_FILE_VALID(p->two)) {
			diff_populate_filespec(p->two, 1);
			copied = 0;
			added = p->two->size;
			diff_free_filespec_data(p->two);
		} else
			continue;

		/*
		 * Original minus copied is the removed material,
		 * added is the new material.  They are both damages
		 * made to the preimage. In --dirstat-by-file mode, count
		 * damaged files, not damaged lines. This is done by
		 * counting only a single damaged line per file.
		 */
		damage = (p->one->size - copied) + added;
		if (DIFF_OPT_TST(options, DIRSTAT_BY_FILE) && damage > 0)
			damage = 1;

		ALLOC_GROW(dir.files, dir.nr + 1, dir.alloc);
		dir.files[dir.nr].name = name;
		dir.files[dir.nr].changed = damage;
		changed += damage;
		dir.nr++;
	}

	/* This can happen even with many files, if everything was renames */
	if (!changed)
		return;

	/* Show all directories with more than x% of the changes */
	qsort(dir.files, dir.nr, sizeof(dir.files[0]), dirstat_compare);
	gather_dirstat(options->file, &dir, changed, "", 0);
}

static void free_diffstat_info(struct diffstat_t *diffstat)
{
	int i;
	for (i = 0; i < diffstat->nr; i++) {
		struct diffstat_file *f = diffstat->files[i];
		if (f->name != f->print_name)
			free(f->print_name);
		free(f->name);
		free(f->from_name);
		free(f);
	}
	free(diffstat->files);
}

struct checkdiff_t {
	const char *filename;
	int lineno;
	struct diff_options *o;
	unsigned ws_rule;
	unsigned status;
};

static int is_conflict_marker(const char *line, unsigned long len)
{
	char firstchar;
	int cnt;

	if (len < 8)
		return 0;
	firstchar = line[0];
	switch (firstchar) {
	case '=': case '>': case '<':
		break;
	default:
		return 0;
	}
	for (cnt = 1; cnt < 7; cnt++)
		if (line[cnt] != firstchar)
			return 0;
	/* line[0] thru line[6] are same as firstchar */
	if (firstchar == '=') {
		/* divider between ours and theirs? */
		if (len != 8 || line[7] != '\n')
			return 0;
	} else if (len < 8 || !isspace(line[7])) {
		/* not divider before ours nor after theirs */
		return 0;
	}
	return 1;
}

static void checkdiff_consume(void *priv, char *line, unsigned long len)
{
	struct checkdiff_t *data = priv;
	int color_diff = DIFF_OPT_TST(data->o, COLOR_DIFF);
	const char *ws = diff_get_color(color_diff, DIFF_WHITESPACE);
	const char *reset = diff_get_color(color_diff, DIFF_RESET);
	const char *set = diff_get_color(color_diff, DIFF_FILE_NEW);
	char *err;

	if (line[0] == '+') {
		unsigned bad;
		data->lineno++;
		if (is_conflict_marker(line + 1, len - 1)) {
			data->status |= 1;
			fprintf(data->o->file,
				"%s:%d: leftover conflict marker\n",
				data->filename, data->lineno);
		}
		bad = ws_check(line + 1, len - 1, data->ws_rule);
		if (!bad)
			return;
		data->status |= bad;
		err = whitespace_error_string(bad);
		fprintf(data->o->file, "%s:%d: %s.\n",
			data->filename, data->lineno, err);
		free(err);
		emit_line(data->o->file, set, reset, line, 1);
		ws_check_emit(line + 1, len - 1, data->ws_rule,
			      data->o->file, set, reset, ws);
	} else if (line[0] == ' ') {
		data->lineno++;
	} else if (line[0] == '@') {
		char *plus = strchr(line, '+');
		if (plus)
			data->lineno = strtol(plus, NULL, 10) - 1;
		else
			die("invalid diff");
	}
}

static unsigned char *deflate_it(char *data,
				 unsigned long size,
				 unsigned long *result_size)
{
	int bound;
	unsigned char *deflated;
	z_stream stream;

	memset(&stream, 0, sizeof(stream));
	deflateInit(&stream, zlib_compression_level);
	bound = deflateBound(&stream, size);
	deflated = xmalloc(bound);
	stream.next_out = deflated;
	stream.avail_out = bound;

	stream.next_in = (unsigned char *)data;
	stream.avail_in = size;
	while (deflate(&stream, Z_FINISH) == Z_OK)
		; /* nothing */
	deflateEnd(&stream);
	*result_size = stream.total_out;
	return deflated;
}

static void emit_binary_diff_body(FILE *file, mmfile_t *one, mmfile_t *two)
{
	void *cp;
	void *delta;
	void *deflated;
	void *data;
	unsigned long orig_size;
	unsigned long delta_size;
	unsigned long deflate_size;
	unsigned long data_size;

	/* We could do deflated delta, or we could do just deflated two,
	 * whichever is smaller.
	 */
	delta = NULL;
	deflated = deflate_it(two->ptr, two->size, &deflate_size);
	if (one->size && two->size) {
		delta = diff_delta(one->ptr, one->size,
				   two->ptr, two->size,
				   &delta_size, deflate_size);
		if (delta) {
			void *to_free = delta;
			orig_size = delta_size;
			delta = deflate_it(delta, delta_size, &delta_size);
			free(to_free);
		}
	}

	if (delta && delta_size < deflate_size) {
		fprintf(file, "delta %lu\n", orig_size);
		free(deflated);
		data = delta;
		data_size = delta_size;
	}
	else {
		fprintf(file, "literal %lu\n", two->size);
		free(delta);
		data = deflated;
		data_size = deflate_size;
	}

	/* emit data encoded in base85 */
	cp = data;
	while (data_size) {
		int bytes = (52 < data_size) ? 52 : data_size;
		char line[70];
		data_size -= bytes;
		if (bytes <= 26)
			line[0] = bytes + 'A' - 1;
		else
			line[0] = bytes - 26 + 'a' - 1;
		encode_85(line + 1, cp, bytes);
		cp = (char *) cp + bytes;
		fputs(line, file);
		fputc('\n', file);
	}
	fprintf(file, "\n");
	free(data);
}

static void emit_binary_diff(FILE *file, mmfile_t *one, mmfile_t *two)
{
	fprintf(file, "GIT binary patch\n");
	emit_binary_diff_body(file, one, two);
	emit_binary_diff_body(file, two, one);
}

static void diff_filespec_load_driver(struct diff_filespec *one)
{
	if (!one->driver)
		one->driver = userdiff_find_by_path(one->path);
	if (!one->driver)
		one->driver = userdiff_find_by_name("default");
}

int diff_filespec_is_binary(struct diff_filespec *one)
{
	if (one->is_binary == -1) {
		diff_filespec_load_driver(one);
		if (one->driver->binary != -1)
			one->is_binary = one->driver->binary;
		else {
			if (!one->data && DIFF_FILE_VALID(one))
				diff_populate_filespec(one, 0);
			if (one->data)
				one->is_binary = buffer_is_binary(one->data,
						one->size);
			if (one->is_binary == -1)
				one->is_binary = 0;
		}
	}
	return one->is_binary;
}

static const struct userdiff_funcname *diff_funcname_pattern(struct diff_filespec *one)
{
	diff_filespec_load_driver(one);
	return one->driver->funcname.pattern ? &one->driver->funcname : NULL;
}

static const char *userdiff_word_regex(struct diff_filespec *one)
{
	diff_filespec_load_driver(one);
	return one->driver->word_regex;
}

void diff_set_mnemonic_prefix(struct diff_options *options, const char *a, const char *b)
{
	if (!options->a_prefix)
		options->a_prefix = a;
	if (!options->b_prefix)
		options->b_prefix = b;
}

static const char *get_textconv(struct diff_filespec *one)
{
	if (!DIFF_FILE_VALID(one))
		return NULL;
	if (!S_ISREG(one->mode))
		return NULL;
	diff_filespec_load_driver(one);
	return one->driver->textconv;
}

static void builtin_diff(const char *name_a,
			 const char *name_b,
			 struct diff_filespec *one,
			 struct diff_filespec *two,
			 const char *xfrm_msg,
			 struct diff_options *o,
			 int complete_rewrite)
{
	mmfile_t mf1, mf2;
	const char *lbl[2];
	char *a_one, *b_two;
	const char *set = diff_get_color_opt(o, DIFF_METAINFO);
	const char *reset = diff_get_color_opt(o, DIFF_RESET);
	const char *a_prefix, *b_prefix;
	const char *textconv_one = NULL, *textconv_two = NULL;

	if (DIFF_OPT_TST(o, SUBMODULE_LOG) &&
			(!one->mode || S_ISGITLINK(one->mode)) &&
			(!two->mode || S_ISGITLINK(two->mode))) {
		const char *del = diff_get_color_opt(o, DIFF_FILE_OLD);
		const char *add = diff_get_color_opt(o, DIFF_FILE_NEW);
		show_submodule_summary(o->file, one ? one->path : two->path,
				one->sha1, two->sha1,
				del, add, reset);
		return;
	}

	if (DIFF_OPT_TST(o, ALLOW_TEXTCONV)) {
		textconv_one = get_textconv(one);
		textconv_two = get_textconv(two);
	}

	diff_set_mnemonic_prefix(o, "a/", "b/");
	if (DIFF_OPT_TST(o, REVERSE_DIFF)) {
		a_prefix = o->b_prefix;
		b_prefix = o->a_prefix;
	} else {
		a_prefix = o->a_prefix;
		b_prefix = o->b_prefix;
	}

	/* Never use a non-valid filename anywhere if at all possible */
	name_a = DIFF_FILE_VALID(one) ? name_a : name_b;
	name_b = DIFF_FILE_VALID(two) ? name_b : name_a;

	a_one = quote_two(a_prefix, name_a + (*name_a == '/'));
	b_two = quote_two(b_prefix, name_b + (*name_b == '/'));
	lbl[0] = DIFF_FILE_VALID(one) ? a_one : "/dev/null";
	lbl[1] = DIFF_FILE_VALID(two) ? b_two : "/dev/null";
	fprintf(o->file, "%sdiff --git %s %s%s\n", set, a_one, b_two, reset);
	if (lbl[0][0] == '/') {
		/* /dev/null */
		fprintf(o->file, "%snew file mode %06o%s\n", set, two->mode, reset);
		if (xfrm_msg && xfrm_msg[0])
			fprintf(o->file, "%s%s%s\n", set, xfrm_msg, reset);
	}
	else if (lbl[1][0] == '/') {
		fprintf(o->file, "%sdeleted file mode %06o%s\n", set, one->mode, reset);
		if (xfrm_msg && xfrm_msg[0])
			fprintf(o->file, "%s%s%s\n", set, xfrm_msg, reset);
	}
	else {
		if (one->mode != two->mode) {
			fprintf(o->file, "%sold mode %06o%s\n", set, one->mode, reset);
			fprintf(o->file, "%snew mode %06o%s\n", set, two->mode, reset);
		}
		if (xfrm_msg && xfrm_msg[0])
			fprintf(o->file, "%s%s%s\n", set, xfrm_msg, reset);
		/*
		 * we do not run diff between different kind
		 * of objects.
		 */
		if ((one->mode ^ two->mode) & S_IFMT)
			goto free_ab_and_return;
		if (complete_rewrite &&
		    (textconv_one || !diff_filespec_is_binary(one)) &&
		    (textconv_two || !diff_filespec_is_binary(two))) {
			emit_rewrite_diff(name_a, name_b, one, two,
						textconv_one, textconv_two, o);
			o->found_changes = 1;
			goto free_ab_and_return;
		}
	}

	if (fill_mmfile(&mf1, one) < 0 || fill_mmfile(&mf2, two) < 0)
		die("unable to read files to diff");

	if (!DIFF_OPT_TST(o, TEXT) &&
	    ( (diff_filespec_is_binary(one) && !textconv_one) ||
	      (diff_filespec_is_binary(two) && !textconv_two) )) {
		/* Quite common confusing case */
		if (mf1.size == mf2.size &&
		    !memcmp(mf1.ptr, mf2.ptr, mf1.size))
			goto free_ab_and_return;
		if (DIFF_OPT_TST(o, BINARY))
			emit_binary_diff(o->file, &mf1, &mf2);
		else
			fprintf(o->file, "Binary files %s and %s differ\n",
				lbl[0], lbl[1]);
		o->found_changes = 1;
	}
	else {
		/* Crazy xdl interfaces.. */
		const char *diffopts = getenv("GIT_DIFF_OPTS");
		xpparam_t xpp;
		xdemitconf_t xecfg;
		xdemitcb_t ecb;
		struct emit_callback ecbdata;
		const struct userdiff_funcname *pe;

		if (textconv_one) {
			size_t size;
			mf1.ptr = run_textconv(textconv_one, one, &size);
			if (!mf1.ptr)
				die("unable to read files to diff");
			mf1.size = size;
		}
		if (textconv_two) {
			size_t size;
			mf2.ptr = run_textconv(textconv_two, two, &size);
			if (!mf2.ptr)
				die("unable to read files to diff");
			mf2.size = size;
		}

		pe = diff_funcname_pattern(one);
		if (!pe)
			pe = diff_funcname_pattern(two);

		memset(&xpp, 0, sizeof(xpp));
		memset(&xecfg, 0, sizeof(xecfg));
		memset(&ecbdata, 0, sizeof(ecbdata));
		ecbdata.label_path = lbl;
		ecbdata.color_diff = DIFF_OPT_TST(o, COLOR_DIFF);
		ecbdata.found_changesp = &o->found_changes;
		ecbdata.ws_rule = whitespace_rule(name_b ? name_b : name_a);
		if (ecbdata.ws_rule & WS_BLANK_AT_EOF)
			check_blank_at_eof(&mf1, &mf2, &ecbdata);
		ecbdata.file = o->file;
		xpp.flags = XDF_NEED_MINIMAL | o->xdl_opts;
		xecfg.ctxlen = o->context;
		xecfg.interhunkctxlen = o->interhunkcontext;
		xecfg.flags = XDL_EMIT_FUNCNAMES;
		if (pe)
			xdiff_set_find_func(&xecfg, pe->pattern, pe->cflags);
		if (!diffopts)
			;
		else if (!prefixcmp(diffopts, "--unified="))
			xecfg.ctxlen = strtoul(diffopts + 10, NULL, 10);
		else if (!prefixcmp(diffopts, "-u"))
			xecfg.ctxlen = strtoul(diffopts + 2, NULL, 10);
		if (DIFF_OPT_TST(o, COLOR_DIFF_WORDS)) {
			ecbdata.diff_words =
				xcalloc(1, sizeof(struct diff_words_data));
			ecbdata.diff_words->file = o->file;
			if (!o->word_regex)
				o->word_regex = userdiff_word_regex(one);
			if (!o->word_regex)
				o->word_regex = userdiff_word_regex(two);
			if (!o->word_regex)
				o->word_regex = diff_word_regex_cfg;
			if (o->word_regex) {
				ecbdata.diff_words->word_regex = (regex_t *)
					xmalloc(sizeof(regex_t));
				if (regcomp(ecbdata.diff_words->word_regex,
						o->word_regex,
						REG_EXTENDED | REG_NEWLINE))
					die ("Invalid regular expression: %s",
							o->word_regex);
			}
		}
		xdi_diff_outf(&mf1, &mf2, fn_out_consume, &ecbdata,
			      &xpp, &xecfg, &ecb);
		if (DIFF_OPT_TST(o, COLOR_DIFF_WORDS))
			free_diff_words_data(&ecbdata);
		if (textconv_one)
			free(mf1.ptr);
		if (textconv_two)
			free(mf2.ptr);
		xdiff_clear_find_func(&xecfg);
	}

 free_ab_and_return:
	diff_free_filespec_data(one);
	diff_free_filespec_data(two);
	free(a_one);
	free(b_two);
	return;
}

static void builtin_diffstat(const char *name_a, const char *name_b,
			     struct diff_filespec *one,
			     struct diff_filespec *two,
			     struct diffstat_t *diffstat,
			     struct diff_options *o,
			     int complete_rewrite)
{
	mmfile_t mf1, mf2;
	struct diffstat_file *data;

	data = diffstat_add(diffstat, name_a, name_b);

	if (!one || !two) {
		data->is_unmerged = 1;
		return;
	}
	if (complete_rewrite) {
		diff_populate_filespec(one, 0);
		diff_populate_filespec(two, 0);
		data->deleted = count_lines(one->data, one->size);
		data->added = count_lines(two->data, two->size);
		goto free_and_return;
	}
	if (fill_mmfile(&mf1, one) < 0 || fill_mmfile(&mf2, two) < 0)
		die("unable to read files to diff");

	if (diff_filespec_is_binary(one) || diff_filespec_is_binary(two)) {
		data->is_binary = 1;
		data->added = mf2.size;
		data->deleted = mf1.size;
	} else {
		/* Crazy xdl interfaces.. */
		xpparam_t xpp;
		xdemitconf_t xecfg;
		xdemitcb_t ecb;

		memset(&xpp, 0, sizeof(xpp));
		memset(&xecfg, 0, sizeof(xecfg));
		xpp.flags = XDF_NEED_MINIMAL | o->xdl_opts;
		xdi_diff_outf(&mf1, &mf2, diffstat_consume, diffstat,
			      &xpp, &xecfg, &ecb);
	}

 free_and_return:
	diff_free_filespec_data(one);
	diff_free_filespec_data(two);
}

static void builtin_checkdiff(const char *name_a, const char *name_b,
			      const char *attr_path,
			      struct diff_filespec *one,
			      struct diff_filespec *two,
			      struct diff_options *o)
{
	mmfile_t mf1, mf2;
	struct checkdiff_t data;

	if (!two)
		return;

	memset(&data, 0, sizeof(data));
	data.filename = name_b ? name_b : name_a;
	data.lineno = 0;
	data.o = o;
	data.ws_rule = whitespace_rule(attr_path);

	if (fill_mmfile(&mf1, one) < 0 || fill_mmfile(&mf2, two) < 0)
		die("unable to read files to diff");

	/*
	 * All the other codepaths check both sides, but not checking
	 * the "old" side here is deliberate.  We are checking the newly
	 * introduced changes, and as long as the "new" side is text, we
	 * can and should check what it introduces.
	 */
	if (diff_filespec_is_binary(two))
		goto free_and_return;
	else {
		/* Crazy xdl interfaces.. */
		xpparam_t xpp;
		xdemitconf_t xecfg;
		xdemitcb_t ecb;

		memset(&xpp, 0, sizeof(xpp));
		memset(&xecfg, 0, sizeof(xecfg));
		xecfg.ctxlen = 1; /* at least one context line */
		xpp.flags = XDF_NEED_MINIMAL;
		xdi_diff_outf(&mf1, &mf2, checkdiff_consume, &data,
			      &xpp, &xecfg, &ecb);

		if (data.ws_rule & WS_BLANK_AT_EOF) {
			struct emit_callback ecbdata;
			int blank_at_eof;

			ecbdata.ws_rule = data.ws_rule;
			check_blank_at_eof(&mf1, &mf2, &ecbdata);
			blank_at_eof = ecbdata.blank_at_eof_in_preimage;

			if (blank_at_eof) {
				static char *err;
				if (!err)
					err = whitespace_error_string(WS_BLANK_AT_EOF);
				fprintf(o->file, "%s:%d: %s.\n",
					data.filename, blank_at_eof, err);
				data.status = 1; /* report errors */
			}
		}
	}
 free_and_return:
	diff_free_filespec_data(one);
	diff_free_filespec_data(two);
	if (data.status)
		DIFF_OPT_SET(o, CHECK_FAILED);
}

struct diff_filespec *alloc_filespec(const char *path)
{
	int namelen = strlen(path);
	struct diff_filespec *spec = xmalloc(sizeof(*spec) + namelen + 1);

	memset(spec, 0, sizeof(*spec));
	spec->path = (char *)(spec + 1);
	memcpy(spec->path, path, namelen+1);
	spec->count = 1;
	spec->is_binary = -1;
	return spec;
}

void free_filespec(struct diff_filespec *spec)
{
	if (!--spec->count) {
		diff_free_filespec_data(spec);
		free(spec);
	}
}

void fill_filespec(struct diff_filespec *spec, const unsigned char *sha1,
		   unsigned short mode)
{
	if (mode) {
		spec->mode = canon_mode(mode);
		hashcpy(spec->sha1, sha1);
		spec->sha1_valid = !is_null_sha1(sha1);
	}
}

/*
 * Given a name and sha1 pair, if the index tells us the file in
 * the work tree has that object contents, return true, so that
 * prepare_temp_file() does not have to inflate and extract.
 */
static int reuse_worktree_file(const char *name, const unsigned char *sha1, int want_file)
{
	struct cache_entry *ce;
	struct stat st;
	int pos, len;

	/*
	 * We do not read the cache ourselves here, because the
	 * benchmark with my previous version that always reads cache
	 * shows that it makes things worse for diff-tree comparing
	 * two linux-2.6 kernel trees in an already checked out work
	 * tree.  This is because most diff-tree comparisons deal with
	 * only a small number of files, while reading the cache is
	 * expensive for a large project, and its cost outweighs the
	 * savings we get by not inflating the object to a temporary
	 * file.  Practically, this code only helps when we are used
	 * by diff-cache --cached, which does read the cache before
	 * calling us.
	 */
	if (!active_cache)
		return 0;

	/* We want to avoid the working directory if our caller
	 * doesn't need the data in a normal file, this system
	 * is rather slow with its stat/open/mmap/close syscalls,
	 * and the object is contained in a pack file.  The pack
	 * is probably already open and will be faster to obtain
	 * the data through than the working directory.  Loose
	 * objects however would tend to be slower as they need
	 * to be individually opened and inflated.
	 */
	if (!FAST_WORKING_DIRECTORY && !want_file && has_sha1_pack(sha1))
		return 0;

	len = strlen(name);
	pos = cache_name_pos(name, len);
	if (pos < 0)
		return 0;
	ce = active_cache[pos];

	/*
	 * This is not the sha1 we are looking for, or
	 * unreusable because it is not a regular file.
	 */
	if (hashcmp(sha1, ce->sha1) || !S_ISREG(ce->ce_mode))
		return 0;

	/*
	 * If ce is marked as "assume unchanged", there is no
	 * guarantee that work tree matches what we are looking for.
	 */
	if (ce->ce_flags & CE_VALID)
		return 0;

	/*
	 * If ce matches the file in the work tree, we can reuse it.
	 */
	if (ce_uptodate(ce) ||
	    (!lstat(name, &st) && !ce_match_stat(ce, &st, 0)))
		return 1;

	return 0;
}

static int populate_from_stdin(struct diff_filespec *s)
{
	struct strbuf buf = STRBUF_INIT;
	size_t size = 0;

	if (strbuf_read(&buf, 0, 0) < 0)
		return error("error while reading from stdin %s",
				     strerror(errno));

	s->should_munmap = 0;
	s->data = strbuf_detach(&buf, &size);
	s->size = size;
	s->should_free = 1;
	return 0;
}

static int diff_populate_gitlink(struct diff_filespec *s, int size_only)
{
	int len;
	char *data = xmalloc(100);
	len = snprintf(data, 100,
		"Subproject commit %s\n", sha1_to_hex(s->sha1));
	s->data = data;
	s->size = len;
	s->should_free = 1;
	if (size_only) {
		s->data = NULL;
		free(data);
	}
	return 0;
}

/*
 * While doing rename detection and pickaxe operation, we may need to
 * grab the data for the blob (or file) for our own in-core comparison.
 * diff_filespec has data and size fields for this purpose.
 */
int diff_populate_filespec(struct diff_filespec *s, int size_only)
{
	int err = 0;
	if (!DIFF_FILE_VALID(s))
		die("internal error: asking to populate invalid file.");
	if (S_ISDIR(s->mode))
		return -1;

	if (s->data)
		return 0;

	if (size_only && 0 < s->size)
		return 0;

	if (S_ISGITLINK(s->mode))
		return diff_populate_gitlink(s, size_only);

	if (!s->sha1_valid ||
	    reuse_worktree_file(s->path, s->sha1, 0)) {
		struct strbuf buf = STRBUF_INIT;
		struct stat st;
		int fd;

		if (!strcmp(s->path, "-"))
			return populate_from_stdin(s);

		if (lstat(s->path, &st) < 0) {
			if (errno == ENOENT) {
			err_empty:
				err = -1;
			empty:
				s->data = (char *)"";
				s->size = 0;
				return err;
			}
		}
		s->size = xsize_t(st.st_size);
		if (!s->size)
			goto empty;
		if (S_ISLNK(st.st_mode)) {
			struct strbuf sb = STRBUF_INIT;

			if (strbuf_readlink(&sb, s->path, s->size))
				goto err_empty;
			s->size = sb.len;
			s->data = strbuf_detach(&sb, NULL);
			s->should_free = 1;
			return 0;
		}
		if (size_only)
			return 0;
		fd = open(s->path, O_RDONLY);
		if (fd < 0)
			goto err_empty;
		s->data = xmmap(NULL, s->size, PROT_READ, MAP_PRIVATE, fd, 0);
		close(fd);
		s->should_munmap = 1;

		/*
		 * Convert from working tree format to canonical git format
		 */
		if (convert_to_git(s->path, s->data, s->size, &buf, safe_crlf)) {
			size_t size = 0;
			munmap(s->data, s->size);
			s->should_munmap = 0;
			s->data = strbuf_detach(&buf, &size);
			s->size = size;
			s->should_free = 1;
		}
	}
	else {
		enum object_type type;
		if (size_only)
			type = sha1_object_info(s->sha1, &s->size);
		else {
			s->data = read_sha1_file(s->sha1, &type, &s->size);
			s->should_free = 1;
		}
	}
	return 0;
}

void diff_free_filespec_blob(struct diff_filespec *s)
{
	if (s->should_free)
		free(s->data);
	else if (s->should_munmap)
		munmap(s->data, s->size);

	if (s->should_free || s->should_munmap) {
		s->should_free = s->should_munmap = 0;
		s->data = NULL;
	}
}

void diff_free_filespec_data(struct diff_filespec *s)
{
	diff_free_filespec_blob(s);
	free(s->cnt_data);
	s->cnt_data = NULL;
}

static void prep_temp_blob(const char *path, struct diff_tempfile *temp,
			   void *blob,
			   unsigned long size,
			   const unsigned char *sha1,
			   int mode)
{
	int fd;
	struct strbuf buf = STRBUF_INIT;
	struct strbuf template = STRBUF_INIT;
	char *path_dup = xstrdup(path);
	const char *base = basename(path_dup);

	/* Generate "XXXXXX_basename.ext" */
	strbuf_addstr(&template, "XXXXXX_");
	strbuf_addstr(&template, base);

	fd = git_mkstemps(temp->tmp_path, PATH_MAX, template.buf,
			strlen(base) + 1);
	if (fd < 0)
		die_errno("unable to create temp-file");
	if (convert_to_working_tree(path,
			(const char *)blob, (size_t)size, &buf)) {
		blob = buf.buf;
		size = buf.len;
	}
	if (write_in_full(fd, blob, size) != size)
		die_errno("unable to write temp-file");
	close(fd);
	temp->name = temp->tmp_path;
	strcpy(temp->hex, sha1_to_hex(sha1));
	temp->hex[40] = 0;
	sprintf(temp->mode, "%06o", mode);
	strbuf_release(&buf);
	strbuf_release(&template);
	free(path_dup);
}

static struct diff_tempfile *prepare_temp_file(const char *name,
		struct diff_filespec *one)
{
	struct diff_tempfile *temp = claim_diff_tempfile();

	if (!DIFF_FILE_VALID(one)) {
	not_a_valid_file:
		/* A '-' entry produces this for file-2, and
		 * a '+' entry produces this for file-1.
		 */
		temp->name = "/dev/null";
		strcpy(temp->hex, ".");
		strcpy(temp->mode, ".");
		return temp;
	}

	if (!remove_tempfile_installed) {
		atexit(remove_tempfile);
		sigchain_push_common(remove_tempfile_on_signal);
		remove_tempfile_installed = 1;
	}

	if (!one->sha1_valid ||
	    reuse_worktree_file(name, one->sha1, 1)) {
		struct stat st;
		if (lstat(name, &st) < 0) {
			if (errno == ENOENT)
				goto not_a_valid_file;
			die_errno("stat(%s)", name);
		}
		if (S_ISLNK(st.st_mode)) {
			struct strbuf sb = STRBUF_INIT;
			if (strbuf_readlink(&sb, name, st.st_size) < 0)
				die_errno("readlink(%s)", name);
			prep_temp_blob(name, temp, sb.buf, sb.len,
				       (one->sha1_valid ?
					one->sha1 : null_sha1),
				       (one->sha1_valid ?
					one->mode : S_IFLNK));
			strbuf_release(&sb);
		}
		else {
			/* we can borrow from the file in the work tree */
			temp->name = name;
			if (!one->sha1_valid)
				strcpy(temp->hex, sha1_to_hex(null_sha1));
			else
				strcpy(temp->hex, sha1_to_hex(one->sha1));
			/* Even though we may sometimes borrow the
			 * contents from the work tree, we always want
			 * one->mode.  mode is trustworthy even when
			 * !(one->sha1_valid), as long as
			 * DIFF_FILE_VALID(one).
			 */
			sprintf(temp->mode, "%06o", one->mode);
		}
		return temp;
	}
	else {
		if (diff_populate_filespec(one, 0))
			die("cannot read data blob for %s", one->path);
		prep_temp_blob(name, temp, one->data, one->size,
			       one->sha1, one->mode);
	}
	return temp;
}

/* An external diff command takes:
 *
 * diff-cmd name infile1 infile1-sha1 infile1-mode \
 *               infile2 infile2-sha1 infile2-mode [ rename-to ]
 *
 */
static void run_external_diff(const char *pgm,
			      const char *name,
			      const char *other,
			      struct diff_filespec *one,
			      struct diff_filespec *two,
			      const char *xfrm_msg,
			      int complete_rewrite)
{
	const char *spawn_arg[10];
	int retval;
	const char **arg = &spawn_arg[0];

	if (one && two) {
		struct diff_tempfile *temp_one, *temp_two;
		const char *othername = (other ? other : name);
		temp_one = prepare_temp_file(name, one);
		temp_two = prepare_temp_file(othername, two);
		*arg++ = pgm;
		*arg++ = name;
		*arg++ = temp_one->name;
		*arg++ = temp_one->hex;
		*arg++ = temp_one->mode;
		*arg++ = temp_two->name;
		*arg++ = temp_two->hex;
		*arg++ = temp_two->mode;
		if (other) {
			*arg++ = other;
			*arg++ = xfrm_msg;
		}
	} else {
		*arg++ = pgm;
		*arg++ = name;
	}
	*arg = NULL;
	fflush(NULL);
	retval = run_command_v_opt(spawn_arg, 0);
	remove_tempfile();
	if (retval) {
		fprintf(stderr, "external diff died, stopping at %s.\n", name);
		exit(1);
	}
}

static int similarity_index(struct diff_filepair *p)
{
	return p->score * 100 / MAX_SCORE;
}

static void fill_metainfo(struct strbuf *msg,
			  const char *name,
			  const char *other,
			  struct diff_filespec *one,
			  struct diff_filespec *two,
			  struct diff_options *o,
			  struct diff_filepair *p)
{
	strbuf_init(msg, PATH_MAX * 2 + 300);
	switch (p->status) {
	case DIFF_STATUS_COPIED:
		strbuf_addf(msg, "similarity index %d%%", similarity_index(p));
		strbuf_addstr(msg, "\ncopy from ");
		quote_c_style(name, msg, NULL, 0);
		strbuf_addstr(msg, "\ncopy to ");
		quote_c_style(other, msg, NULL, 0);
		strbuf_addch(msg, '\n');
		break;
	case DIFF_STATUS_RENAMED:
		strbuf_addf(msg, "similarity index %d%%", similarity_index(p));
		strbuf_addstr(msg, "\nrename from ");
		quote_c_style(name, msg, NULL, 0);
		strbuf_addstr(msg, "\nrename to ");
		quote_c_style(other, msg, NULL, 0);
		strbuf_addch(msg, '\n');
		break;
	case DIFF_STATUS_MODIFIED:
		if (p->score) {
			strbuf_addf(msg, "dissimilarity index %d%%\n",
				    similarity_index(p));
			break;
		}
		/* fallthru */
	default:
		/* nothing */
		;
	}
	if (one && two && hashcmp(one->sha1, two->sha1)) {
		int abbrev = DIFF_OPT_TST(o, FULL_INDEX) ? 40 : DEFAULT_ABBREV;

		if (DIFF_OPT_TST(o, BINARY)) {
			mmfile_t mf;
			if ((!fill_mmfile(&mf, one) && diff_filespec_is_binary(one)) ||
			    (!fill_mmfile(&mf, two) && diff_filespec_is_binary(two)))
				abbrev = 40;
		}
		strbuf_addf(msg, "index %.*s..%.*s",
			    abbrev, sha1_to_hex(one->sha1),
			    abbrev, sha1_to_hex(two->sha1));
		if (one->mode == two->mode)
			strbuf_addf(msg, " %06o", one->mode);
		strbuf_addch(msg, '\n');
	}
	if (msg->len)
		strbuf_setlen(msg, msg->len - 1);
}

static void run_diff_cmd(const char *pgm,
			 const char *name,
			 const char *other,
			 const char *attr_path,
			 struct diff_filespec *one,
			 struct diff_filespec *two,
			 struct strbuf *msg,
			 struct diff_options *o,
			 struct diff_filepair *p)
{
	const char *xfrm_msg = NULL;
	int complete_rewrite = (p->status == DIFF_STATUS_MODIFIED) && p->score;

	if (msg) {
		fill_metainfo(msg, name, other, one, two, o, p);
		xfrm_msg = msg->len ? msg->buf : NULL;
	}

	if (!DIFF_OPT_TST(o, ALLOW_EXTERNAL))
		pgm = NULL;
	else {
		struct userdiff_driver *drv = userdiff_find_by_path(attr_path);
		if (drv && drv->external)
			pgm = drv->external;
	}

	if (pgm) {
		run_external_diff(pgm, name, other, one, two, xfrm_msg,
				  complete_rewrite);
		return;
	}
	if (one && two)
		builtin_diff(name, other ? other : name,
			     one, two, xfrm_msg, o, complete_rewrite);
	else
		fprintf(o->file, "* Unmerged path %s\n", name);
}

static void diff_fill_sha1_info(struct diff_filespec *one)
{
	if (DIFF_FILE_VALID(one)) {
		if (!one->sha1_valid) {
			struct stat st;
			if (!strcmp(one->path, "-")) {
				hashcpy(one->sha1, null_sha1);
				return;
			}
			if (lstat(one->path, &st) < 0)
				die_errno("stat '%s'", one->path);
			if (index_path(one->sha1, one->path, &st, 0))
				die("cannot hash %s", one->path);
		}
	}
	else
		hashclr(one->sha1);
}

static void strip_prefix(int prefix_length, const char **namep, const char **otherp)
{
	/* Strip the prefix but do not molest /dev/null and absolute paths */
	if (*namep && **namep != '/')
		*namep += prefix_length;
	if (*otherp && **otherp != '/')
		*otherp += prefix_length;
}

static void run_diff(struct diff_filepair *p, struct diff_options *o)
{
	const char *pgm = external_diff();
	struct strbuf msg;
	struct diff_filespec *one = p->one;
	struct diff_filespec *two = p->two;
	const char *name;
	const char *other;
	const char *attr_path;

	name  = p->one->path;
	other = (strcmp(name, p->two->path) ? p->two->path : NULL);
	attr_path = name;
	if (o->prefix_length)
		strip_prefix(o->prefix_length, &name, &other);

	if (DIFF_PAIR_UNMERGED(p)) {
		run_diff_cmd(pgm, name, NULL, attr_path,
			     NULL, NULL, NULL, o, p);
		return;
	}

	diff_fill_sha1_info(one);
	diff_fill_sha1_info(two);

	if (!pgm &&
	    DIFF_FILE_VALID(one) && DIFF_FILE_VALID(two) &&
	    (S_IFMT & one->mode) != (S_IFMT & two->mode)) {
		/*
		 * a filepair that changes between file and symlink
		 * needs to be split into deletion and creation.
		 */
		struct diff_filespec *null = alloc_filespec(two->path);
		run_diff_cmd(NULL, name, other, attr_path,
			     one, null, &msg, o, p);
		free(null);
		strbuf_release(&msg);

		null = alloc_filespec(one->path);
		run_diff_cmd(NULL, name, other, attr_path,
			     null, two, &msg, o, p);
		free(null);
	}
	else
		run_diff_cmd(pgm, name, other, attr_path,
			     one, two, &msg, o, p);

	strbuf_release(&msg);
}

static void run_diffstat(struct diff_filepair *p, struct diff_options *o,
			 struct diffstat_t *diffstat)
{
	const char *name;
	const char *other;
	int complete_rewrite = 0;

	if (DIFF_PAIR_UNMERGED(p)) {
		/* unmerged */
		builtin_diffstat(p->one->path, NULL, NULL, NULL, diffstat, o, 0);
		return;
	}

	name = p->one->path;
	other = (strcmp(name, p->two->path) ? p->two->path : NULL);

	if (o->prefix_length)
		strip_prefix(o->prefix_length, &name, &other);

	diff_fill_sha1_info(p->one);
	diff_fill_sha1_info(p->two);

	if (p->status == DIFF_STATUS_MODIFIED && p->score)
		complete_rewrite = 1;
	builtin_diffstat(name, other, p->one, p->two, diffstat, o, complete_rewrite);
}

static void run_checkdiff(struct diff_filepair *p, struct diff_options *o)
{
	const char *name;
	const char *other;
	const char *attr_path;

	if (DIFF_PAIR_UNMERGED(p)) {
		/* unmerged */
		return;
	}

	name = p->one->path;
	other = (strcmp(name, p->two->path) ? p->two->path : NULL);
	attr_path = other ? other : name;

	if (o->prefix_length)
		strip_prefix(o->prefix_length, &name, &other);

	diff_fill_sha1_info(p->one);
	diff_fill_sha1_info(p->two);

	builtin_checkdiff(name, other, attr_path, p->one, p->two, o);
}

void diff_setup(struct diff_options *options)
{
	memset(options, 0, sizeof(*options));

	options->file = stdout;

	options->line_termination = '\n';
	options->break_opt = -1;
	options->rename_limit = -1;
	options->dirstat_percent = 3;
	options->context = 3;

	options->change = diff_change;
	options->add_remove = diff_addremove;
	if (diff_use_color_default > 0)
		DIFF_OPT_SET(options, COLOR_DIFF);
	options->detect_rename = diff_detect_rename_default;

	if (!diff_mnemonic_prefix) {
		options->a_prefix = "a/";
		options->b_prefix = "b/";
	}
}

int diff_setup_done(struct diff_options *options)
{
	int count = 0;

	if (options->output_format & DIFF_FORMAT_NAME)
		count++;
	if (options->output_format & DIFF_FORMAT_NAME_STATUS)
		count++;
	if (options->output_format & DIFF_FORMAT_CHECKDIFF)
		count++;
	if (options->output_format & DIFF_FORMAT_NO_OUTPUT)
		count++;
	if (count > 1)
		die("--name-only, --name-status, --check and -s are mutually exclusive");

	if (DIFF_OPT_TST(options, FIND_COPIES_HARDER))
		options->detect_rename = DIFF_DETECT_COPY;

	if (!DIFF_OPT_TST(options, RELATIVE_NAME))
		options->prefix = NULL;
	if (options->prefix)
		options->prefix_length = strlen(options->prefix);
	else
		options->prefix_length = 0;

	if (options->output_format & (DIFF_FORMAT_NAME |
				      DIFF_FORMAT_NAME_STATUS |
				      DIFF_FORMAT_CHECKDIFF |
				      DIFF_FORMAT_NO_OUTPUT))
		options->output_format &= ~(DIFF_FORMAT_RAW |
					    DIFF_FORMAT_NUMSTAT |
					    DIFF_FORMAT_DIFFSTAT |
					    DIFF_FORMAT_SHORTSTAT |
					    DIFF_FORMAT_DIRSTAT |
					    DIFF_FORMAT_SUMMARY |
					    DIFF_FORMAT_PATCH);

	/*
	 * These cases always need recursive; we do not drop caller-supplied
	 * recursive bits for other formats here.
	 */
	if (options->output_format & (DIFF_FORMAT_PATCH |
				      DIFF_FORMAT_NUMSTAT |
				      DIFF_FORMAT_DIFFSTAT |
				      DIFF_FORMAT_SHORTSTAT |
				      DIFF_FORMAT_DIRSTAT |
				      DIFF_FORMAT_SUMMARY |
				      DIFF_FORMAT_CHECKDIFF))
		DIFF_OPT_SET(options, RECURSIVE);
	/*
	 * Also pickaxe would not work very well if you do not say recursive
	 */
	if (options->pickaxe)
		DIFF_OPT_SET(options, RECURSIVE);

	if (options->detect_rename && options->rename_limit < 0)
		options->rename_limit = diff_rename_limit_default;
	if (options->setup & DIFF_SETUP_USE_CACHE) {
		if (!active_cache)
			/* read-cache does not die even when it fails
			 * so it is safe for us to do this here.  Also
			 * it does not smudge active_cache or active_nr
			 * when it fails, so we do not have to worry about
			 * cleaning it up ourselves either.
			 */
			read_cache();
	}
	if (options->abbrev <= 0 || 40 < options->abbrev)
		options->abbrev = 40; /* full */

	/*
	 * It does not make sense to show the first hit we happened
	 * to have found.  It does not make sense not to return with
	 * exit code in such a case either.
	 */
	if (DIFF_OPT_TST(options, QUIET)) {
		options->output_format = DIFF_FORMAT_NO_OUTPUT;
		DIFF_OPT_SET(options, EXIT_WITH_STATUS);
	}

	return 0;
}

static int opt_arg(const char *arg, int arg_short, const char *arg_long, int *val)
{
	char c, *eq;
	int len;

	if (*arg != '-')
		return 0;
	c = *++arg;
	if (!c)
		return 0;
	if (c == arg_short) {
		c = *++arg;
		if (!c)
			return 1;
		if (val && isdigit(c)) {
			char *end;
			int n = strtoul(arg, &end, 10);
			if (*end)
				return 0;
			*val = n;
			return 1;
		}
		return 0;
	}
	if (c != '-')
		return 0;
	arg++;
	eq = strchr(arg, '=');
	if (eq)
		len = eq - arg;
	else
		len = strlen(arg);
	if (!len || strncmp(arg, arg_long, len))
		return 0;
	if (eq) {
		int n;
		char *end;
		if (!isdigit(*++eq))
			return 0;
		n = strtoul(eq, &end, 10);
		if (*end)
			return 0;
		*val = n;
	}
	return 1;
}

static int diff_scoreopt_parse(const char *opt);

int diff_opt_parse(struct diff_options *options, const char **av, int ac)
{
	const char *arg = av[0];

	/* Output format options */
	if (!strcmp(arg, "-p") || !strcmp(arg, "-u"))
		options->output_format |= DIFF_FORMAT_PATCH;
	else if (opt_arg(arg, 'U', "unified", &options->context))
		options->output_format |= DIFF_FORMAT_PATCH;
	else if (!strcmp(arg, "--raw"))
		options->output_format |= DIFF_FORMAT_RAW;
	else if (!strcmp(arg, "--patch-with-raw"))
		options->output_format |= DIFF_FORMAT_PATCH | DIFF_FORMAT_RAW;
	else if (!strcmp(arg, "--numstat"))
		options->output_format |= DIFF_FORMAT_NUMSTAT;
	else if (!strcmp(arg, "--shortstat"))
		options->output_format |= DIFF_FORMAT_SHORTSTAT;
	else if (opt_arg(arg, 'X', "dirstat", &options->dirstat_percent))
		options->output_format |= DIFF_FORMAT_DIRSTAT;
	else if (!strcmp(arg, "--cumulative")) {
		options->output_format |= DIFF_FORMAT_DIRSTAT;
		DIFF_OPT_SET(options, DIRSTAT_CUMULATIVE);
	} else if (opt_arg(arg, 0, "dirstat-by-file",
			   &options->dirstat_percent)) {
		options->output_format |= DIFF_FORMAT_DIRSTAT;
		DIFF_OPT_SET(options, DIRSTAT_BY_FILE);
	}
	else if (!strcmp(arg, "--check"))
		options->output_format |= DIFF_FORMAT_CHECKDIFF;
	else if (!strcmp(arg, "--summary"))
		options->output_format |= DIFF_FORMAT_SUMMARY;
	else if (!strcmp(arg, "--patch-with-stat"))
		options->output_format |= DIFF_FORMAT_PATCH | DIFF_FORMAT_DIFFSTAT;
	else if (!strcmp(arg, "--name-only"))
		options->output_format |= DIFF_FORMAT_NAME;
	else if (!strcmp(arg, "--name-status"))
		options->output_format |= DIFF_FORMAT_NAME_STATUS;
	else if (!strcmp(arg, "-s"))
		options->output_format |= DIFF_FORMAT_NO_OUTPUT;
	else if (!prefixcmp(arg, "--stat")) {
		char *end;
		int width = options->stat_width;
		int name_width = options->stat_name_width;
		arg += 6;
		end = (char *)arg;

		switch (*arg) {
		case '-':
			if (!prefixcmp(arg, "-width="))
				width = strtoul(arg + 7, &end, 10);
			else if (!prefixcmp(arg, "-name-width="))
				name_width = strtoul(arg + 12, &end, 10);
			break;
		case '=':
			width = strtoul(arg+1, &end, 10);
			if (*end == ',')
				name_width = strtoul(end+1, &end, 10);
		}

		/* Important! This checks all the error cases! */
		if (*end)
			return 0;
		options->output_format |= DIFF_FORMAT_DIFFSTAT;
		options->stat_name_width = name_width;
		options->stat_width = width;
	}

	/* renames options */
	else if (!prefixcmp(arg, "-B")) {
		if ((options->break_opt = diff_scoreopt_parse(arg)) == -1)
			return -1;
	}
	else if (!prefixcmp(arg, "-M")) {
		if ((options->rename_score = diff_scoreopt_parse(arg)) == -1)
			return -1;
		options->detect_rename = DIFF_DETECT_RENAME;
	}
	else if (!prefixcmp(arg, "-C")) {
		if (options->detect_rename == DIFF_DETECT_COPY)
			DIFF_OPT_SET(options, FIND_COPIES_HARDER);
		if ((options->rename_score = diff_scoreopt_parse(arg)) == -1)
			return -1;
		options->detect_rename = DIFF_DETECT_COPY;
	}
	else if (!strcmp(arg, "--no-renames"))
		options->detect_rename = 0;
	else if (!strcmp(arg, "--relative"))
		DIFF_OPT_SET(options, RELATIVE_NAME);
	else if (!prefixcmp(arg, "--relative=")) {
		DIFF_OPT_SET(options, RELATIVE_NAME);
		options->prefix = arg + 11;
	}

	/* xdiff options */
	else if (!strcmp(arg, "-w") || !strcmp(arg, "--ignore-all-space"))
		DIFF_XDL_SET(options, IGNORE_WHITESPACE);
	else if (!strcmp(arg, "-b") || !strcmp(arg, "--ignore-space-change"))
		DIFF_XDL_SET(options, IGNORE_WHITESPACE_CHANGE);
	else if (!strcmp(arg, "--ignore-space-at-eol"))
		DIFF_XDL_SET(options, IGNORE_WHITESPACE_AT_EOL);
	else if (!strcmp(arg, "--patience"))
		DIFF_XDL_SET(options, PATIENCE_DIFF);

	/* flags options */
	else if (!strcmp(arg, "--binary")) {
		options->output_format |= DIFF_FORMAT_PATCH;
		DIFF_OPT_SET(options, BINARY);
	}
	else if (!strcmp(arg, "--full-index"))
		DIFF_OPT_SET(options, FULL_INDEX);
	else if (!strcmp(arg, "-a") || !strcmp(arg, "--text"))
		DIFF_OPT_SET(options, TEXT);
	else if (!strcmp(arg, "-R"))
		DIFF_OPT_SET(options, REVERSE_DIFF);
	else if (!strcmp(arg, "--find-copies-harder"))
		DIFF_OPT_SET(options, FIND_COPIES_HARDER);
	else if (!strcmp(arg, "--follow"))
		DIFF_OPT_SET(options, FOLLOW_RENAMES);
	else if (!strcmp(arg, "--color"))
		DIFF_OPT_SET(options, COLOR_DIFF);
	else if (!strcmp(arg, "--no-color"))
		DIFF_OPT_CLR(options, COLOR_DIFF);
	else if (!strcmp(arg, "--color-words")) {
		DIFF_OPT_SET(options, COLOR_DIFF);
		DIFF_OPT_SET(options, COLOR_DIFF_WORDS);
	}
	else if (!prefixcmp(arg, "--color-words=")) {
		DIFF_OPT_SET(options, COLOR_DIFF);
		DIFF_OPT_SET(options, COLOR_DIFF_WORDS);
		options->word_regex = arg + 14;
	}
	else if (!strcmp(arg, "--exit-code"))
		DIFF_OPT_SET(options, EXIT_WITH_STATUS);
	else if (!strcmp(arg, "--quiet"))
		DIFF_OPT_SET(options, QUIET);
	else if (!strcmp(arg, "--ext-diff"))
		DIFF_OPT_SET(options, ALLOW_EXTERNAL);
	else if (!strcmp(arg, "--no-ext-diff"))
		DIFF_OPT_CLR(options, ALLOW_EXTERNAL);
	else if (!strcmp(arg, "--textconv"))
		DIFF_OPT_SET(options, ALLOW_TEXTCONV);
	else if (!strcmp(arg, "--no-textconv"))
		DIFF_OPT_CLR(options, ALLOW_TEXTCONV);
	else if (!strcmp(arg, "--ignore-submodules"))
		DIFF_OPT_SET(options, IGNORE_SUBMODULES);
	else if (!strcmp(arg, "--submodule"))
		DIFF_OPT_SET(options, SUBMODULE_LOG);
	else if (!prefixcmp(arg, "--submodule=")) {
		if (!strcmp(arg + 12, "log"))
			DIFF_OPT_SET(options, SUBMODULE_LOG);
	}

	/* misc options */
	else if (!strcmp(arg, "-z"))
		options->line_termination = 0;
	else if (!prefixcmp(arg, "-l"))
		options->rename_limit = strtoul(arg+2, NULL, 10);
	else if (!prefixcmp(arg, "-S"))
		options->pickaxe = arg + 2;
	else if (!strcmp(arg, "--pickaxe-all"))
		options->pickaxe_opts = DIFF_PICKAXE_ALL;
	else if (!strcmp(arg, "--pickaxe-regex"))
		options->pickaxe_opts = DIFF_PICKAXE_REGEX;
	else if (!prefixcmp(arg, "-O"))
		options->orderfile = arg + 2;
	else if (!prefixcmp(arg, "--diff-filter="))
		options->filter = arg + 14;
	else if (!strcmp(arg, "--abbrev"))
		options->abbrev = DEFAULT_ABBREV;
	else if (!prefixcmp(arg, "--abbrev=")) {
		options->abbrev = strtoul(arg + 9, NULL, 10);
		if (options->abbrev < MINIMUM_ABBREV)
			options->abbrev = MINIMUM_ABBREV;
		else if (40 < options->abbrev)
			options->abbrev = 40;
	}
	else if (!prefixcmp(arg, "--src-prefix="))
		options->a_prefix = arg + 13;
	else if (!prefixcmp(arg, "--dst-prefix="))
		options->b_prefix = arg + 13;
	else if (!strcmp(arg, "--no-prefix"))
		options->a_prefix = options->b_prefix = "";
	else if (opt_arg(arg, '\0', "inter-hunk-context",
			 &options->interhunkcontext))
		;
	else if (!prefixcmp(arg, "--output=")) {
		options->file = fopen(arg + strlen("--output="), "w");
		options->close_file = 1;
	} else
		return 0;
	return 1;
}

static int parse_num(const char **cp_p)
{
	unsigned long num, scale;
	int ch, dot;
	const char *cp = *cp_p;

	num = 0;
	scale = 1;
	dot = 0;
	for (;;) {
		ch = *cp;
		if ( !dot && ch == '.' ) {
			scale = 1;
			dot = 1;
		} else if ( ch == '%' ) {
			scale = dot ? scale*100 : 100;
			cp++;	/* % is always at the end */
			break;
		} else if ( ch >= '0' && ch <= '9' ) {
			if ( scale < 100000 ) {
				scale *= 10;
				num = (num*10) + (ch-'0');
			}
		} else {
			break;
		}
		cp++;
	}
	*cp_p = cp;

	/* user says num divided by scale and we say internally that
	 * is MAX_SCORE * num / scale.
	 */
	return (int)((num >= scale) ? MAX_SCORE : (MAX_SCORE * num / scale));
}

static int diff_scoreopt_parse(const char *opt)
{
	int opt1, opt2, cmd;

	if (*opt++ != '-')
		return -1;
	cmd = *opt++;
	if (cmd != 'M' && cmd != 'C' && cmd != 'B')
		return -1; /* that is not a -M, -C nor -B option */

	opt1 = parse_num(&opt);
	if (cmd != 'B')
		opt2 = 0;
	else {
		if (*opt == 0)
			opt2 = 0;
		else if (*opt != '/')
			return -1; /* we expect -B80/99 or -B80 */
		else {
			opt++;
			opt2 = parse_num(&opt);
		}
	}
	if (*opt != 0)
		return -1;
	return opt1 | (opt2 << 16);
}

struct diff_queue_struct diff_queued_diff;

void diff_q(struct diff_queue_struct *queue, struct diff_filepair *dp)
{
	if (queue->alloc <= queue->nr) {
		queue->alloc = alloc_nr(queue->alloc);
		queue->queue = xrealloc(queue->queue,
					sizeof(dp) * queue->alloc);
	}
	queue->queue[queue->nr++] = dp;
}

struct diff_filepair *diff_queue(struct diff_queue_struct *queue,
				 struct diff_filespec *one,
				 struct diff_filespec *two)
{
	struct diff_filepair *dp = xcalloc(1, sizeof(*dp));
	dp->one = one;
	dp->two = two;
	if (queue)
		diff_q(queue, dp);
	return dp;
}

void diff_free_filepair(struct diff_filepair *p)
{
	free_filespec(p->one);
	free_filespec(p->two);
	free(p);
}

/* This is different from find_unique_abbrev() in that
 * it stuffs the result with dots for alignment.
 */
const char *diff_unique_abbrev(const unsigned char *sha1, int len)
{
	int abblen;
	const char *abbrev;
	if (len == 40)
		return sha1_to_hex(sha1);

	abbrev = find_unique_abbrev(sha1, len);
	abblen = strlen(abbrev);
	if (abblen < 37) {
		static char hex[41];
		if (len < abblen && abblen <= len + 2)
			sprintf(hex, "%s%.*s", abbrev, len+3-abblen, "..");
		else
			sprintf(hex, "%s...", abbrev);
		return hex;
	}
	return sha1_to_hex(sha1);
}

static void diff_flush_raw(struct diff_filepair *p, struct diff_options *opt)
{
	int line_termination = opt->line_termination;
	int inter_name_termination = line_termination ? '\t' : '\0';

	if (!(opt->output_format & DIFF_FORMAT_NAME_STATUS)) {
		fprintf(opt->file, ":%06o %06o %s ", p->one->mode, p->two->mode,
			diff_unique_abbrev(p->one->sha1, opt->abbrev));
		fprintf(opt->file, "%s ", diff_unique_abbrev(p->two->sha1, opt->abbrev));
	}
	if (p->score) {
		fprintf(opt->file, "%c%03d%c", p->status, similarity_index(p),
			inter_name_termination);
	} else {
		fprintf(opt->file, "%c%c", p->status, inter_name_termination);
	}

	if (p->status == DIFF_STATUS_COPIED ||
	    p->status == DIFF_STATUS_RENAMED) {
		const char *name_a, *name_b;
		name_a = p->one->path;
		name_b = p->two->path;
		strip_prefix(opt->prefix_length, &name_a, &name_b);
		write_name_quoted(name_a, opt->file, inter_name_termination);
		write_name_quoted(name_b, opt->file, line_termination);
	} else {
		const char *name_a, *name_b;
		name_a = p->one->mode ? p->one->path : p->two->path;
		name_b = NULL;
		strip_prefix(opt->prefix_length, &name_a, &name_b);
		write_name_quoted(name_a, opt->file, line_termination);
	}
}

int diff_unmodified_pair(struct diff_filepair *p)
{
	/* This function is written stricter than necessary to support
	 * the currently implemented transformers, but the idea is to
	 * let transformers to produce diff_filepairs any way they want,
	 * and filter and clean them up here before producing the output.
	 */
	struct diff_filespec *one = p->one, *two = p->two;

	if (DIFF_PAIR_UNMERGED(p))
		return 0; /* unmerged is interesting */

	/* deletion, addition, mode or type change
	 * and rename are all interesting.
	 */
	if (DIFF_FILE_VALID(one) != DIFF_FILE_VALID(two) ||
	    DIFF_PAIR_MODE_CHANGED(p) ||
	    strcmp(one->path, two->path))
		return 0;

	/* both are valid and point at the same path.  that is, we are
	 * dealing with a change.
	 */
	if (one->sha1_valid && two->sha1_valid &&
	    !hashcmp(one->sha1, two->sha1))
		return 1; /* no change */
	if (!one->sha1_valid && !two->sha1_valid)
		return 1; /* both look at the same file on the filesystem. */
	return 0;
}

static void diff_flush_patch(struct diff_filepair *p, struct diff_options *o)
{
	if (diff_unmodified_pair(p))
		return;

	if ((DIFF_FILE_VALID(p->one) && S_ISDIR(p->one->mode)) ||
	    (DIFF_FILE_VALID(p->two) && S_ISDIR(p->two->mode)))
		return; /* no tree diffs in patch format */

	run_diff(p, o);
}

static void diff_flush_stat(struct diff_filepair *p, struct diff_options *o,
			    struct diffstat_t *diffstat)
{
	if (diff_unmodified_pair(p))
		return;

	if ((DIFF_FILE_VALID(p->one) && S_ISDIR(p->one->mode)) ||
	    (DIFF_FILE_VALID(p->two) && S_ISDIR(p->two->mode)))
		return; /* no tree diffs in patch format */

	run_diffstat(p, o, diffstat);
}

static void diff_flush_checkdiff(struct diff_filepair *p,
		struct diff_options *o)
{
	if (diff_unmodified_pair(p))
		return;

	if ((DIFF_FILE_VALID(p->one) && S_ISDIR(p->one->mode)) ||
	    (DIFF_FILE_VALID(p->two) && S_ISDIR(p->two->mode)))
		return; /* no tree diffs in patch format */

	run_checkdiff(p, o);
}

int diff_queue_is_empty(void)
{
	struct diff_queue_struct *q = &diff_queued_diff;
	int i;
	for (i = 0; i < q->nr; i++)
		if (!diff_unmodified_pair(q->queue[i]))
			return 0;
	return 1;
}

#if DIFF_DEBUG
void diff_debug_filespec(struct diff_filespec *s, int x, const char *one)
{
	fprintf(stderr, "queue[%d] %s (%s) %s %06o %s\n",
		x, one ? one : "",
		s->path,
		DIFF_FILE_VALID(s) ? "valid" : "invalid",
		s->mode,
		s->sha1_valid ? sha1_to_hex(s->sha1) : "");
	fprintf(stderr, "queue[%d] %s size %lu flags %d\n",
		x, one ? one : "",
		s->size, s->xfrm_flags);
}

void diff_debug_filepair(const struct diff_filepair *p, int i)
{
	diff_debug_filespec(p->one, i, "one");
	diff_debug_filespec(p->two, i, "two");
	fprintf(stderr, "score %d, status %c rename_used %d broken %d\n",
		p->score, p->status ? p->status : '?',
		p->one->rename_used, p->broken_pair);
}

void diff_debug_queue(const char *msg, struct diff_queue_struct *q)
{
	int i;
	if (msg)
		fprintf(stderr, "%s\n", msg);
	fprintf(stderr, "q->nr = %d\n", q->nr);
	for (i = 0; i < q->nr; i++) {
		struct diff_filepair *p = q->queue[i];
		diff_debug_filepair(p, i);
	}
}
#endif

static void diff_resolve_rename_copy(void)
{
	int i;
	struct diff_filepair *p;
	struct diff_queue_struct *q = &diff_queued_diff;

	diff_debug_queue("resolve-rename-copy", q);

	for (i = 0; i < q->nr; i++) {
		p = q->queue[i];
		p->status = 0; /* undecided */
		if (DIFF_PAIR_UNMERGED(p))
			p->status = DIFF_STATUS_UNMERGED;
		else if (!DIFF_FILE_VALID(p->one))
			p->status = DIFF_STATUS_ADDED;
		else if (!DIFF_FILE_VALID(p->two))
			p->status = DIFF_STATUS_DELETED;
		else if (DIFF_PAIR_TYPE_CHANGED(p))
			p->status = DIFF_STATUS_TYPE_CHANGED;

		/* from this point on, we are dealing with a pair
		 * whose both sides are valid and of the same type, i.e.
		 * either in-place edit or rename/copy edit.
		 */
		else if (DIFF_PAIR_RENAME(p)) {
			/*
			 * A rename might have re-connected a broken
			 * pair up, causing the pathnames to be the
			 * same again. If so, that's not a rename at
			 * all, just a modification..
			 *
			 * Otherwise, see if this source was used for
			 * multiple renames, in which case we decrement
			 * the count, and call it a copy.
			 */
			if (!strcmp(p->one->path, p->two->path))
				p->status = DIFF_STATUS_MODIFIED;
			else if (--p->one->rename_used > 0)
				p->status = DIFF_STATUS_COPIED;
			else
				p->status = DIFF_STATUS_RENAMED;
		}
		else if (hashcmp(p->one->sha1, p->two->sha1) ||
			 p->one->mode != p->two->mode ||
			 is_null_sha1(p->one->sha1))
			p->status = DIFF_STATUS_MODIFIED;
		else {
			/* This is a "no-change" entry and should not
			 * happen anymore, but prepare for broken callers.
			 */
			error("feeding unmodified %s to diffcore",
			      p->one->path);
			p->status = DIFF_STATUS_UNKNOWN;
		}
	}
	diff_debug_queue("resolve-rename-copy done", q);
}

static int check_pair_status(struct diff_filepair *p)
{
	switch (p->status) {
	case DIFF_STATUS_UNKNOWN:
		return 0;
	case 0:
		die("internal error in diff-resolve-rename-copy");
	default:
		return 1;
	}
}

static void flush_one_pair(struct diff_filepair *p, struct diff_options *opt)
{
	int fmt = opt->output_format;

	if (fmt & DIFF_FORMAT_CHECKDIFF)
		diff_flush_checkdiff(p, opt);
	else if (fmt & (DIFF_FORMAT_RAW | DIFF_FORMAT_NAME_STATUS))
		diff_flush_raw(p, opt);
	else if (fmt & DIFF_FORMAT_NAME) {
		const char *name_a, *name_b;
		name_a = p->two->path;
		name_b = NULL;
		strip_prefix(opt->prefix_length, &name_a, &name_b);
		write_name_quoted(name_a, opt->file, opt->line_termination);
	}
}

static void show_file_mode_name(FILE *file, const char *newdelete, struct diff_filespec *fs)
{
	if (fs->mode)
		fprintf(file, " %s mode %06o ", newdelete, fs->mode);
	else
		fprintf(file, " %s ", newdelete);
	write_name_quoted(fs->path, file, '\n');
}


static void show_mode_change(FILE *file, struct diff_filepair *p, int show_name)
{
	if (p->one->mode && p->two->mode && p->one->mode != p->two->mode) {
		fprintf(file, " mode change %06o => %06o%c", p->one->mode, p->two->mode,
			show_name ? ' ' : '\n');
		if (show_name) {
			write_name_quoted(p->two->path, file, '\n');
		}
	}
}

static void show_rename_copy(FILE *file, const char *renamecopy, struct diff_filepair *p)
{
	char *names = pprint_rename(p->one->path, p->two->path);

	fprintf(file, " %s %s (%d%%)\n", renamecopy, names, similarity_index(p));
	free(names);
	show_mode_change(file, p, 0);
}

static void diff_summary(FILE *file, struct diff_filepair *p)
{
	switch(p->status) {
	case DIFF_STATUS_DELETED:
		show_file_mode_name(file, "delete", p->one);
		break;
	case DIFF_STATUS_ADDED:
		show_file_mode_name(file, "create", p->two);
		break;
	case DIFF_STATUS_COPIED:
		show_rename_copy(file, "copy", p);
		break;
	case DIFF_STATUS_RENAMED:
		show_rename_copy(file, "rename", p);
		break;
	default:
		if (p->score) {
			fputs(" rewrite ", file);
			write_name_quoted(p->two->path, file, ' ');
			fprintf(file, "(%d%%)\n", similarity_index(p));
		}
		show_mode_change(file, p, !p->score);
		break;
	}
}

struct patch_id_t {
	git_SHA_CTX *ctx;
	int patchlen;
};

static int remove_space(char *line, int len)
{
	int i;
	char *dst = line;
	unsigned char c;

	for (i = 0; i < len; i++)
		if (!isspace((c = line[i])))
			*dst++ = c;

	return dst - line;
}

static void patch_id_consume(void *priv, char *line, unsigned long len)
{
	struct patch_id_t *data = priv;
	int new_len;

	/* Ignore line numbers when computing the SHA1 of the patch */
	if (!prefixcmp(line, "@@ -"))
		return;

	new_len = remove_space(line, len);

	git_SHA1_Update(data->ctx, line, new_len);
	data->patchlen += new_len;
}

/* returns 0 upon success, and writes result into sha1 */
static int diff_get_patch_id(struct diff_options *options, unsigned char *sha1)
{
	struct diff_queue_struct *q = &diff_queued_diff;
	int i;
	git_SHA_CTX ctx;
	struct patch_id_t data;
	char buffer[PATH_MAX * 4 + 20];

	git_SHA1_Init(&ctx);
	memset(&data, 0, sizeof(struct patch_id_t));
	data.ctx = &ctx;

	for (i = 0; i < q->nr; i++) {
		xpparam_t xpp;
		xdemitconf_t xecfg;
		xdemitcb_t ecb;
		mmfile_t mf1, mf2;
		struct diff_filepair *p = q->queue[i];
		int len1, len2;

		memset(&xpp, 0, sizeof(xpp));
		memset(&xecfg, 0, sizeof(xecfg));
		if (p->status == 0)
			return error("internal diff status error");
		if (p->status == DIFF_STATUS_UNKNOWN)
			continue;
		if (diff_unmodified_pair(p))
			continue;
		if ((DIFF_FILE_VALID(p->one) && S_ISDIR(p->one->mode)) ||
		    (DIFF_FILE_VALID(p->two) && S_ISDIR(p->two->mode)))
			continue;
		if (DIFF_PAIR_UNMERGED(p))
			continue;

		diff_fill_sha1_info(p->one);
		diff_fill_sha1_info(p->two);
		if (fill_mmfile(&mf1, p->one) < 0 ||
				fill_mmfile(&mf2, p->two) < 0)
			return error("unable to read files to diff");

		len1 = remove_space(p->one->path, strlen(p->one->path));
		len2 = remove_space(p->two->path, strlen(p->two->path));
		if (p->one->mode == 0)
			len1 = snprintf(buffer, sizeof(buffer),
					"diff--gita/%.*sb/%.*s"
					"newfilemode%06o"
					"---/dev/null"
					"+++b/%.*s",
					len1, p->one->path,
					len2, p->two->path,
					p->two->mode,
					len2, p->two->path);
		else if (p->two->mode == 0)
			len1 = snprintf(buffer, sizeof(buffer),
					"diff--gita/%.*sb/%.*s"
					"deletedfilemode%06o"
					"---a/%.*s"
					"+++/dev/null",
					len1, p->one->path,
					len2, p->two->path,
					p->one->mode,
					len1, p->one->path);
		else
			len1 = snprintf(buffer, sizeof(buffer),
					"diff--gita/%.*sb/%.*s"
					"---a/%.*s"
					"+++b/%.*s",
					len1, p->one->path,
					len2, p->two->path,
					len1, p->one->path,
					len2, p->two->path);
		git_SHA1_Update(&ctx, buffer, len1);

		xpp.flags = XDF_NEED_MINIMAL;
		xecfg.ctxlen = 3;
		xecfg.flags = XDL_EMIT_FUNCNAMES;
		xdi_diff_outf(&mf1, &mf2, patch_id_consume, &data,
			      &xpp, &xecfg, &ecb);
	}

	git_SHA1_Final(sha1, &ctx);
	return 0;
}

int diff_flush_patch_id(struct diff_options *options, unsigned char *sha1)
{
	struct diff_queue_struct *q = &diff_queued_diff;
	int i;
	int result = diff_get_patch_id(options, sha1);

	for (i = 0; i < q->nr; i++)
		diff_free_filepair(q->queue[i]);

	free(q->queue);
	q->queue = NULL;
	q->nr = q->alloc = 0;

	return result;
}

static int is_summary_empty(const struct diff_queue_struct *q)
{
	int i;

	for (i = 0; i < q->nr; i++) {
		const struct diff_filepair *p = q->queue[i];

		switch (p->status) {
		case DIFF_STATUS_DELETED:
		case DIFF_STATUS_ADDED:
		case DIFF_STATUS_COPIED:
		case DIFF_STATUS_RENAMED:
			return 0;
		default:
			if (p->score)
				return 0;
			if (p->one->mode && p->two->mode &&
			    p->one->mode != p->two->mode)
				return 0;
			break;
		}
	}
	return 1;
}

void diff_flush(struct diff_options *options)
{
	struct diff_queue_struct *q = &diff_queued_diff;
	int i, output_format = options->output_format;
	int separator = 0;

	/*
	 * Order: raw, stat, summary, patch
	 * or:    name/name-status/checkdiff (other bits clear)
	 */
	if (!q->nr)
		goto free_queue;

	if (output_format & (DIFF_FORMAT_RAW |
			     DIFF_FORMAT_NAME |
			     DIFF_FORMAT_NAME_STATUS |
			     DIFF_FORMAT_CHECKDIFF)) {
		for (i = 0; i < q->nr; i++) {
			struct diff_filepair *p = q->queue[i];
			if (check_pair_status(p))
				flush_one_pair(p, options);
		}
		separator++;
	}

	if (output_format & (DIFF_FORMAT_DIFFSTAT|DIFF_FORMAT_SHORTSTAT|DIFF_FORMAT_NUMSTAT)) {
		struct diffstat_t diffstat;

		memset(&diffstat, 0, sizeof(struct diffstat_t));
		for (i = 0; i < q->nr; i++) {
			struct diff_filepair *p = q->queue[i];
			if (check_pair_status(p))
				diff_flush_stat(p, options, &diffstat);
		}
		if (output_format & DIFF_FORMAT_NUMSTAT)
			show_numstat(&diffstat, options);
		if (output_format & DIFF_FORMAT_DIFFSTAT)
			show_stats(&diffstat, options);
		if (output_format & DIFF_FORMAT_SHORTSTAT)
			show_shortstats(&diffstat, options);
		free_diffstat_info(&diffstat);
		separator++;
	}
	if (output_format & DIFF_FORMAT_DIRSTAT)
		show_dirstat(options);

	if (output_format & DIFF_FORMAT_SUMMARY && !is_summary_empty(q)) {
		for (i = 0; i < q->nr; i++)
			diff_summary(options->file, q->queue[i]);
		separator++;
	}

	if (output_format & DIFF_FORMAT_PATCH) {
		if (separator) {
			putc(options->line_termination, options->file);
			if (options->stat_sep) {
				/* attach patch instead of inline */
				fputs(options->stat_sep, options->file);
			}
		}

		for (i = 0; i < q->nr; i++) {
			struct diff_filepair *p = q->queue[i];
			if (check_pair_status(p))
				diff_flush_patch(p, options);
		}
	}

	if (output_format & DIFF_FORMAT_CALLBACK)
		options->format_callback(q, options, options->format_callback_data);

	for (i = 0; i < q->nr; i++)
		diff_free_filepair(q->queue[i]);
free_queue:
	free(q->queue);
	q->queue = NULL;
	q->nr = q->alloc = 0;
	if (options->close_file)
		fclose(options->file);
}

static void diffcore_apply_filter(const char *filter)
{
	int i;
	struct diff_queue_struct *q = &diff_queued_diff;
	struct diff_queue_struct outq;
	outq.queue = NULL;
	outq.nr = outq.alloc = 0;

	if (!filter)
		return;

	if (strchr(filter, DIFF_STATUS_FILTER_AON)) {
		int found;
		for (i = found = 0; !found && i < q->nr; i++) {
			struct diff_filepair *p = q->queue[i];
			if (((p->status == DIFF_STATUS_MODIFIED) &&
			     ((p->score &&
			       strchr(filter, DIFF_STATUS_FILTER_BROKEN)) ||
			      (!p->score &&
			       strchr(filter, DIFF_STATUS_MODIFIED)))) ||
			    ((p->status != DIFF_STATUS_MODIFIED) &&
			     strchr(filter, p->status)))
				found++;
		}
		if (found)
			return;

		/* otherwise we will clear the whole queue
		 * by copying the empty outq at the end of this
		 * function, but first clear the current entries
		 * in the queue.
		 */
		for (i = 0; i < q->nr; i++)
			diff_free_filepair(q->queue[i]);
	}
	else {
		/* Only the matching ones */
		for (i = 0; i < q->nr; i++) {
			struct diff_filepair *p = q->queue[i];

			if (((p->status == DIFF_STATUS_MODIFIED) &&
			     ((p->score &&
			       strchr(filter, DIFF_STATUS_FILTER_BROKEN)) ||
			      (!p->score &&
			       strchr(filter, DIFF_STATUS_MODIFIED)))) ||
			    ((p->status != DIFF_STATUS_MODIFIED) &&
			     strchr(filter, p->status)))
				diff_q(&outq, p);
			else
				diff_free_filepair(p);
		}
	}
	free(q->queue);
	*q = outq;
}

/* Check whether two filespecs with the same mode and size are identical */
static int diff_filespec_is_identical(struct diff_filespec *one,
				      struct diff_filespec *two)
{
	if (S_ISGITLINK(one->mode))
		return 0;
	if (diff_populate_filespec(one, 0))
		return 0;
	if (diff_populate_filespec(two, 0))
		return 0;
	return !memcmp(one->data, two->data, one->size);
}

static void diffcore_skip_stat_unmatch(struct diff_options *diffopt)
{
	int i;
	struct diff_queue_struct *q = &diff_queued_diff;
	struct diff_queue_struct outq;
	outq.queue = NULL;
	outq.nr = outq.alloc = 0;

	for (i = 0; i < q->nr; i++) {
		struct diff_filepair *p = q->queue[i];

		/*
		 * 1. Entries that come from stat info dirtyness
		 *    always have both sides (iow, not create/delete),
		 *    one side of the object name is unknown, with
		 *    the same mode and size.  Keep the ones that
		 *    do not match these criteria.  They have real
		 *    differences.
		 *
		 * 2. At this point, the file is known to be modified,
		 *    with the same mode and size, and the object
		 *    name of one side is unknown.  Need to inspect
		 *    the identical contents.
		 */
		if (!DIFF_FILE_VALID(p->one) || /* (1) */
		    !DIFF_FILE_VALID(p->two) ||
		    (p->one->sha1_valid && p->two->sha1_valid) ||
		    (p->one->mode != p->two->mode) ||
		    diff_populate_filespec(p->one, 1) ||
		    diff_populate_filespec(p->two, 1) ||
		    (p->one->size != p->two->size) ||
		    !diff_filespec_is_identical(p->one, p->two)) /* (2) */
			diff_q(&outq, p);
		else {
			/*
			 * The caller can subtract 1 from skip_stat_unmatch
			 * to determine how many paths were dirty only
			 * due to stat info mismatch.
			 */
			if (!DIFF_OPT_TST(diffopt, NO_INDEX))
				diffopt->skip_stat_unmatch++;
			diff_free_filepair(p);
		}
	}
	free(q->queue);
	*q = outq;
}

void diffcore_std(struct diff_options *options)
{
	if (options->skip_stat_unmatch)
		diffcore_skip_stat_unmatch(options);
	if (options->break_opt != -1)
		diffcore_break(options->break_opt);
	if (options->detect_rename)
		diffcore_rename(options);
	if (options->break_opt != -1)
		diffcore_merge_broken();
	if (options->pickaxe)
		diffcore_pickaxe(options->pickaxe, options->pickaxe_opts);
	if (options->orderfile)
		diffcore_order(options->orderfile);
	diff_resolve_rename_copy();
	diffcore_apply_filter(options->filter);

	if (diff_queued_diff.nr)
		DIFF_OPT_SET(options, HAS_CHANGES);
	else
		DIFF_OPT_CLR(options, HAS_CHANGES);
}

int diff_result_code(struct diff_options *opt, int status)
{
	int result = 0;
	if (!DIFF_OPT_TST(opt, EXIT_WITH_STATUS) &&
	    !(opt->output_format & DIFF_FORMAT_CHECKDIFF))
		return status;
	if (DIFF_OPT_TST(opt, EXIT_WITH_STATUS) &&
	    DIFF_OPT_TST(opt, HAS_CHANGES))
		result |= 01;
	if ((opt->output_format & DIFF_FORMAT_CHECKDIFF) &&
	    DIFF_OPT_TST(opt, CHECK_FAILED))
		result |= 02;
	return result;
}

void diff_addremove(struct diff_options *options,
		    int addremove, unsigned mode,
		    const unsigned char *sha1,
		    const char *concatpath)
{
	struct diff_filespec *one, *two;

	if (DIFF_OPT_TST(options, IGNORE_SUBMODULES) && S_ISGITLINK(mode))
		return;

	/* This may look odd, but it is a preparation for
	 * feeding "there are unchanged files which should
	 * not produce diffs, but when you are doing copy
	 * detection you would need them, so here they are"
	 * entries to the diff-core.  They will be prefixed
	 * with something like '=' or '*' (I haven't decided
	 * which but should not make any difference).
	 * Feeding the same new and old to diff_change()
	 * also has the same effect.
	 * Before the final output happens, they are pruned after
	 * merged into rename/copy pairs as appropriate.
	 */
	if (DIFF_OPT_TST(options, REVERSE_DIFF))
		addremove = (addremove == '+' ? '-' :
			     addremove == '-' ? '+' : addremove);

	if (options->prefix &&
	    strncmp(concatpath, options->prefix, options->prefix_length))
		return;

	one = alloc_filespec(concatpath);
	two = alloc_filespec(concatpath);

	if (addremove != '+')
		fill_filespec(one, sha1, mode);
	if (addremove != '-')
		fill_filespec(two, sha1, mode);

	diff_queue(&diff_queued_diff, one, two);
	DIFF_OPT_SET(options, HAS_CHANGES);
}

void diff_change(struct diff_options *options,
		 unsigned old_mode, unsigned new_mode,
		 const unsigned char *old_sha1,
		 const unsigned char *new_sha1,
		 const char *concatpath)
{
	struct diff_filespec *one, *two;

	if (DIFF_OPT_TST(options, IGNORE_SUBMODULES) && S_ISGITLINK(old_mode)
			&& S_ISGITLINK(new_mode))
		return;

	if (DIFF_OPT_TST(options, REVERSE_DIFF)) {
		unsigned tmp;
		const unsigned char *tmp_c;
		tmp = old_mode; old_mode = new_mode; new_mode = tmp;
		tmp_c = old_sha1; old_sha1 = new_sha1; new_sha1 = tmp_c;
	}

	if (options->prefix &&
	    strncmp(concatpath, options->prefix, options->prefix_length))
		return;

	one = alloc_filespec(concatpath);
	two = alloc_filespec(concatpath);
	fill_filespec(one, old_sha1, old_mode);
	fill_filespec(two, new_sha1, new_mode);

	diff_queue(&diff_queued_diff, one, two);
	DIFF_OPT_SET(options, HAS_CHANGES);
}

void diff_unmerge(struct diff_options *options,
		  const char *path,
		  unsigned mode, const unsigned char *sha1)
{
	struct diff_filespec *one, *two;

	if (options->prefix &&
	    strncmp(path, options->prefix, options->prefix_length))
		return;

	one = alloc_filespec(path);
	two = alloc_filespec(path);
	fill_filespec(one, sha1, mode);
	diff_queue(&diff_queued_diff, one, two)->is_unmerged = 1;
}

static char *run_textconv(const char *pgm, struct diff_filespec *spec,
		size_t *outsize)
{
	struct diff_tempfile *temp;
	const char *argv[3];
	const char **arg = argv;
	struct child_process child;
	struct strbuf buf = STRBUF_INIT;

	temp = prepare_temp_file(spec->path, spec);
	*arg++ = pgm;
	*arg++ = temp->name;
	*arg = NULL;

	memset(&child, 0, sizeof(child));
	child.argv = argv;
	child.out = -1;
	if (start_command(&child) != 0 ||
	    strbuf_read(&buf, child.out, 0) < 0 ||
	    finish_command(&child) != 0) {
<<<<<<< HEAD
		strbuf_release(&buf);
		remove_tempfile();
		error("error running textconv command '%s'", pgm);
		return NULL;
	}
	remove_tempfile();
=======
		close(child.out);
		if (temp.name == temp.tmp_path)
			unlink(temp.name);
		error("error running textconv command '%s'", pgm);
		return NULL;
	}
	close(child.out);
	if (temp.name == temp.tmp_path)
		unlink(temp.name);
>>>>>>> 70d70999

	return strbuf_detach(&buf, outsize);
}<|MERGE_RESOLUTION|>--- conflicted
+++ resolved
@@ -3776,24 +3776,14 @@
 	if (start_command(&child) != 0 ||
 	    strbuf_read(&buf, child.out, 0) < 0 ||
 	    finish_command(&child) != 0) {
-<<<<<<< HEAD
+		close(child.out);
 		strbuf_release(&buf);
 		remove_tempfile();
 		error("error running textconv command '%s'", pgm);
 		return NULL;
 	}
+	close(child.out);
 	remove_tempfile();
-=======
-		close(child.out);
-		if (temp.name == temp.tmp_path)
-			unlink(temp.name);
-		error("error running textconv command '%s'", pgm);
-		return NULL;
-	}
-	close(child.out);
-	if (temp.name == temp.tmp_path)
-		unlink(temp.name);
->>>>>>> 70d70999
 
 	return strbuf_detach(&buf, outsize);
 }