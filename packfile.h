#ifndef PACKFILE_H
#define PACKFILE_H

#include "object.h"
#include "oidset.h"

/* in object-store.h */
struct packed_git;
struct object_info;

struct pack_window {
	struct pack_window *next;
	unsigned char *base;
	off_t offset;
	size_t len;
	unsigned int last_used;
	unsigned int inuse_cnt;
};

struct pack_entry {
	off_t offset;
	struct packed_git *p;
};

/*
 * Generate the filename to be used for a pack file with checksum "sha1" and
 * extension "ext". The result is written into the strbuf "buf", overwriting
 * any existing contents. A pointer to buf->buf is returned as a convenience.
 *
 * Example: odb_pack_name(out, sha1, "idx") => ".git/objects/pack/pack-1234..idx"
 */
<<<<<<< HEAD
char *odb_pack_name(struct strbuf *buf, const unsigned char *sha1, const char *ext);
=======
char *odb_pack_name(struct repository *r, struct strbuf *buf,
		    const unsigned char *hash, const char *ext);
>>>>>>> bc204b74

/*
 * Return the basename of the packfile, omitting any containing directory
 * (e.g., "pack-1234abcd[...].pack").
 */
const char *pack_basename(struct packed_git *p);

/*
 * Parse the pack idx file found at idx_path and create a packed_git struct
 * which can be used with find_pack_entry_one().
 *
 * You probably don't want to use this function! It skips most of the normal
 * sanity checks (including whether we even have the matching .pack file),
 * and does not add the resulting packed_git struct to the internal list of
 * packs. You probably want add_packed_git() instead.
 */
<<<<<<< HEAD
struct packed_git *parse_pack_index(unsigned char *sha1, const char *idx_path);
=======
struct packed_git *parse_pack_index(struct repository *r, unsigned char *sha1,
				    const char *idx_path);
>>>>>>> bc204b74

typedef void each_file_in_pack_dir_fn(const char *full_path, size_t full_path_len,
				      const char *file_name, void *data);
void for_each_file_in_pack_subdir(const char *objdir,
				  const char *subdir,
				  each_file_in_pack_dir_fn fn,
				  void *data);
void for_each_file_in_pack_dir(const char *objdir,
			       each_file_in_pack_dir_fn fn,
			       void *data);

/* A hook to report invalid files in pack directory */
#define PACKDIR_FILE_PACK 1
#define PACKDIR_FILE_IDX 2
#define PACKDIR_FILE_GARBAGE 4
extern void (*report_garbage)(unsigned seen_bits, const char *path);

void reprepare_packed_git(struct repository *r);
void install_packed_git(struct repository *r, struct packed_git *pack);

struct packed_git *get_packed_git(struct repository *r);
struct list_head *get_packed_git_mru(struct repository *r);
struct multi_pack_index *get_multi_pack_index(struct repository *r);
struct multi_pack_index *get_local_multi_pack_index(struct repository *r);
struct packed_git *get_all_packs(struct repository *r);

/*
 * Give a rough count of objects in the repository. This sacrifices accuracy
 * for speed.
 */
unsigned long repo_approximate_object_count(struct repository *r);

/*
 * Find the pack within the "packs" list whose index contains the object "oid".
 * For general object lookups, you probably don't want this; use
 * find_pack_entry() instead.
 */
struct packed_git *find_oid_pack(const struct object_id *oid,
				 struct packed_git *packs);

void pack_report(struct repository *repo);

/*
 * mmap the index file for the specified packfile (if it is not
 * already mmapped).  Return 0 on success.
 */
int open_pack_index(struct packed_git *);

/*
 * munmap the index file for the specified packfile (if it is
 * currently mmapped).
 */
void close_pack_index(struct packed_git *);

int close_pack_fd(struct packed_git *p);

uint32_t get_pack_fanout(struct packed_git *p, uint32_t value);

struct raw_object_store;

unsigned char *use_pack(struct packed_git *, struct pack_window **, off_t, unsigned long *);
void close_pack_windows(struct packed_git *);
void close_pack(struct packed_git *);
void close_object_store(struct raw_object_store *o);
void unuse_pack(struct pack_window **);
void clear_delta_base_cache(void);
struct packed_git *add_packed_git(struct repository *r, const char *path,
				  size_t path_len, int local);

/*
 * Unlink the .pack and associated extension files.
 * Does not unlink if 'force_delete' is false and the pack-file is
 * marked as ".keep".
 */
void unlink_pack_path(const char *pack_name, int force_delete);

/*
 * Make sure that a pointer access into an mmap'd index file is within bounds,
 * and can provide at least 8 bytes of data.
 *
 * Note that this is only necessary for variable-length segments of the file
 * (like the 64-bit extended offset table), as we compare the size to the
 * fixed-length parts when we open the file.
 */
void check_pack_index_ptr(const struct packed_git *p, const void *ptr);

/*
 * Perform binary search on a pack-index for a given oid. Packfile is expected to
 * have a valid pack-index.
 *
 * See 'bsearch_hash' for more information.
 */
int bsearch_pack(const struct object_id *oid, const struct packed_git *p, uint32_t *result);

/*
 * Write the oid of the nth object within the specified packfile into the first
 * parameter. Open the index if it is not already open.  Returns 0 on success,
 * negative otherwise.
 */
int nth_packed_object_id(struct object_id *, struct packed_git *, uint32_t n);

/*
 * Return the offset of the nth object within the specified packfile.
 * The index must already be opened.
 */
off_t nth_packed_object_offset(const struct packed_git *, uint32_t n);

/*
 * If the object named by oid is present in the specified packfile,
 * return its offset within the packfile; otherwise, return 0.
 */
off_t find_pack_entry_one(const struct object_id *oid, struct packed_git *);

int is_pack_valid(struct packed_git *);
void *unpack_entry(struct repository *r, struct packed_git *, off_t, enum object_type *, unsigned long *);
unsigned long unpack_object_header_buffer(const unsigned char *buf, unsigned long len, enum object_type *type, unsigned long *sizep);
unsigned long get_size_from_delta(struct packed_git *, struct pack_window **, off_t);
int unpack_object_header(struct packed_git *, struct pack_window **, off_t *, unsigned long *);
off_t get_delta_base(struct packed_git *p, struct pack_window **w_curs,
		     off_t *curpos, enum object_type type,
		     off_t delta_obj_offset);

void release_pack_memory(size_t);

/* global flag to enable extra checks when accessing packed objects */
extern int do_check_packed_object_crc;

int packed_object_info(struct repository *r,
		       struct packed_git *pack,
		       off_t offset, struct object_info *);

void mark_bad_packed_object(struct packed_git *, const struct object_id *);
const struct packed_git *has_packed_and_bad(struct repository *, const struct object_id *);

#define ON_DISK_KEEP_PACKS 1
#define IN_CORE_KEEP_PACKS 2

/*
 * Iff a pack file in the given repository contains the object named by sha1,
 * return true and store its location to e.
 */
int find_pack_entry(struct repository *r, const struct object_id *oid, struct pack_entry *e);
int find_kept_pack_entry(struct repository *r, const struct object_id *oid, unsigned flags, struct pack_entry *e);

<<<<<<< HEAD
int has_object_pack(const struct object_id *oid);
int has_object_kept_pack(const struct object_id *oid, unsigned flags);
=======
int has_object_pack(struct repository *r, const struct object_id *oid);
int has_object_kept_pack(struct repository *r, const struct object_id *oid,
			 unsigned flags);
>>>>>>> bc204b74

/*
 * Return 1 if an object in a promisor packfile is or refers to the given
 * object, 0 otherwise.
 */
int is_promisor_object(struct repository *r, const struct object_id *oid);

/*
 * Expose a function for fuzz testing.
 *
 * load_idx() parses a block of memory as a packfile index and puts the results
 * into a struct packed_git.
 *
 * This function should not be used directly. It is exposed here only so that we
 * have a convenient entry-point for fuzz testing. For real uses, you should
 * probably use open_pack_index() instead.
 */
int load_idx(const char *path, const unsigned int hashsz, void *idx_map,
	     size_t idx_size, struct packed_git *p);

/*
 * Parse a --pack_header option as accepted by index-pack and unpack-objects,
 * turning it into the matching bytes we'd find in a pack.
 */
int parse_pack_header_option(const char *in, unsigned char *out, unsigned int *len);

#endif<|MERGE_RESOLUTION|>--- conflicted
+++ resolved
@@ -29,12 +29,8 @@
  *
  * Example: odb_pack_name(out, sha1, "idx") => ".git/objects/pack/pack-1234..idx"
  */
-<<<<<<< HEAD
-char *odb_pack_name(struct strbuf *buf, const unsigned char *sha1, const char *ext);
-=======
 char *odb_pack_name(struct repository *r, struct strbuf *buf,
 		    const unsigned char *hash, const char *ext);
->>>>>>> bc204b74
 
 /*
  * Return the basename of the packfile, omitting any containing directory
@@ -51,12 +47,8 @@
  * and does not add the resulting packed_git struct to the internal list of
  * packs. You probably want add_packed_git() instead.
  */
-<<<<<<< HEAD
-struct packed_git *parse_pack_index(unsigned char *sha1, const char *idx_path);
-=======
 struct packed_git *parse_pack_index(struct repository *r, unsigned char *sha1,
 				    const char *idx_path);
->>>>>>> bc204b74
 
 typedef void each_file_in_pack_dir_fn(const char *full_path, size_t full_path_len,
 				      const char *file_name, void *data);
@@ -201,14 +193,9 @@
 int find_pack_entry(struct repository *r, const struct object_id *oid, struct pack_entry *e);
 int find_kept_pack_entry(struct repository *r, const struct object_id *oid, unsigned flags, struct pack_entry *e);
 
-<<<<<<< HEAD
-int has_object_pack(const struct object_id *oid);
-int has_object_kept_pack(const struct object_id *oid, unsigned flags);
-=======
 int has_object_pack(struct repository *r, const struct object_id *oid);
 int has_object_kept_pack(struct repository *r, const struct object_id *oid,
 			 unsigned flags);
->>>>>>> bc204b74
 
 /*
  * Return 1 if an object in a promisor packfile is or refers to the given
