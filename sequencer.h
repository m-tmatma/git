--- conflicted
+++ resolved
@@ -84,13 +84,8 @@
 #define REPLAY_OPTS_INIT {			\
 	.edit = -1,				\
 	.action = -1,				\
-<<<<<<< HEAD
-	.current_fixups = STRBUF_INIT,		\
-	.xopts = STRVEC_INIT,			\
-=======
 	.xopts = STRVEC_INIT,			\
 	.ctx = replay_ctx_new(),		\
->>>>>>> a6c2654f
 }
 
 /*
