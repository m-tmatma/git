/*
Copyright 2020 Google LLC

Use of this source code is governed by a BSD-style
license that can be found in the LICENSE file or at
https://developers.google.com/open-source/licenses/bsd
*/

#include "stack.h"

#include "system.h"

#include "reftable-reader.h"
#include "merged.h"
#include "basics.h"
#include "record.h"
#include "test_framework.h"
#include "reftable-tests.h"
#include "reader.h"

#include <sys/types.h>
#include <dirent.h>

static void clear_dir(const char *dirname)
{
	struct strbuf path = STRBUF_INIT;
	strbuf_addstr(&path, dirname);
	remove_dir_recursively(&path, 0);
	strbuf_release(&path);
}

static int count_dir_entries(const char *dirname)
{
	DIR *dir = opendir(dirname);
	int len = 0;
	struct dirent *d;
	if (!dir)
		return 0;

	while ((d = readdir(dir))) {
		/*
		 * Besides skipping over "." and "..", we also need to
		 * skip over other files that have a leading ".". This
		 * is due to behaviour of NFS, which will rename files
		 * to ".nfs*" to emulate delete-on-last-close.
		 *
		 * In any case this should be fine as the reftable
		 * library will never write files with leading dots
		 * anyway.
		 */
		if (starts_with(d->d_name, "."))
			continue;
		len++;
	}
	closedir(dir);
	return len;
}

/*
 * Work linenumber into the tempdir, so we can see which tests forget to
 * cleanup.
 */
static char *get_tmp_template(int linenumber)
{
	const char *tmp = getenv("TMPDIR");
	static char template[1024];
	snprintf(template, sizeof(template) - 1, "%s/stack_test-%d.XXXXXX",
		 tmp ? tmp : "/tmp", linenumber);
	return template;
}

static char *get_tmp_dir(int linenumber)
{
	char *dir = get_tmp_template(linenumber);
	EXPECT(mkdtemp(dir));
	return dir;
}

static void test_read_file(void)
{
	char *fn = get_tmp_template(__LINE__);
	int fd = mkstemp(fn);
	char out[1024] = "line1\n\nline2\nline3";
	int n, err;
	char **names = NULL;
	const char *want[] = { "line1", "line2", "line3" };
	int i = 0;

	EXPECT(fd > 0);
	n = write_in_full(fd, out, strlen(out));
	EXPECT(n == strlen(out));
	err = close(fd);
	EXPECT(err >= 0);

	err = read_lines(fn, &names);
	EXPECT_ERR(err);

	for (i = 0; names[i]; i++) {
		EXPECT(0 == strcmp(want[i], names[i]));
	}
	free_names(names);
	(void) remove(fn);
}

static int write_test_ref(struct reftable_writer *wr, void *arg)
{
	struct reftable_ref_record *ref = arg;
	reftable_writer_set_limits(wr, ref->update_index, ref->update_index);
	return reftable_writer_add_ref(wr, ref);
}

static void write_n_ref_tables(struct reftable_stack *st,
			       size_t n)
{
	struct strbuf buf = STRBUF_INIT;
	int disable_auto_compact;
	int err;

	disable_auto_compact = st->opts.disable_auto_compact;
	st->opts.disable_auto_compact = 1;

	for (size_t i = 0; i < n; i++) {
		struct reftable_ref_record ref = {
			.update_index = reftable_stack_next_update_index(st),
			.value_type = REFTABLE_REF_VAL1,
		};

		strbuf_addf(&buf, "refs/heads/branch-%04u", (unsigned) i);
		ref.refname = buf.buf;
		set_test_hash(ref.value.val1, i);

		err = reftable_stack_add(st, &write_test_ref, &ref);
		EXPECT_ERR(err);
	}

	st->opts.disable_auto_compact = disable_auto_compact;
	strbuf_release(&buf);
}

struct write_log_arg {
	struct reftable_log_record *log;
	uint64_t update_index;
};

static int write_test_log(struct reftable_writer *wr, void *arg)
{
	struct write_log_arg *wla = arg;

	reftable_writer_set_limits(wr, wla->update_index, wla->update_index);
	return reftable_writer_add_log(wr, wla->log);
}

static void test_reftable_stack_add_one(void)
{
	char *dir = get_tmp_dir(__LINE__);
	struct strbuf scratch = STRBUF_INIT;
	int mask = umask(002);
	struct reftable_write_options opts = {
		.default_permissions = 0660,
	};
	struct reftable_stack *st = NULL;
	int err;
	struct reftable_ref_record ref = {
		.refname = (char *) "HEAD",
		.update_index = 1,
		.value_type = REFTABLE_REF_SYMREF,
		.value.symref = (char *) "master",
	};
	struct reftable_ref_record dest = { NULL };
	struct stat stat_result = { 0 };
	err = reftable_new_stack(&st, dir, &opts);
	EXPECT_ERR(err);

	err = reftable_stack_add(st, &write_test_ref, &ref);
	EXPECT_ERR(err);

	err = reftable_stack_read_ref(st, ref.refname, &dest);
	EXPECT_ERR(err);
	EXPECT(0 == strcmp("master", dest.value.symref));
	EXPECT(st->readers_len > 0);

#ifndef GIT_WINDOWS_NATIVE
	strbuf_addstr(&scratch, dir);
	strbuf_addstr(&scratch, "/tables.list");
	err = stat(scratch.buf, &stat_result);
	EXPECT(!err);
	EXPECT((stat_result.st_mode & 0777) == opts.default_permissions);

	strbuf_reset(&scratch);
	strbuf_addstr(&scratch, dir);
	strbuf_addstr(&scratch, "/");
	/* do not try at home; not an external API for reftable. */
	strbuf_addstr(&scratch, st->readers[0]->name);
	err = stat(scratch.buf, &stat_result);
	EXPECT(!err);
	EXPECT((stat_result.st_mode & 0777) == opts.default_permissions);
#else
	(void) stat_result;
#endif

	reftable_ref_record_release(&dest);
	reftable_stack_destroy(st);
	strbuf_release(&scratch);
	clear_dir(dir);
	umask(mask);
}

static void test_reftable_stack_uptodate(void)
{
	struct reftable_write_options opts = { 0 };
	struct reftable_stack *st1 = NULL;
	struct reftable_stack *st2 = NULL;
	char *dir = get_tmp_dir(__LINE__);

	int err;
	struct reftable_ref_record ref1 = {
		.refname = (char *) "HEAD",
		.update_index = 1,
		.value_type = REFTABLE_REF_SYMREF,
		.value.symref = (char *) "master",
	};
	struct reftable_ref_record ref2 = {
		.refname = (char *) "branch2",
		.update_index = 2,
		.value_type = REFTABLE_REF_SYMREF,
		.value.symref = (char *) "master",
	};


	/* simulate multi-process access to the same stack
	   by creating two stacks for the same directory.
	 */
	err = reftable_new_stack(&st1, dir, &opts);
	EXPECT_ERR(err);

	err = reftable_new_stack(&st2, dir, &opts);
	EXPECT_ERR(err);

	err = reftable_stack_add(st1, &write_test_ref, &ref1);
	EXPECT_ERR(err);

	err = reftable_stack_add(st2, &write_test_ref, &ref2);
	EXPECT(err == REFTABLE_OUTDATED_ERROR);

	err = reftable_stack_reload(st2);
	EXPECT_ERR(err);

	err = reftable_stack_add(st2, &write_test_ref, &ref2);
	EXPECT_ERR(err);
	reftable_stack_destroy(st1);
	reftable_stack_destroy(st2);
	clear_dir(dir);
}

static void test_reftable_stack_transaction_api(void)
{
	char *dir = get_tmp_dir(__LINE__);
	struct reftable_write_options opts = { 0 };
	struct reftable_stack *st = NULL;
	int err;
	struct reftable_addition *add = NULL;

	struct reftable_ref_record ref = {
		.refname = (char *) "HEAD",
		.update_index = 1,
		.value_type = REFTABLE_REF_SYMREF,
		.value.symref = (char *) "master",
	};
	struct reftable_ref_record dest = { NULL };

	err = reftable_new_stack(&st, dir, &opts);
	EXPECT_ERR(err);

	reftable_addition_destroy(add);

	err = reftable_stack_new_addition(&add, st);
	EXPECT_ERR(err);

	err = reftable_addition_add(add, &write_test_ref, &ref);
	EXPECT_ERR(err);

	err = reftable_addition_commit(add);
	EXPECT_ERR(err);

	reftable_addition_destroy(add);

	err = reftable_stack_read_ref(st, ref.refname, &dest);
	EXPECT_ERR(err);
	EXPECT(REFTABLE_REF_SYMREF == dest.value_type);
	EXPECT(0 == strcmp("master", dest.value.symref));

	reftable_ref_record_release(&dest);
	reftable_stack_destroy(st);
	clear_dir(dir);
}

static void test_reftable_stack_transaction_api_performs_auto_compaction(void)
{
	char *dir = get_tmp_dir(__LINE__);
	struct reftable_write_options opts = {0};
	struct reftable_addition *add = NULL;
	struct reftable_stack *st = NULL;
	int i, n = 20, err;

	err = reftable_new_stack(&st, dir, &opts);
	EXPECT_ERR(err);

	for (i = 0; i <= n; i++) {
		struct reftable_ref_record ref = {
			.update_index = reftable_stack_next_update_index(st),
			.value_type = REFTABLE_REF_SYMREF,
			.value.symref = (char *) "master",
		};
		char name[100];

		snprintf(name, sizeof(name), "branch%04d", i);
		ref.refname = name;

		/*
		 * Disable auto-compaction for all but the last runs. Like this
		 * we can ensure that we indeed honor this setting and have
		 * better control over when exactly auto compaction runs.
		 */
		st->opts.disable_auto_compact = i != n;

		err = reftable_stack_new_addition(&add, st);
		EXPECT_ERR(err);

		err = reftable_addition_add(add, &write_test_ref, &ref);
		EXPECT_ERR(err);

		err = reftable_addition_commit(add);
		EXPECT_ERR(err);

		reftable_addition_destroy(add);

		/*
		 * The stack length should grow continuously for all runs where
		 * auto compaction is disabled. When enabled, we should merge
		 * all tables in the stack.
		 */
		if (i != n)
			EXPECT(st->merged->readers_len == i + 1);
		else
			EXPECT(st->merged->readers_len == 1);
	}

	reftable_stack_destroy(st);
	clear_dir(dir);
}

static void test_reftable_stack_auto_compaction_fails_gracefully(void)
{
	struct reftable_ref_record ref = {
		.refname = (char *) "refs/heads/master",
		.update_index = 1,
		.value_type = REFTABLE_REF_VAL1,
		.value.val1 = {0x01},
	};
	struct reftable_write_options opts = {0};
	struct reftable_stack *st;
	struct strbuf table_path = STRBUF_INIT;
	char *dir = get_tmp_dir(__LINE__);
	int err;

	err = reftable_new_stack(&st, dir, &opts);
	EXPECT_ERR(err);

	err = reftable_stack_add(st, write_test_ref, &ref);
	EXPECT_ERR(err);
	EXPECT(st->merged->readers_len == 1);
	EXPECT(st->stats.attempts == 0);
	EXPECT(st->stats.failures == 0);

	/*
	 * Lock the newly written table such that it cannot be compacted.
	 * Adding a new table to the stack should not be impacted by this, even
	 * though auto-compaction will now fail.
	 */
	strbuf_addf(&table_path, "%s/%s.lock", dir, st->readers[0]->name);
	write_file_buf(table_path.buf, "", 0);

	ref.update_index = 2;
	err = reftable_stack_add(st, write_test_ref, &ref);
	EXPECT_ERR(err);
	EXPECT(st->merged->readers_len == 2);
	EXPECT(st->stats.attempts == 1);
	EXPECT(st->stats.failures == 1);

	reftable_stack_destroy(st);
	strbuf_release(&table_path);
	clear_dir(dir);
}

static int write_error(struct reftable_writer *wr UNUSED, void *arg)
{
	return *((int *)arg);
}

static void test_reftable_stack_update_index_check(void)
{
	char *dir = get_tmp_dir(__LINE__);
	struct reftable_write_options opts = { 0 };
	struct reftable_stack *st = NULL;
	int err;
	struct reftable_ref_record ref1 = {
		.refname = (char *) "name1",
		.update_index = 1,
		.value_type = REFTABLE_REF_SYMREF,
		.value.symref = (char *) "master",
	};
	struct reftable_ref_record ref2 = {
		.refname = (char *) "name2",
		.update_index = 1,
		.value_type = REFTABLE_REF_SYMREF,
		.value.symref = (char *) "master",
	};

	err = reftable_new_stack(&st, dir, &opts);
	EXPECT_ERR(err);

	err = reftable_stack_add(st, &write_test_ref, &ref1);
	EXPECT_ERR(err);

	err = reftable_stack_add(st, &write_test_ref, &ref2);
	EXPECT(err == REFTABLE_API_ERROR);
	reftable_stack_destroy(st);
	clear_dir(dir);
}

static void test_reftable_stack_lock_failure(void)
{
	char *dir = get_tmp_dir(__LINE__);
	struct reftable_write_options opts = { 0 };
	struct reftable_stack *st = NULL;
	int err, i;

	err = reftable_new_stack(&st, dir, &opts);
	EXPECT_ERR(err);
	for (i = -1; i != REFTABLE_EMPTY_TABLE_ERROR; i--) {
		err = reftable_stack_add(st, &write_error, &i);
		EXPECT(err == i);
	}

	reftable_stack_destroy(st);
	clear_dir(dir);
}

static void test_reftable_stack_add(void)
{
	int i = 0;
	int err = 0;
	struct reftable_write_options opts = {
		.exact_log_message = 1,
		.default_permissions = 0660,
		.disable_auto_compact = 1,
	};
	struct reftable_stack *st = NULL;
	char *dir = get_tmp_dir(__LINE__);
	struct reftable_ref_record refs[2] = { { NULL } };
	struct reftable_log_record logs[2] = { { NULL } };
	struct strbuf path = STRBUF_INIT;
	struct stat stat_result;
	int N = ARRAY_SIZE(refs);

	err = reftable_new_stack(&st, dir, &opts);
	EXPECT_ERR(err);

	for (i = 0; i < N; i++) {
		char buf[256];
		snprintf(buf, sizeof(buf), "branch%02d", i);
		refs[i].refname = xstrdup(buf);
		refs[i].update_index = i + 1;
		refs[i].value_type = REFTABLE_REF_VAL1;
		set_test_hash(refs[i].value.val1, i);

		logs[i].refname = xstrdup(buf);
		logs[i].update_index = N + i + 1;
		logs[i].value_type = REFTABLE_LOG_UPDATE;
		logs[i].value.update.email = xstrdup("identity@invalid");
		set_test_hash(logs[i].value.update.new_hash, i);
	}

	for (i = 0; i < N; i++) {
		int err = reftable_stack_add(st, &write_test_ref, &refs[i]);
		EXPECT_ERR(err);
	}

	for (i = 0; i < N; i++) {
		struct write_log_arg arg = {
			.log = &logs[i],
			.update_index = reftable_stack_next_update_index(st),
		};
		int err = reftable_stack_add(st, &write_test_log, &arg);
		EXPECT_ERR(err);
	}

	err = reftable_stack_compact_all(st, NULL);
	EXPECT_ERR(err);

	for (i = 0; i < N; i++) {
		struct reftable_ref_record dest = { NULL };

		int err = reftable_stack_read_ref(st, refs[i].refname, &dest);
		EXPECT_ERR(err);
		EXPECT(reftable_ref_record_equal(&dest, refs + i,
						 GIT_SHA1_RAWSZ));
		reftable_ref_record_release(&dest);
	}

	for (i = 0; i < N; i++) {
		struct reftable_log_record dest = { NULL };
		int err = reftable_stack_read_log(st, refs[i].refname, &dest);
		EXPECT_ERR(err);
		EXPECT(reftable_log_record_equal(&dest, logs + i,
						 GIT_SHA1_RAWSZ));
		reftable_log_record_release(&dest);
	}

#ifndef GIT_WINDOWS_NATIVE
	strbuf_addstr(&path, dir);
	strbuf_addstr(&path, "/tables.list");
	err = stat(path.buf, &stat_result);
	EXPECT(!err);
	EXPECT((stat_result.st_mode & 0777) == opts.default_permissions);

	strbuf_reset(&path);
	strbuf_addstr(&path, dir);
	strbuf_addstr(&path, "/");
	/* do not try at home; not an external API for reftable. */
	strbuf_addstr(&path, st->readers[0]->name);
	err = stat(path.buf, &stat_result);
	EXPECT(!err);
	EXPECT((stat_result.st_mode & 0777) == opts.default_permissions);
#else
	(void) stat_result;
#endif

	/* cleanup */
	reftable_stack_destroy(st);
	for (i = 0; i < N; i++) {
		reftable_ref_record_release(&refs[i]);
		reftable_log_record_release(&logs[i]);
	}
	strbuf_release(&path);
	clear_dir(dir);
}

static void test_reftable_stack_log_normalize(void)
{
	int err = 0;
	struct reftable_write_options opts = {
		0,
	};
	struct reftable_stack *st = NULL;
	char *dir = get_tmp_dir(__LINE__);
	struct reftable_log_record input = {
		.refname = (char *) "branch",
		.update_index = 1,
		.value_type = REFTABLE_LOG_UPDATE,
		.value = {
			.update = {
				.new_hash = { 1 },
				.old_hash = { 2 },
			},
		},
	};
	struct reftable_log_record dest = {
		.update_index = 0,
	};
	struct write_log_arg arg = {
		.log = &input,
		.update_index = 1,
	};

	err = reftable_new_stack(&st, dir, &opts);
	EXPECT_ERR(err);

	input.value.update.message = (char *) "one\ntwo";
	err = reftable_stack_add(st, &write_test_log, &arg);
	EXPECT(err == REFTABLE_API_ERROR);

	input.value.update.message = (char *) "one";
	err = reftable_stack_add(st, &write_test_log, &arg);
	EXPECT_ERR(err);

	err = reftable_stack_read_log(st, input.refname, &dest);
	EXPECT_ERR(err);
	EXPECT(0 == strcmp(dest.value.update.message, "one\n"));

	input.value.update.message = (char *) "two\n";
	arg.update_index = 2;
	err = reftable_stack_add(st, &write_test_log, &arg);
	EXPECT_ERR(err);
	err = reftable_stack_read_log(st, input.refname, &dest);
	EXPECT_ERR(err);
	EXPECT(0 == strcmp(dest.value.update.message, "two\n"));

	/* cleanup */
	reftable_stack_destroy(st);
	reftable_log_record_release(&dest);
	clear_dir(dir);
}

static void test_reftable_stack_tombstone(void)
{
	int i = 0;
	char *dir = get_tmp_dir(__LINE__);
	struct reftable_write_options opts = { 0 };
	struct reftable_stack *st = NULL;
	int err;
	struct reftable_ref_record refs[2] = { { NULL } };
	struct reftable_log_record logs[2] = { { NULL } };
	int N = ARRAY_SIZE(refs);
	struct reftable_ref_record dest = { NULL };
	struct reftable_log_record log_dest = { NULL };

	err = reftable_new_stack(&st, dir, &opts);
	EXPECT_ERR(err);

	/* even entries add the refs, odd entries delete them. */
	for (i = 0; i < N; i++) {
		const char *buf = "branch";
		refs[i].refname = xstrdup(buf);
		refs[i].update_index = i + 1;
		if (i % 2 == 0) {
			refs[i].value_type = REFTABLE_REF_VAL1;
			set_test_hash(refs[i].value.val1, i);
		}

		logs[i].refname = xstrdup(buf);
		/* update_index is part of the key. */
		logs[i].update_index = 42;
		if (i % 2 == 0) {
			logs[i].value_type = REFTABLE_LOG_UPDATE;
			set_test_hash(logs[i].value.update.new_hash, i);
			logs[i].value.update.email =
				xstrdup("identity@invalid");
		}
	}
	for (i = 0; i < N; i++) {
		int err = reftable_stack_add(st, &write_test_ref, &refs[i]);
		EXPECT_ERR(err);
	}

	for (i = 0; i < N; i++) {
		struct write_log_arg arg = {
			.log = &logs[i],
			.update_index = reftable_stack_next_update_index(st),
		};
		int err = reftable_stack_add(st, &write_test_log, &arg);
		EXPECT_ERR(err);
	}

	err = reftable_stack_read_ref(st, "branch", &dest);
	EXPECT(err == 1);
	reftable_ref_record_release(&dest);

	err = reftable_stack_read_log(st, "branch", &log_dest);
	EXPECT(err == 1);
	reftable_log_record_release(&log_dest);

	err = reftable_stack_compact_all(st, NULL);
	EXPECT_ERR(err);

	err = reftable_stack_read_ref(st, "branch", &dest);
	EXPECT(err == 1);

	err = reftable_stack_read_log(st, "branch", &log_dest);
	EXPECT(err == 1);
	reftable_ref_record_release(&dest);
	reftable_log_record_release(&log_dest);

	/* cleanup */
	reftable_stack_destroy(st);
	for (i = 0; i < N; i++) {
		reftable_ref_record_release(&refs[i]);
		reftable_log_record_release(&logs[i]);
	}
	clear_dir(dir);
}

static void test_reftable_stack_hash_id(void)
{
	char *dir = get_tmp_dir(__LINE__);
	struct reftable_write_options opts = { 0 };
	struct reftable_stack *st = NULL;
	int err;

	struct reftable_ref_record ref = {
		.refname = (char *) "master",
		.value_type = REFTABLE_REF_SYMREF,
		.value.symref = (char *) "target",
		.update_index = 1,
	};
	struct reftable_write_options opts32 = { .hash_id = GIT_SHA256_FORMAT_ID };
	struct reftable_stack *st32 = NULL;
	struct reftable_write_options opts_default = { 0 };
	struct reftable_stack *st_default = NULL;
	struct reftable_ref_record dest = { NULL };

	err = reftable_new_stack(&st, dir, &opts);
	EXPECT_ERR(err);

	err = reftable_stack_add(st, &write_test_ref, &ref);
	EXPECT_ERR(err);

	/* can't read it with the wrong hash ID. */
	err = reftable_new_stack(&st32, dir, &opts32);
	EXPECT(err == REFTABLE_FORMAT_ERROR);

	/* check that we can read it back with default opts too. */
	err = reftable_new_stack(&st_default, dir, &opts_default);
	EXPECT_ERR(err);

	err = reftable_stack_read_ref(st_default, "master", &dest);
	EXPECT_ERR(err);

	EXPECT(reftable_ref_record_equal(&ref, &dest, GIT_SHA1_RAWSZ));
	reftable_ref_record_release(&dest);
	reftable_stack_destroy(st);
	reftable_stack_destroy(st_default);
	clear_dir(dir);
}

static void test_suggest_compaction_segment(void)
{
	uint64_t sizes[] = { 512, 64, 17, 16, 9, 9, 9, 16, 2, 16 };
	struct segment min =
		suggest_compaction_segment(sizes, ARRAY_SIZE(sizes), 2);
	EXPECT(min.start == 1);
	EXPECT(min.end == 10);
}

static void test_suggest_compaction_segment_nothing(void)
{
	uint64_t sizes[] = { 64, 32, 16, 8, 4, 2 };
	struct segment result =
		suggest_compaction_segment(sizes, ARRAY_SIZE(sizes), 2);
	EXPECT(result.start == result.end);
}

static void test_reflog_expire(void)
{
	char *dir = get_tmp_dir(__LINE__);
	struct reftable_write_options opts = { 0 };
	struct reftable_stack *st = NULL;
	struct reftable_log_record logs[20] = { { NULL } };
	int N = ARRAY_SIZE(logs) - 1;
	int i = 0;
	int err;
	struct reftable_log_expiry_config expiry = {
		.time = 10,
	};
	struct reftable_log_record log = { NULL };

	err = reftable_new_stack(&st, dir, &opts);
	EXPECT_ERR(err);

	for (i = 1; i <= N; i++) {
		char buf[256];
		snprintf(buf, sizeof(buf), "branch%02d", i);

		logs[i].refname = xstrdup(buf);
		logs[i].update_index = i;
		logs[i].value_type = REFTABLE_LOG_UPDATE;
		logs[i].value.update.time = i;
		logs[i].value.update.email = xstrdup("identity@invalid");
		set_test_hash(logs[i].value.update.new_hash, i);
	}

	for (i = 1; i <= N; i++) {
		struct write_log_arg arg = {
			.log = &logs[i],
			.update_index = reftable_stack_next_update_index(st),
		};
		int err = reftable_stack_add(st, &write_test_log, &arg);
		EXPECT_ERR(err);
	}

	err = reftable_stack_compact_all(st, NULL);
	EXPECT_ERR(err);

	err = reftable_stack_compact_all(st, &expiry);
	EXPECT_ERR(err);

	err = reftable_stack_read_log(st, logs[9].refname, &log);
	EXPECT(err == 1);

	err = reftable_stack_read_log(st, logs[11].refname, &log);
	EXPECT_ERR(err);

	expiry.min_update_index = 15;
	err = reftable_stack_compact_all(st, &expiry);
	EXPECT_ERR(err);

	err = reftable_stack_read_log(st, logs[14].refname, &log);
	EXPECT(err == 1);

	err = reftable_stack_read_log(st, logs[16].refname, &log);
	EXPECT_ERR(err);

	/* cleanup */
	reftable_stack_destroy(st);
	for (i = 0; i <= N; i++) {
		reftable_log_record_release(&logs[i]);
	}
	clear_dir(dir);
	reftable_log_record_release(&log);
}

static int write_nothing(struct reftable_writer *wr, void *arg UNUSED)
{
	reftable_writer_set_limits(wr, 1, 1);
	return 0;
}

static void test_empty_add(void)
{
	struct reftable_write_options opts = { 0 };
	struct reftable_stack *st = NULL;
	int err;
	char *dir = get_tmp_dir(__LINE__);
	struct reftable_stack *st2 = NULL;

	err = reftable_new_stack(&st, dir, &opts);
	EXPECT_ERR(err);

	err = reftable_stack_add(st, &write_nothing, NULL);
	EXPECT_ERR(err);

	err = reftable_new_stack(&st2, dir, &opts);
	EXPECT_ERR(err);
	clear_dir(dir);
	reftable_stack_destroy(st);
	reftable_stack_destroy(st2);
}

static int fastlog2(uint64_t sz)
{
	int l = 0;
	if (sz == 0)
		return 0;
	for (; sz; sz /= 2)
		l++;
	return l - 1;
}

static void test_reftable_stack_auto_compaction(void)
{
	struct reftable_write_options opts = {
		.disable_auto_compact = 1,
	};
	struct reftable_stack *st = NULL;
	char *dir = get_tmp_dir(__LINE__);
	int err, i;
	int N = 100;

	err = reftable_new_stack(&st, dir, &opts);
	EXPECT_ERR(err);

	for (i = 0; i < N; i++) {
		char name[100];
		struct reftable_ref_record ref = {
			.refname = name,
			.update_index = reftable_stack_next_update_index(st),
			.value_type = REFTABLE_REF_SYMREF,
			.value.symref = (char *) "master",
		};
		snprintf(name, sizeof(name), "branch%04d", i);

		err = reftable_stack_add(st, &write_test_ref, &ref);
		EXPECT_ERR(err);

		err = reftable_stack_auto_compact(st);
		EXPECT_ERR(err);
		EXPECT(i < 3 || st->merged->readers_len < 2 * fastlog2(i));
	}

	EXPECT(reftable_stack_compaction_stats(st)->entries_written <
	       (uint64_t)(N * fastlog2(N)));

	reftable_stack_destroy(st);
	clear_dir(dir);
}

static void test_reftable_stack_auto_compaction_with_locked_tables(void)
{
	struct reftable_write_options opts = {
		.disable_auto_compact = 1,
	};
	struct reftable_stack *st = NULL;
	struct strbuf buf = STRBUF_INIT;
	char *dir = get_tmp_dir(__LINE__);
	int err;

	err = reftable_new_stack(&st, dir, &opts);
	EXPECT_ERR(err);

	write_n_ref_tables(st, 5);
<<<<<<< HEAD
	EXPECT(st->merged->stack_len == 5);
=======
	EXPECT(st->merged->readers_len == 5);
>>>>>>> e49d2472

	/*
	 * Given that all tables we have written should be roughly the same
	 * size, we expect that auto-compaction will want to compact all of the
	 * tables. Locking any of the tables will keep it from doing so.
	 */
	strbuf_reset(&buf);
	strbuf_addf(&buf, "%s/%s.lock", dir, st->readers[2]->name);
	write_file_buf(buf.buf, "", 0);

	/*
	 * When parts of the stack are locked, then auto-compaction does a best
	 * effort compaction of those tables which aren't locked. So while this
	 * would in theory compact all tables, due to the preexisting lock we
	 * only compact the newest two tables.
	 */
	err = reftable_stack_auto_compact(st);
	EXPECT_ERR(err);
	EXPECT(st->stats.failures == 0);
<<<<<<< HEAD
	EXPECT(st->merged->stack_len == 4);
=======
	EXPECT(st->merged->readers_len == 4);
>>>>>>> e49d2472

	reftable_stack_destroy(st);
	strbuf_release(&buf);
	clear_dir(dir);
}

static void test_reftable_stack_add_performs_auto_compaction(void)
{
	struct reftable_write_options opts = { 0 };
	struct reftable_stack *st = NULL;
	struct strbuf refname = STRBUF_INIT;
	char *dir = get_tmp_dir(__LINE__);
	int err, i, n = 20;

	err = reftable_new_stack(&st, dir, &opts);
	EXPECT_ERR(err);

	for (i = 0; i <= n; i++) {
		struct reftable_ref_record ref = {
			.update_index = reftable_stack_next_update_index(st),
			.value_type = REFTABLE_REF_SYMREF,
			.value.symref = (char *) "master",
		};

		/*
		 * Disable auto-compaction for all but the last runs. Like this
		 * we can ensure that we indeed honor this setting and have
		 * better control over when exactly auto compaction runs.
		 */
		st->opts.disable_auto_compact = i != n;

		strbuf_reset(&refname);
		strbuf_addf(&refname, "branch-%04d", i);
		ref.refname = refname.buf;

		err = reftable_stack_add(st, &write_test_ref, &ref);
		EXPECT_ERR(err);

		/*
		 * The stack length should grow continuously for all runs where
		 * auto compaction is disabled. When enabled, we should merge
		 * all tables in the stack.
		 */
		if (i != n)
			EXPECT(st->merged->readers_len == i + 1);
		else
			EXPECT(st->merged->readers_len == 1);
	}

	reftable_stack_destroy(st);
	strbuf_release(&refname);
	clear_dir(dir);
}

static void test_reftable_stack_compaction_with_locked_tables(void)
{
	struct reftable_write_options opts = {
		.disable_auto_compact = 1,
	};
	struct reftable_stack *st = NULL;
	struct strbuf buf = STRBUF_INIT;
	char *dir = get_tmp_dir(__LINE__);
	int err;

	err = reftable_new_stack(&st, dir, &opts);
	EXPECT_ERR(err);

	write_n_ref_tables(st, 3);
<<<<<<< HEAD
	EXPECT(st->merged->stack_len == 3);
=======
	EXPECT(st->merged->readers_len == 3);
>>>>>>> e49d2472

	/* Lock one of the tables that we're about to compact. */
	strbuf_reset(&buf);
	strbuf_addf(&buf, "%s/%s.lock", dir, st->readers[1]->name);
	write_file_buf(buf.buf, "", 0);

	/*
	 * Compaction is expected to fail given that we were not able to
	 * compact all tables.
	 */
	err = reftable_stack_compact_all(st, NULL);
	EXPECT(err == REFTABLE_LOCK_ERROR);
	EXPECT(st->stats.failures == 1);
<<<<<<< HEAD
	EXPECT(st->merged->stack_len == 3);
=======
	EXPECT(st->merged->readers_len == 3);
>>>>>>> e49d2472

	reftable_stack_destroy(st);
	strbuf_release(&buf);
	clear_dir(dir);
}

static void test_reftable_stack_compaction_concurrent(void)
{
	struct reftable_write_options opts = { 0 };
	struct reftable_stack *st1 = NULL, *st2 = NULL;
	char *dir = get_tmp_dir(__LINE__);
	int err;

	err = reftable_new_stack(&st1, dir, &opts);
	EXPECT_ERR(err);
	write_n_ref_tables(st1, 3);

	err = reftable_new_stack(&st2, dir, &opts);
	EXPECT_ERR(err);

	err = reftable_stack_compact_all(st1, NULL);
	EXPECT_ERR(err);

	reftable_stack_destroy(st1);
	reftable_stack_destroy(st2);

	EXPECT(count_dir_entries(dir) == 2);
	clear_dir(dir);
}

static void unclean_stack_close(struct reftable_stack *st)
{
	/* break abstraction boundary to simulate unclean shutdown. */
	int i = 0;
	for (; i < st->readers_len; i++) {
		reftable_reader_free(st->readers[i]);
	}
	st->readers_len = 0;
	FREE_AND_NULL(st->readers);
}

static void test_reftable_stack_compaction_concurrent_clean(void)
{
	struct reftable_write_options opts = { 0 };
	struct reftable_stack *st1 = NULL, *st2 = NULL, *st3 = NULL;
	char *dir = get_tmp_dir(__LINE__);
	int err;

	err = reftable_new_stack(&st1, dir, &opts);
	EXPECT_ERR(err);
	write_n_ref_tables(st1, 3);

	err = reftable_new_stack(&st2, dir, &opts);
	EXPECT_ERR(err);

	err = reftable_stack_compact_all(st1, NULL);
	EXPECT_ERR(err);

	unclean_stack_close(st1);
	unclean_stack_close(st2);

	err = reftable_new_stack(&st3, dir, &opts);
	EXPECT_ERR(err);

	err = reftable_stack_clean(st3);
	EXPECT_ERR(err);
	EXPECT(count_dir_entries(dir) == 2);

	reftable_stack_destroy(st1);
	reftable_stack_destroy(st2);
	reftable_stack_destroy(st3);

	clear_dir(dir);
}

int stack_test_main(int argc UNUSED, const char *argv[] UNUSED)
{
	RUN_TEST(test_empty_add);
	RUN_TEST(test_read_file);
	RUN_TEST(test_reflog_expire);
	RUN_TEST(test_reftable_stack_add);
	RUN_TEST(test_reftable_stack_add_one);
	RUN_TEST(test_reftable_stack_auto_compaction);
	RUN_TEST(test_reftable_stack_auto_compaction_with_locked_tables);
	RUN_TEST(test_reftable_stack_add_performs_auto_compaction);
	RUN_TEST(test_reftable_stack_compaction_concurrent);
	RUN_TEST(test_reftable_stack_compaction_concurrent_clean);
	RUN_TEST(test_reftable_stack_compaction_with_locked_tables);
	RUN_TEST(test_reftable_stack_hash_id);
	RUN_TEST(test_reftable_stack_lock_failure);
	RUN_TEST(test_reftable_stack_log_normalize);
	RUN_TEST(test_reftable_stack_tombstone);
	RUN_TEST(test_reftable_stack_transaction_api);
	RUN_TEST(test_reftable_stack_transaction_api_performs_auto_compaction);
	RUN_TEST(test_reftable_stack_auto_compaction_fails_gracefully);
	RUN_TEST(test_reftable_stack_update_index_check);
	RUN_TEST(test_reftable_stack_uptodate);
	RUN_TEST(test_suggest_compaction_segment);
	RUN_TEST(test_suggest_compaction_segment_nothing);
	return 0;
}<|MERGE_RESOLUTION|>--- conflicted
+++ resolved
@@ -898,11 +898,7 @@
 	EXPECT_ERR(err);
 
 	write_n_ref_tables(st, 5);
-<<<<<<< HEAD
-	EXPECT(st->merged->stack_len == 5);
-=======
 	EXPECT(st->merged->readers_len == 5);
->>>>>>> e49d2472
 
 	/*
 	 * Given that all tables we have written should be roughly the same
@@ -922,11 +918,7 @@
 	err = reftable_stack_auto_compact(st);
 	EXPECT_ERR(err);
 	EXPECT(st->stats.failures == 0);
-<<<<<<< HEAD
-	EXPECT(st->merged->stack_len == 4);
-=======
 	EXPECT(st->merged->readers_len == 4);
->>>>>>> e49d2472
 
 	reftable_stack_destroy(st);
 	strbuf_release(&buf);
@@ -995,11 +987,7 @@
 	EXPECT_ERR(err);
 
 	write_n_ref_tables(st, 3);
-<<<<<<< HEAD
-	EXPECT(st->merged->stack_len == 3);
-=======
 	EXPECT(st->merged->readers_len == 3);
->>>>>>> e49d2472
 
 	/* Lock one of the tables that we're about to compact. */
 	strbuf_reset(&buf);
@@ -1013,11 +1001,7 @@
 	err = reftable_stack_compact_all(st, NULL);
 	EXPECT(err == REFTABLE_LOCK_ERROR);
 	EXPECT(st->stats.failures == 1);
-<<<<<<< HEAD
-	EXPECT(st->merged->stack_len == 3);
-=======
 	EXPECT(st->merged->readers_len == 3);
->>>>>>> e49d2472
 
 	reftable_stack_destroy(st);
 	strbuf_release(&buf);
