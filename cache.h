--- conflicted
+++ resolved
@@ -631,13 +631,10 @@
 extern int git_config_rename_section(const char *, const char *);
 extern const char *git_etc_gitconfig(void);
 extern int check_repository_format_version(const char *var, const char *value);
-<<<<<<< HEAD
-extern int config_error_nonbool(const char *);
-=======
 extern int git_env_bool(const char *, int);
 extern int git_config_system(void);
 extern int git_config_global(void);
->>>>>>> 8bfa6bd6
+extern int config_error_nonbool(const char *);
 
 #define MAX_GITNAME (1000)
 extern char git_default_email[MAX_GITNAME];
