#ifndef CACHE_H
#define CACHE_H

#include "git-compat-util.h"

#include SHA1_HEADER
#include <zlib.h>

#if ZLIB_VERNUM < 0x1200
#define deflateBound(c,s)  ((s) + (((s) + 7) >> 3) + (((s) + 63) >> 6) + 11)
#endif

#if defined(DT_UNKNOWN) && !defined(NO_D_TYPE_IN_DIRENT)
#define DTYPE(de)	((de)->d_type)
#else
#undef DT_UNKNOWN
#undef DT_DIR
#undef DT_REG
#undef DT_LNK
#define DT_UNKNOWN	0
#define DT_DIR		1
#define DT_REG		2
#define DT_LNK		3
#define DTYPE(de)	DT_UNKNOWN
#endif

/*
 * Intensive research over the course of many years has shown that
 * port 9418 is totally unused by anything else. Or
 *
 *	Your search - "port 9418" - did not match any documents.
 *
 * as www.google.com puts it.
 *
 * This port has been properly assigned for git use by IANA:
 * git (Assigned-9418) [I06-050728-0001].
 *
 *	git  9418/tcp   git pack transfer service
 *	git  9418/udp   git pack transfer service
 *
 * with Linus Torvalds <torvalds@osdl.org> as the point of
 * contact. September 2005.
 *
 * See http://www.iana.org/assignments/port-numbers
 */
#define DEFAULT_GIT_PORT 9418

/*
 * Basic data structures for the directory cache
 */

#define CACHE_SIGNATURE 0x44495243	/* "DIRC" */
struct cache_header {
	unsigned int hdr_signature;
	unsigned int hdr_version;
	unsigned int hdr_entries;
};

/*
 * The "cache_time" is just the low 32 bits of the
 * time. It doesn't matter if it overflows - we only
 * check it for equality in the 32 bits we save.
 */
struct cache_time {
	unsigned int sec;
	unsigned int nsec;
};

/*
 * dev/ino/uid/gid/size are also just tracked to the low 32 bits
 * Again - this is just a (very strong in practice) heuristic that
 * the inode hasn't changed.
 *
 * We save the fields in big-endian order to allow using the
 * index file over NFS transparently.
 */
struct cache_entry {
	struct cache_time ce_ctime;
	struct cache_time ce_mtime;
	unsigned int ce_dev;
	unsigned int ce_ino;
	unsigned int ce_mode;
	unsigned int ce_uid;
	unsigned int ce_gid;
	unsigned int ce_size;
	unsigned char sha1[20];
	unsigned short ce_flags;
	char name[FLEX_ARRAY]; /* more */
};

#define CE_NAMEMASK  (0x0fff)
#define CE_STAGEMASK (0x3000)
#define CE_UPDATE    (0x4000)
#define CE_VALID     (0x8000)
#define CE_STAGESHIFT 12

#define create_ce_flags(len, stage) htons((len) | ((stage) << CE_STAGESHIFT))
#define ce_namelen(ce) (CE_NAMEMASK & ntohs((ce)->ce_flags))
#define ce_size(ce) cache_entry_size(ce_namelen(ce))
#define ce_stage(ce) ((CE_STAGEMASK & ntohs((ce)->ce_flags)) >> CE_STAGESHIFT)

#define ce_permissions(mode) (((mode) & 0100) ? 0755 : 0644)
static inline unsigned int create_ce_mode(unsigned int mode)
{
	if (S_ISLNK(mode))
		return htonl(S_IFLNK);
	return htonl(S_IFREG | ce_permissions(mode));
}
#define canon_mode(mode) \
	(S_ISREG(mode) ? (S_IFREG | ce_permissions(mode)) : \
	S_ISLNK(mode) ? S_IFLNK : S_IFDIR)

#define cache_entry_size(len) ((offsetof(struct cache_entry,name) + (len) + 8) & ~7)

extern struct cache_entry **active_cache;
extern unsigned int active_nr, active_alloc, active_cache_changed;
extern struct cache_tree *active_cache_tree;
extern int cache_errno;

#define GIT_DIR_ENVIRONMENT "GIT_DIR"
#define DEFAULT_GIT_DIR_ENVIRONMENT ".git"
#define DB_ENVIRONMENT "GIT_OBJECT_DIRECTORY"
#define INDEX_ENVIRONMENT "GIT_INDEX_FILE"
#define GRAFT_ENVIRONMENT "GIT_GRAFT_FILE"
#define TEMPLATE_DIR_ENVIRONMENT "GIT_TEMPLATE_DIR"
#define CONFIG_ENVIRONMENT "GIT_CONFIG"
#define CONFIG_LOCAL_ENVIRONMENT "GIT_CONFIG_LOCAL"
#define EXEC_PATH_ENVIRONMENT "GIT_EXEC_PATH"

extern int is_bare_git_dir(const char *dir);
extern const char *get_git_dir(void);
extern char *get_object_directory(void);
extern char *get_refs_directory(void);
extern char *get_index_file(void);
extern char *get_graft_file(void);

#define ALTERNATE_DB_ENVIRONMENT "GIT_ALTERNATE_OBJECT_DIRECTORIES"

extern const char **get_pathspec(const char *prefix, const char **pathspec);
extern const char *setup_git_directory_gently(int *);
extern const char *setup_git_directory(void);
extern const char *prefix_path(const char *prefix, int len, const char *path);
extern const char *prefix_filename(const char *prefix, int len, const char *path);
extern void verify_filename(const char *prefix, const char *name);
extern void verify_non_filename(const char *prefix, const char *name);

#define alloc_nr(x) (((x)+16)*3/2)

/* Initialize and use the cache information */
extern int read_cache(void);
extern int read_cache_from(const char *path);
extern int write_cache(int newfd, struct cache_entry **cache, int entries);
extern int discard_cache(void);
extern int verify_path(const char *path);
extern int cache_name_pos(const char *name, int namelen);
#define ADD_CACHE_OK_TO_ADD 1		/* Ok to add */
#define ADD_CACHE_OK_TO_REPLACE 2	/* Ok to replace file/directory */
#define ADD_CACHE_SKIP_DFCHECK 4	/* Ok to skip DF conflict checks */
extern int add_cache_entry(struct cache_entry *ce, int option);
extern struct cache_entry *refresh_cache_entry(struct cache_entry *ce, int really);
extern int remove_cache_entry_at(int pos);
extern int remove_file_from_cache(const char *path);
extern int add_file_to_index(const char *path, int verbose);
extern int ce_same_name(struct cache_entry *a, struct cache_entry *b);
extern int ce_match_stat(struct cache_entry *ce, struct stat *st, int);
extern int ce_modified(struct cache_entry *ce, struct stat *st, int);
extern int ce_path_match(const struct cache_entry *ce, const char **pathspec);
extern int index_fd(unsigned char *sha1, int fd, struct stat *st, int write_object, const char *type);
extern int read_pipe(int fd, char** return_buf, unsigned long* return_size);
extern int index_pipe(unsigned char *sha1, int fd, const char *type, int write_object);
extern int index_path(unsigned char *sha1, const char *path, struct stat *st, int write_object);
extern void fill_stat_cache_info(struct cache_entry *ce, struct stat *st);

#define REFRESH_REALLY		0x0001	/* ignore_valid */
#define REFRESH_UNMERGED	0x0002	/* allow unmerged */
#define REFRESH_QUIET		0x0004	/* be quiet about it */
#define REFRESH_IGNORE_MISSING	0x0008	/* ignore non-existent */
extern int refresh_cache(unsigned int flags);

struct lock_file {
	struct lock_file *next;
	char on_list;
	char filename[PATH_MAX];
};
extern int hold_lock_file_for_update(struct lock_file *, const char *path, int);
extern int commit_lock_file(struct lock_file *);
extern void rollback_lock_file(struct lock_file *);
extern int delete_ref(const char *, unsigned char *sha1);

/* Environment bits from configuration mechanism */
extern int use_legacy_headers;
extern int trust_executable_bit;
extern int assume_unchanged;
extern int prefer_symlink_refs;
extern int log_all_ref_updates;
extern int warn_ambiguous_refs;
extern int shared_repository;
extern const char *apply_default_whitespace;
extern int zlib_compression_level;
extern size_t packed_git_window_size;
extern size_t packed_git_limit;

#define GIT_REPO_VERSION 0
extern int repository_format_version;
extern int check_repository_format(void);

#define MTIME_CHANGED	0x0001
#define CTIME_CHANGED	0x0002
#define OWNER_CHANGED	0x0004
#define MODE_CHANGED    0x0008
#define INODE_CHANGED   0x0010
#define DATA_CHANGED    0x0020
#define TYPE_CHANGED    0x0040

/* Return a statically allocated filename matching the sha1 signature */
extern char *mkpath(const char *fmt, ...) __attribute__((format (printf, 1, 2)));
extern char *git_path(const char *fmt, ...) __attribute__((format (printf, 1, 2)));
extern char *sha1_file_name(const unsigned char *sha1);
extern char *sha1_pack_name(const unsigned char *sha1);
extern char *sha1_pack_index_name(const unsigned char *sha1);
extern const char *find_unique_abbrev(const unsigned char *sha1, int);
extern const unsigned char null_sha1[20];
static inline int is_null_sha1(const unsigned char *sha1)
{
	return !memcmp(sha1, null_sha1, 20);
}
static inline int hashcmp(const unsigned char *sha1, const unsigned char *sha2)
{
	return memcmp(sha1, sha2, 20);
}
static inline void hashcpy(unsigned char *sha_dst, const unsigned char *sha_src)
{
	memcpy(sha_dst, sha_src, 20);
}
static inline void hashclr(unsigned char *hash)
{
	memset(hash, 0, 20);
}

int git_mkstemp(char *path, size_t n, const char *template);

enum sharedrepo {
	PERM_UMASK = 0,
	PERM_GROUP,
	PERM_EVERYBODY
};
int git_config_perm(const char *var, const char *value);
int adjust_shared_perm(const char *path);
int safe_create_leading_directories(char *path);
char *enter_repo(char *path, int strict);

/* Read and unpack a sha1 file into memory, write memory to a sha1 file */
extern int sha1_object_info(const unsigned char *, char *, unsigned long *);
extern void * unpack_sha1_file(void *map, unsigned long mapsize, char *type, unsigned long *size);
extern void * read_sha1_file(const unsigned char *sha1, char *type, unsigned long *size);
extern int hash_sha1_file(void *buf, unsigned long len, const char *type, unsigned char *sha1);
extern int write_sha1_file(void *buf, unsigned long len, const char *type, unsigned char *return_sha1);

extern int check_sha1_signature(const unsigned char *sha1, void *buf, unsigned long size, const char *type);

extern int write_sha1_from_fd(const unsigned char *sha1, int fd, char *buffer,
			      size_t bufsize, size_t *bufposn);
extern int write_sha1_to_fd(int fd, const unsigned char *sha1);
extern int move_temp_to_file(const char *tmpfile, const char *filename);

extern int has_sha1_pack(const unsigned char *sha1, const char **ignore);
extern int has_sha1_file(const unsigned char *sha1);
extern void *map_sha1_file(const unsigned char *sha1, unsigned long *);
extern int legacy_loose_object(unsigned char *);

extern int has_pack_file(const unsigned char *sha1);
extern int has_pack_index(const unsigned char *sha1);

enum object_type {
	OBJ_NONE = 0,
	OBJ_COMMIT = 1,
	OBJ_TREE = 2,
	OBJ_BLOB = 3,
	OBJ_TAG = 4,
	/* 5 for future expansion */
	OBJ_OFS_DELTA = 6,
	OBJ_REF_DELTA = 7,
	OBJ_BAD,
};

extern signed char hexval_table[256];
static inline unsigned int hexval(unsigned int c)
{
	return hexval_table[c];
}

/* Convert to/from hex/sha1 representation */
#define MINIMUM_ABBREV 4
#define DEFAULT_ABBREV 7

extern int get_sha1(const char *str, unsigned char *sha1);
extern int get_sha1_hex(const char *hex, unsigned char *sha1);
extern char *sha1_to_hex(const unsigned char *sha1);	/* static buffer result! */
extern int read_ref(const char *filename, unsigned char *sha1);
extern const char *resolve_ref(const char *path, unsigned char *sha1, int, int *);
extern int create_symref(const char *ref, const char *refs_heads_master);
extern int validate_symref(const char *ref);

extern int base_name_compare(const char *name1, int len1, int mode1, const char *name2, int len2, int mode2);
extern int cache_name_compare(const char *name1, int len1, const char *name2, int len2);

extern void *read_object_with_reference(const unsigned char *sha1,
					const char *required_type,
					unsigned long *size,
					unsigned char *sha1_ret);

const char *show_date(unsigned long time, int timezone, int relative);
const char *show_rfc2822_date(unsigned long time, int timezone);
int parse_date(const char *date, char *buf, int bufsize);
void datestamp(char *buf, int bufsize);
unsigned long approxidate(const char *);

extern int setup_ident(void);
extern void ignore_missing_committer_name();
extern const char *git_author_info(int);
extern const char *git_committer_info(int);

struct checkout {
	const char *base_dir;
	int base_dir_len;
	unsigned force:1,
		 quiet:1,
		 not_new:1,
		 refresh_cache:1;
};

extern int checkout_entry(struct cache_entry *ce, struct checkout *state, char *topath);

extern struct alternate_object_database {
	struct alternate_object_database *next;
	char *name;
	char base[FLEX_ARRAY]; /* more */
} *alt_odb_list;
extern void prepare_alt_odb(void);

struct pack_window {
	struct pack_window *next;
	unsigned char *base;
	off_t offset;
	size_t len;
	unsigned int last_used;
	unsigned int inuse_cnt;
};

extern struct packed_git {
	struct packed_git *next;
	struct pack_window *windows;
	unsigned int *index_base;
	off_t index_size;
	off_t pack_size;
	int pack_fd;
	int pack_local;
	unsigned char sha1[20];
	/* something like ".git/objects/pack/xxxxx.pack" */
	char pack_name[FLEX_ARRAY]; /* more */
} *packed_git;

struct pack_entry {
	unsigned int offset;
	unsigned char sha1[20];
	struct packed_git *p;
};

struct ref {
	struct ref *next;
	unsigned char old_sha1[20];
	unsigned char new_sha1[20];
	unsigned char force;
	struct ref *peer_ref; /* when renaming */
	char name[FLEX_ARRAY]; /* more */
};

#define REF_NORMAL	(1u << 0)
#define REF_HEADS	(1u << 1)
#define REF_TAGS	(1u << 2)

extern pid_t git_connect(int fd[2], char *url, const char *prog);
extern int finish_connect(pid_t pid);
extern int path_match(const char *path, int nr, char **match);
extern int match_refs(struct ref *src, struct ref *dst, struct ref ***dst_tail,
		      int nr_refspec, char **refspec, int all);
extern int get_ack(int fd, unsigned char *result_sha1);
extern struct ref **get_remote_heads(int in, struct ref **list, int nr_match, char **match, unsigned int flags);
extern int server_supports(const char *feature);

extern struct packed_git *parse_pack_index(unsigned char *sha1);
extern struct packed_git *parse_pack_index_file(const unsigned char *sha1,
						char *idx_path);

extern void prepare_packed_git(void);
extern void reprepare_packed_git(void);
extern void install_packed_git(struct packed_git *pack);

extern struct packed_git *find_sha1_pack(const unsigned char *sha1, 
					 struct packed_git *packs);

extern void pack_report();
extern unsigned char* use_pack(struct packed_git *, struct pack_window **, unsigned long, unsigned int *);
extern void unuse_pack(struct pack_window **);
extern struct packed_git *add_packed_git(char *, int, int);
extern int num_packed_objects(const struct packed_git *p);
extern int nth_packed_object_sha1(const struct packed_git *, int, unsigned char*);
extern unsigned long find_pack_entry_one(const unsigned char *, struct packed_git *);
extern void *unpack_entry(struct packed_git *, unsigned long, char *, unsigned long *);
extern unsigned long unpack_object_header_gently(const unsigned char *buf, unsigned long len, enum object_type *type, unsigned long *sizep);
extern void packed_object_info_detail(struct packed_git *, unsigned long, char *, unsigned long *, unsigned long *, unsigned int *, unsigned char *);

/* Dumb servers support */
extern int update_server_info(int);

typedef int (*config_fn_t)(const char *, const char *);
extern int git_default_config(const char *, const char *);
extern int git_config_from_file(config_fn_t fn, const char *);
extern int git_config(config_fn_t fn);
extern int git_config_int(const char *, const char *);
extern int git_config_bool(const char *, const char *);
extern int git_config_set(const char *, const char *);
extern int git_config_set_multivar(const char *, const char *, const char *, int);
extern int git_config_rename_section(const char *, const char *);
extern int check_repository_format_version(const char *var, const char *value);

#define MAX_GITNAME (1000)
extern char git_default_email[MAX_GITNAME];
extern char git_default_name[MAX_GITNAME];

extern char *git_commit_encoding;
extern char *git_log_output_encoding;

extern int copy_fd(int ifd, int ofd);
<<<<<<< HEAD
extern int write_in_full(int fd, const void *buf, size_t count, const char *);
=======
extern void read_or_die(int fd, void *buf, size_t count);
>>>>>>> ecaebf4a
extern void write_or_die(int fd, const void *buf, size_t count);
extern int write_or_whine(int fd, const void *buf, size_t count, const char *msg);

/* pager.c */
extern void setup_pager(void);
extern int pager_in_use;
extern int pager_use_color;

/* base85 */
int decode_85(char *dst, char *line, int linelen);
void encode_85(char *buf, unsigned char *data, int bytes);

/* alloc.c */
struct blob;
struct tree;
struct commit;
struct tag;
extern struct blob *alloc_blob_node(void);
extern struct tree *alloc_tree_node(void);
extern struct commit *alloc_commit_node(void);
extern struct tag *alloc_tag_node(void);
extern void alloc_report(void);

/* trace.c */
extern int nfvasprintf(char **str, const char *fmt, va_list va);
extern void trace_printf(const char *format, ...);
extern void trace_argv_printf(const char **argv, int count, const char *format, ...);

#endif /* CACHE_H */<|MERGE_RESOLUTION|>--- conflicted
+++ resolved
@@ -432,11 +432,8 @@
 extern char *git_log_output_encoding;
 
 extern int copy_fd(int ifd, int ofd);
-<<<<<<< HEAD
+extern void read_or_die(int fd, void *buf, size_t count);
 extern int write_in_full(int fd, const void *buf, size_t count, const char *);
-=======
-extern void read_or_die(int fd, void *buf, size_t count);
->>>>>>> ecaebf4a
 extern void write_or_die(int fd, const void *buf, size_t count);
 extern int write_or_whine(int fd, const void *buf, size_t count, const char *msg);
 
