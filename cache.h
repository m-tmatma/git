#ifndef CACHE_H
#define CACHE_H

#include "git-compat-util.h"
#include "strbuf.h"
#include "hashmap.h"
#include "list.h"
#include "advice.h"
#include "gettext.h"
#include "convert.h"
#include "trace.h"
#include "string-list.h"
#include "pack-revindex.h"
#include "hash.h"
#include "path.h"
#include "sha1-array.h"
#include "repository.h"

#include <zlib.h>
typedef struct git_zstream {
	z_stream z;
	unsigned long avail_in;
	unsigned long avail_out;
	unsigned long total_in;
	unsigned long total_out;
	unsigned char *next_in;
	unsigned char *next_out;
} git_zstream;

void git_inflate_init(git_zstream *);
void git_inflate_init_gzip_only(git_zstream *);
void git_inflate_end(git_zstream *);
int git_inflate(git_zstream *, int flush);

void git_deflate_init(git_zstream *, int level);
void git_deflate_init_gzip(git_zstream *, int level);
void git_deflate_init_raw(git_zstream *, int level);
void git_deflate_end(git_zstream *);
int git_deflate_abort(git_zstream *);
int git_deflate_end_gently(git_zstream *);
int git_deflate(git_zstream *, int flush);
unsigned long git_deflate_bound(git_zstream *, unsigned long);

/* The length in bytes and in hex digits of an object name (SHA-1 value). */
#define GIT_SHA1_RAWSZ 20
#define GIT_SHA1_HEXSZ (2 * GIT_SHA1_RAWSZ)

/* The length in byte and in hex digits of the largest possible hash value. */
#define GIT_MAX_RAWSZ GIT_SHA1_RAWSZ
#define GIT_MAX_HEXSZ GIT_SHA1_HEXSZ

struct object_id {
	unsigned char hash[GIT_MAX_RAWSZ];
};

#define the_hash_algo the_repository->hash_algo

#if defined(DT_UNKNOWN) && !defined(NO_D_TYPE_IN_DIRENT)
#define DTYPE(de)	((de)->d_type)
#else
#undef DT_UNKNOWN
#undef DT_DIR
#undef DT_REG
#undef DT_LNK
#define DT_UNKNOWN	0
#define DT_DIR		1
#define DT_REG		2
#define DT_LNK		3
#define DTYPE(de)	DT_UNKNOWN
#endif

/* unknown mode (impossible combination S_IFIFO|S_IFCHR) */
#define S_IFINVALID     0030000

/*
 * A "directory link" is a link to another git directory.
 *
 * The value 0160000 is not normally a valid mode, and
 * also just happens to be S_IFDIR + S_IFLNK
 */
#define S_IFGITLINK	0160000
#define S_ISGITLINK(m)	(((m) & S_IFMT) == S_IFGITLINK)

/*
 * Some mode bits are also used internally for computations.
 *
 * They *must* not overlap with any valid modes, and they *must* not be emitted
 * to outside world - i.e. appear on disk or network. In other words, it's just
 * temporary fields, which we internally use, but they have to stay in-house.
 *
 * ( such approach is valid, as standard S_IF* fits into 16 bits, and in Git
 *   codebase mode is `unsigned int` which is assumed to be at least 32 bits )
 */

/* used internally in tree-diff */
#define S_DIFFTREE_IFXMIN_NEQ	0x80000000


/*
 * Intensive research over the course of many years has shown that
 * port 9418 is totally unused by anything else. Or
 *
 *	Your search - "port 9418" - did not match any documents.
 *
 * as www.google.com puts it.
 *
 * This port has been properly assigned for git use by IANA:
 * git (Assigned-9418) [I06-050728-0001].
 *
 *	git  9418/tcp   git pack transfer service
 *	git  9418/udp   git pack transfer service
 *
 * with Linus Torvalds <torvalds@osdl.org> as the point of
 * contact. September 2005.
 *
 * See http://www.iana.org/assignments/port-numbers
 */
#define DEFAULT_GIT_PORT 9418

/*
 * Basic data structures for the directory cache
 */

#define CACHE_SIGNATURE 0x44495243	/* "DIRC" */
struct cache_header {
	uint32_t hdr_signature;
	uint32_t hdr_version;
	uint32_t hdr_entries;
};

#define INDEX_FORMAT_LB 2
#define INDEX_FORMAT_UB 4

/*
 * The "cache_time" is just the low 32 bits of the
 * time. It doesn't matter if it overflows - we only
 * check it for equality in the 32 bits we save.
 */
struct cache_time {
	uint32_t sec;
	uint32_t nsec;
};

struct stat_data {
	struct cache_time sd_ctime;
	struct cache_time sd_mtime;
	unsigned int sd_dev;
	unsigned int sd_ino;
	unsigned int sd_uid;
	unsigned int sd_gid;
	unsigned int sd_size;
};

struct cache_entry {
	struct hashmap_entry ent;
	struct stat_data ce_stat_data;
	unsigned int ce_mode;
	unsigned int ce_flags;
	unsigned int ce_namelen;
	unsigned int index;	/* for link extension */
	struct object_id oid;
	char name[FLEX_ARRAY]; /* more */
};

#define CE_STAGEMASK (0x3000)
#define CE_EXTENDED  (0x4000)
#define CE_VALID     (0x8000)
#define CE_STAGESHIFT 12

/*
 * Range 0xFFFF0FFF in ce_flags is divided into
 * two parts: in-memory flags and on-disk ones.
 * Flags in CE_EXTENDED_FLAGS will get saved on-disk
 * if you want to save a new flag, add it in
 * CE_EXTENDED_FLAGS
 *
 * In-memory only flags
 */
#define CE_UPDATE            (1 << 16)
#define CE_REMOVE            (1 << 17)
#define CE_UPTODATE          (1 << 18)
#define CE_ADDED             (1 << 19)

#define CE_HASHED            (1 << 20)
#define CE_FSMONITOR_VALID   (1 << 21)
#define CE_WT_REMOVE         (1 << 22) /* remove in work directory */
#define CE_CONFLICTED        (1 << 23)

#define CE_UNPACKED          (1 << 24)
#define CE_NEW_SKIP_WORKTREE (1 << 25)

/* used to temporarily mark paths matched by pathspecs */
#define CE_MATCHED           (1 << 26)

#define CE_UPDATE_IN_BASE    (1 << 27)
#define CE_STRIP_NAME        (1 << 28)

/*
 * Extended on-disk flags
 */
#define CE_INTENT_TO_ADD     (1 << 29)
#define CE_SKIP_WORKTREE     (1 << 30)
/* CE_EXTENDED2 is for future extension */
#define CE_EXTENDED2         (1U << 31)

#define CE_EXTENDED_FLAGS (CE_INTENT_TO_ADD | CE_SKIP_WORKTREE)

/*
 * Safeguard to avoid saving wrong flags:
 *  - CE_EXTENDED2 won't get saved until its semantic is known
 *  - Bits in 0x0000FFFF have been saved in ce_flags already
 *  - Bits in 0x003F0000 are currently in-memory flags
 */
#if CE_EXTENDED_FLAGS & 0x803FFFFF
#error "CE_EXTENDED_FLAGS out of range"
#endif

/* Forward structure decls */
struct pathspec;
struct child_process;

/*
 * Copy the sha1 and stat state of a cache entry from one to
 * another. But we never change the name, or the hash state!
 */
static inline void copy_cache_entry(struct cache_entry *dst,
				    const struct cache_entry *src)
{
	unsigned int state = dst->ce_flags & CE_HASHED;

	/* Don't copy hash chain and name */
	memcpy(&dst->ce_stat_data, &src->ce_stat_data,
			offsetof(struct cache_entry, name) -
			offsetof(struct cache_entry, ce_stat_data));

	/* Restore the hash state */
	dst->ce_flags = (dst->ce_flags & ~CE_HASHED) | state;
}

static inline unsigned create_ce_flags(unsigned stage)
{
	return (stage << CE_STAGESHIFT);
}

#define ce_namelen(ce) ((ce)->ce_namelen)
#define ce_size(ce) cache_entry_size(ce_namelen(ce))
#define ce_stage(ce) ((CE_STAGEMASK & (ce)->ce_flags) >> CE_STAGESHIFT)
#define ce_uptodate(ce) ((ce)->ce_flags & CE_UPTODATE)
#define ce_skip_worktree(ce) ((ce)->ce_flags & CE_SKIP_WORKTREE)
#define ce_mark_uptodate(ce) ((ce)->ce_flags |= CE_UPTODATE)
#define ce_intent_to_add(ce) ((ce)->ce_flags & CE_INTENT_TO_ADD)

#define ce_permissions(mode) (((mode) & 0100) ? 0755 : 0644)
static inline unsigned int create_ce_mode(unsigned int mode)
{
	if (S_ISLNK(mode))
		return S_IFLNK;
	if (S_ISDIR(mode) || S_ISGITLINK(mode))
		return S_IFGITLINK;
	return S_IFREG | ce_permissions(mode);
}
static inline unsigned int ce_mode_from_stat(const struct cache_entry *ce,
					     unsigned int mode)
{
	extern int trust_executable_bit, has_symlinks;
	if (!has_symlinks && S_ISREG(mode) &&
	    ce && S_ISLNK(ce->ce_mode))
		return ce->ce_mode;
	if (!trust_executable_bit && S_ISREG(mode)) {
		if (ce && S_ISREG(ce->ce_mode))
			return ce->ce_mode;
		return create_ce_mode(0666);
	}
	return create_ce_mode(mode);
}
static inline int ce_to_dtype(const struct cache_entry *ce)
{
	unsigned ce_mode = ntohl(ce->ce_mode);
	if (S_ISREG(ce_mode))
		return DT_REG;
	else if (S_ISDIR(ce_mode) || S_ISGITLINK(ce_mode))
		return DT_DIR;
	else if (S_ISLNK(ce_mode))
		return DT_LNK;
	else
		return DT_UNKNOWN;
}
static inline unsigned int canon_mode(unsigned int mode)
{
	if (S_ISREG(mode))
		return S_IFREG | ce_permissions(mode);
	if (S_ISLNK(mode))
		return S_IFLNK;
	if (S_ISDIR(mode))
		return S_IFDIR;
	return S_IFGITLINK;
}

#define cache_entry_size(len) (offsetof(struct cache_entry,name) + (len) + 1)

#define SOMETHING_CHANGED	(1 << 0) /* unclassified changes go here */
#define CE_ENTRY_CHANGED	(1 << 1)
#define CE_ENTRY_REMOVED	(1 << 2)
#define CE_ENTRY_ADDED		(1 << 3)
#define RESOLVE_UNDO_CHANGED	(1 << 4)
#define CACHE_TREE_CHANGED	(1 << 5)
#define SPLIT_INDEX_ORDERED	(1 << 6)
#define UNTRACKED_CHANGED	(1 << 7)
#define FSMONITOR_CHANGED	(1 << 8)

struct split_index;
struct untracked_cache;

struct index_state {
	struct cache_entry **cache;
	unsigned int version;
	unsigned int cache_nr, cache_alloc, cache_changed;
	struct string_list *resolve_undo;
	struct cache_tree *cache_tree;
	struct split_index *split_index;
	struct cache_time timestamp;
	unsigned name_hash_initialized : 1,
		 initialized : 1,
		 drop_cache_tree : 1;
	struct hashmap name_hash;
	struct hashmap dir_hash;
	struct object_id oid;
	struct untracked_cache *untracked;
	uint64_t fsmonitor_last_update;
	struct ewah_bitmap *fsmonitor_dirty;
};

extern struct index_state the_index;

/* Name hashing */
extern int test_lazy_init_name_hash(struct index_state *istate, int try_threaded);
extern void add_name_hash(struct index_state *istate, struct cache_entry *ce);
extern void remove_name_hash(struct index_state *istate, struct cache_entry *ce);
extern void free_name_hash(struct index_state *istate);


#ifndef NO_THE_INDEX_COMPATIBILITY_MACROS
#define active_cache (the_index.cache)
#define active_nr (the_index.cache_nr)
#define active_alloc (the_index.cache_alloc)
#define active_cache_changed (the_index.cache_changed)
#define active_cache_tree (the_index.cache_tree)

#define read_cache() read_index(&the_index)
#define read_cache_from(path) read_index_from(&the_index, (path), (get_git_dir()))
#define read_cache_preload(pathspec) read_index_preload(&the_index, (pathspec))
#define is_cache_unborn() is_index_unborn(&the_index)
#define read_cache_unmerged() read_index_unmerged(&the_index)
#define discard_cache() discard_index(&the_index)
#define unmerged_cache() unmerged_index(&the_index)
#define cache_name_pos(name, namelen) index_name_pos(&the_index,(name),(namelen))
#define add_cache_entry(ce, option) add_index_entry(&the_index, (ce), (option))
#define rename_cache_entry_at(pos, new_name) rename_index_entry_at(&the_index, (pos), (new_name))
#define remove_cache_entry_at(pos) remove_index_entry_at(&the_index, (pos))
#define remove_file_from_cache(path) remove_file_from_index(&the_index, (path))
#define add_to_cache(path, st, flags) add_to_index(&the_index, (path), (st), (flags))
#define add_file_to_cache(path, flags) add_file_to_index(&the_index, (path), (flags))
#define chmod_cache_entry(ce, flip) chmod_index_entry(&the_index, (ce), (flip))
#define refresh_cache(flags) refresh_index(&the_index, (flags), NULL, NULL, NULL)
#define ce_match_stat(ce, st, options) ie_match_stat(&the_index, (ce), (st), (options))
#define ce_modified(ce, st, options) ie_modified(&the_index, (ce), (st), (options))
#define cache_dir_exists(name, namelen) index_dir_exists(&the_index, (name), (namelen))
#define cache_file_exists(name, namelen, igncase) index_file_exists(&the_index, (name), (namelen), (igncase))
#define cache_name_is_other(name, namelen) index_name_is_other(&the_index, (name), (namelen))
#define resolve_undo_clear() resolve_undo_clear_index(&the_index)
#define unmerge_cache_entry_at(at) unmerge_index_entry_at(&the_index, at)
#define unmerge_cache(pathspec) unmerge_index(&the_index, pathspec)
#define read_blob_data_from_cache(path, sz) read_blob_data_from_index(&the_index, (path), (sz))
#endif

#define TYPE_BITS 3

/*
 * Values in this enum (except those outside the 3 bit range) are part
 * of pack file format. See Documentation/technical/pack-format.txt
 * for more information.
 */
enum object_type {
	OBJ_BAD = -1,
	OBJ_NONE = 0,
	OBJ_COMMIT = 1,
	OBJ_TREE = 2,
	OBJ_BLOB = 3,
	OBJ_TAG = 4,
	/* 5 for future expansion */
	OBJ_OFS_DELTA = 6,
	OBJ_REF_DELTA = 7,
	OBJ_ANY,
	OBJ_MAX
};

static inline enum object_type object_type(unsigned int mode)
{
	return S_ISDIR(mode) ? OBJ_TREE :
		S_ISGITLINK(mode) ? OBJ_COMMIT :
		OBJ_BLOB;
}

/* Double-check local_repo_env below if you add to this list. */
#define GIT_DIR_ENVIRONMENT "GIT_DIR"
#define GIT_COMMON_DIR_ENVIRONMENT "GIT_COMMON_DIR"
#define GIT_NAMESPACE_ENVIRONMENT "GIT_NAMESPACE"
#define GIT_WORK_TREE_ENVIRONMENT "GIT_WORK_TREE"
#define GIT_PREFIX_ENVIRONMENT "GIT_PREFIX"
#define GIT_SUPER_PREFIX_ENVIRONMENT "GIT_INTERNAL_SUPER_PREFIX"
#define DEFAULT_GIT_DIR_ENVIRONMENT ".git"
#define DB_ENVIRONMENT "GIT_OBJECT_DIRECTORY"
#define INDEX_ENVIRONMENT "GIT_INDEX_FILE"
#define GRAFT_ENVIRONMENT "GIT_GRAFT_FILE"
#define GIT_SHALLOW_FILE_ENVIRONMENT "GIT_SHALLOW_FILE"
#define TEMPLATE_DIR_ENVIRONMENT "GIT_TEMPLATE_DIR"
#define CONFIG_ENVIRONMENT "GIT_CONFIG"
#define CONFIG_DATA_ENVIRONMENT "GIT_CONFIG_PARAMETERS"
#define EXEC_PATH_ENVIRONMENT "GIT_EXEC_PATH"
#define CEILING_DIRECTORIES_ENVIRONMENT "GIT_CEILING_DIRECTORIES"
#define NO_REPLACE_OBJECTS_ENVIRONMENT "GIT_NO_REPLACE_OBJECTS"
#define GIT_REPLACE_REF_BASE_ENVIRONMENT "GIT_REPLACE_REF_BASE"
#define GITATTRIBUTES_FILE ".gitattributes"
#define INFOATTRIBUTES_FILE "info/attributes"
#define ATTRIBUTE_MACRO_PREFIX "[attr]"
#define GITMODULES_FILE ".gitmodules"
#define GIT_NOTES_REF_ENVIRONMENT "GIT_NOTES_REF"
#define GIT_NOTES_DEFAULT_REF "refs/notes/commits"
#define GIT_NOTES_DISPLAY_REF_ENVIRONMENT "GIT_NOTES_DISPLAY_REF"
#define GIT_NOTES_REWRITE_REF_ENVIRONMENT "GIT_NOTES_REWRITE_REF"
#define GIT_NOTES_REWRITE_MODE_ENVIRONMENT "GIT_NOTES_REWRITE_MODE"
#define GIT_LITERAL_PATHSPECS_ENVIRONMENT "GIT_LITERAL_PATHSPECS"
#define GIT_GLOB_PATHSPECS_ENVIRONMENT "GIT_GLOB_PATHSPECS"
#define GIT_NOGLOB_PATHSPECS_ENVIRONMENT "GIT_NOGLOB_PATHSPECS"
#define GIT_ICASE_PATHSPECS_ENVIRONMENT "GIT_ICASE_PATHSPECS"
#define GIT_QUARANTINE_ENVIRONMENT "GIT_QUARANTINE_PATH"
#define GIT_OPTIONAL_LOCKS_ENVIRONMENT "GIT_OPTIONAL_LOCKS"
#define GIT_TEXT_DOMAIN_DIR_ENVIRONMENT "GIT_TEXTDOMAINDIR"

/*
 * Environment variable used in handshaking the wire protocol.
 * Contains a colon ':' separated list of keys with optional values
 * 'key[=value]'.  Presence of unknown keys and values must be
 * ignored.
 */
#define GIT_PROTOCOL_ENVIRONMENT "GIT_PROTOCOL"
/* HTTP header used to handshake the wire protocol */
#define GIT_PROTOCOL_HEADER "Git-Protocol"

/*
 * This environment variable is expected to contain a boolean indicating
 * whether we should or should not treat:
 *
 *   GIT_DIR=foo.git git ...
 *
 * as if GIT_WORK_TREE=. was given. It's not expected that users will make use
 * of this, but we use it internally to communicate to sub-processes that we
 * are in a bare repo. If not set, defaults to true.
 */
#define GIT_IMPLICIT_WORK_TREE_ENVIRONMENT "GIT_IMPLICIT_WORK_TREE"

/*
 * Repository-local GIT_* environment variables; these will be cleared
 * when git spawns a sub-process that runs inside another repository.
 * The array is NULL-terminated, which makes it easy to pass in the "env"
 * parameter of a run-command invocation, or to do a simple walk.
 */
extern const char * const local_repo_env[];

extern void setup_git_env(const char *git_dir);

/*
 * Returns true iff we have a configured git repository (either via
 * setup_git_directory, or in the environment via $GIT_DIR).
 */
int have_git_dir(void);

extern int is_bare_repository_cfg;
extern int is_bare_repository(void);
extern int is_inside_git_dir(void);
extern char *git_work_tree_cfg;
extern int is_inside_work_tree(void);
extern const char *get_git_dir(void);
extern const char *get_git_common_dir(void);
extern char *get_object_directory(void);
extern char *get_index_file(void);
<<<<<<< HEAD
extern char *get_graft_file(void);
extern void set_git_dir(const char *path);
=======
extern char *get_graft_file(struct repository *r);
extern int set_git_dir(const char *path);
>>>>>>> b9dbddf6
extern int get_common_dir_noenv(struct strbuf *sb, const char *gitdir);
extern int get_common_dir(struct strbuf *sb, const char *gitdir);
extern const char *get_git_namespace(void);
extern const char *strip_namespace(const char *namespaced_ref);
extern const char *get_super_prefix(void);
extern const char *get_git_work_tree(void);

/*
 * Return true if the given path is a git directory; note that this _just_
 * looks at the directory itself. If you want to know whether "foo/.git"
 * is a repository, you must feed that path, not just "foo".
 */
extern int is_git_directory(const char *path);

/*
 * Return 1 if the given path is the root of a git repository or
 * submodule, else 0. Will not return 1 for bare repositories with the
 * exception of creating a bare repository in "foo/.git" and calling
 * is_git_repository("foo").
 *
 * If we run into read errors, we err on the side of saying "yes, it is",
 * as we usually consider sub-repos precious, and would prefer to err on the
 * side of not disrupting or deleting them.
 */
extern int is_nonbare_repository_dir(struct strbuf *path);

#define READ_GITFILE_ERR_STAT_FAILED 1
#define READ_GITFILE_ERR_NOT_A_FILE 2
#define READ_GITFILE_ERR_OPEN_FAILED 3
#define READ_GITFILE_ERR_READ_FAILED 4
#define READ_GITFILE_ERR_INVALID_FORMAT 5
#define READ_GITFILE_ERR_NO_PATH 6
#define READ_GITFILE_ERR_NOT_A_REPO 7
#define READ_GITFILE_ERR_TOO_LARGE 8
extern void read_gitfile_error_die(int error_code, const char *path, const char *dir);
extern const char *read_gitfile_gently(const char *path, int *return_error_code);
#define read_gitfile(path) read_gitfile_gently((path), NULL)
extern const char *resolve_gitdir_gently(const char *suspect, int *return_error_code);
#define resolve_gitdir(path) resolve_gitdir_gently((path), NULL)

extern void set_git_work_tree(const char *tree);

#define ALTERNATE_DB_ENVIRONMENT "GIT_ALTERNATE_OBJECT_DIRECTORIES"

extern void setup_work_tree(void);
/*
 * Find the commondir and gitdir of the repository that contains the current
 * working directory, without changing the working directory or other global
 * state. The result is appended to commondir and gitdir.  If the discovered
 * gitdir does not correspond to a worktree, then 'commondir' and 'gitdir' will
 * both have the same result appended to the buffer.  The return value is
 * either 0 upon success and non-zero if no repository was found.
 */
extern int discover_git_directory(struct strbuf *commondir,
				  struct strbuf *gitdir);
extern const char *setup_git_directory_gently(int *);
extern const char *setup_git_directory(void);
extern char *prefix_path(const char *prefix, int len, const char *path);
extern char *prefix_path_gently(const char *prefix, int len, int *remaining, const char *path);

/*
 * Concatenate "prefix" (if len is non-zero) and "path", with no
 * connecting characters (so "prefix" should end with a "/").
 * Unlike prefix_path, this should be used if the named file does
 * not have to interact with index entry; i.e. name of a random file
 * on the filesystem.
 *
 * The return value is always a newly allocated string (even if the
 * prefix was empty).
 */
extern char *prefix_filename(const char *prefix, const char *path);

extern int check_filename(const char *prefix, const char *name);
extern void verify_filename(const char *prefix,
			    const char *name,
			    int diagnose_misspelt_rev);
extern void verify_non_filename(const char *prefix, const char *name);
extern int path_inside_repo(const char *prefix, const char *path);

#define INIT_DB_QUIET 0x0001
#define INIT_DB_EXIST_OK 0x0002

extern int init_db(const char *git_dir, const char *real_git_dir,
		   const char *template_dir, unsigned int flags);

extern void sanitize_stdfds(void);
extern int daemonize(void);

#define alloc_nr(x) (((x)+16)*3/2)

/*
 * Realloc the buffer pointed at by variable 'x' so that it can hold
 * at least 'nr' entries; the number of entries currently allocated
 * is 'alloc', using the standard growing factor alloc_nr() macro.
 *
 * DO NOT USE any expression with side-effect for 'x', 'nr', or 'alloc'.
 */
#define ALLOC_GROW(x, nr, alloc) \
	do { \
		if ((nr) > alloc) { \
			if (alloc_nr(alloc) < (nr)) \
				alloc = (nr); \
			else \
				alloc = alloc_nr(alloc); \
			REALLOC_ARRAY(x, alloc); \
		} \
	} while (0)

/* Initialize and use the cache information */
struct lock_file;
extern int read_index(struct index_state *);
extern int read_index_preload(struct index_state *, const struct pathspec *pathspec);
extern int do_read_index(struct index_state *istate, const char *path,
			 int must_exist); /* for testting only! */
extern int read_index_from(struct index_state *, const char *path,
			   const char *gitdir);
extern int is_index_unborn(struct index_state *);
extern int read_index_unmerged(struct index_state *);

/* For use with `write_locked_index()`. */
#define COMMIT_LOCK		(1 << 0)
#define SKIP_IF_UNCHANGED	(1 << 1)

/*
 * Write the index while holding an already-taken lock. Close the lock,
 * and if `COMMIT_LOCK` is given, commit it.
 *
 * Unless a split index is in use, write the index into the lockfile.
 *
 * With a split index, write the shared index to a temporary file,
 * adjust its permissions and rename it into place, then write the
 * split index to the lockfile. If the temporary file for the shared
 * index cannot be created, fall back to the behavior described in
 * the previous paragraph.
 *
 * With `COMMIT_LOCK`, the lock is always committed or rolled back.
 * Without it, the lock is closed, but neither committed nor rolled
 * back.
 *
 * If `SKIP_IF_UNCHANGED` is given and the index is unchanged, nothing
 * is written (and the lock is rolled back if `COMMIT_LOCK` is given).
 */
extern int write_locked_index(struct index_state *, struct lock_file *lock, unsigned flags);

extern int discard_index(struct index_state *);
extern void move_index_extensions(struct index_state *dst, struct index_state *src);
extern int unmerged_index(const struct index_state *);

/**
 * Returns 1 if the index differs from HEAD, 0 otherwise. When on an unborn
 * branch, returns 1 if there are entries in the index, 0 otherwise. If an
 * strbuf is provided, the space-separated list of files that differ will be
 * appended to it.
 */
extern int index_has_changes(struct strbuf *sb);

extern int verify_path(const char *path, unsigned mode);
extern int strcmp_offset(const char *s1, const char *s2, size_t *first_change);
extern int index_dir_exists(struct index_state *istate, const char *name, int namelen);
extern void adjust_dirname_case(struct index_state *istate, char *name);
extern struct cache_entry *index_file_exists(struct index_state *istate, const char *name, int namelen, int igncase);

/*
 * Searches for an entry defined by name and namelen in the given index.
 * If the return value is positive (including 0) it is the position of an
 * exact match. If the return value is negative, the negated value minus 1
 * is the position where the entry would be inserted.
 * Example: The current index consists of these files and its stages:
 *
 *   b#0, d#0, f#1, f#3
 *
 * index_name_pos(&index, "a", 1) -> -1
 * index_name_pos(&index, "b", 1) ->  0
 * index_name_pos(&index, "c", 1) -> -2
 * index_name_pos(&index, "d", 1) ->  1
 * index_name_pos(&index, "e", 1) -> -3
 * index_name_pos(&index, "f", 1) -> -3
 * index_name_pos(&index, "g", 1) -> -5
 */
extern int index_name_pos(const struct index_state *, const char *name, int namelen);

#define ADD_CACHE_OK_TO_ADD 1		/* Ok to add */
#define ADD_CACHE_OK_TO_REPLACE 2	/* Ok to replace file/directory */
#define ADD_CACHE_SKIP_DFCHECK 4	/* Ok to skip DF conflict checks */
#define ADD_CACHE_JUST_APPEND 8		/* Append only; tree.c::read_tree() */
#define ADD_CACHE_NEW_ONLY 16		/* Do not replace existing ones */
#define ADD_CACHE_KEEP_CACHE_TREE 32	/* Do not invalidate cache-tree */
extern int add_index_entry(struct index_state *, struct cache_entry *ce, int option);
extern void rename_index_entry_at(struct index_state *, int pos, const char *new_name);

/* Remove entry, return true if there are more entries to go. */
extern int remove_index_entry_at(struct index_state *, int pos);

extern void remove_marked_cache_entries(struct index_state *istate);
extern int remove_file_from_index(struct index_state *, const char *path);
#define ADD_CACHE_VERBOSE 1
#define ADD_CACHE_PRETEND 2
#define ADD_CACHE_IGNORE_ERRORS	4
#define ADD_CACHE_IGNORE_REMOVAL 8
#define ADD_CACHE_INTENT 16
/*
 * These two are used to add the contents of the file at path
 * to the index, marking the working tree up-to-date by storing
 * the cached stat info in the resulting cache entry.  A caller
 * that has already run lstat(2) on the path can call
 * add_to_index(), and all others can call add_file_to_index();
 * the latter will do necessary lstat(2) internally before
 * calling the former.
 */
extern int add_to_index(struct index_state *, const char *path, struct stat *, int flags);
extern int add_file_to_index(struct index_state *, const char *path, int flags);

extern struct cache_entry *make_cache_entry(unsigned int mode, const unsigned char *sha1, const char *path, int stage, unsigned int refresh_options);
extern int chmod_index_entry(struct index_state *, struct cache_entry *ce, char flip);
extern int ce_same_name(const struct cache_entry *a, const struct cache_entry *b);
extern void set_object_name_for_intent_to_add_entry(struct cache_entry *ce);
extern int index_name_is_other(const struct index_state *, const char *, int);
extern void *read_blob_data_from_index(const struct index_state *, const char *, unsigned long *);

/* do stat comparison even if CE_VALID is true */
#define CE_MATCH_IGNORE_VALID		01
/* do not check the contents but report dirty on racily-clean entries */
#define CE_MATCH_RACY_IS_DIRTY		02
/* do stat comparison even if CE_SKIP_WORKTREE is true */
#define CE_MATCH_IGNORE_SKIP_WORKTREE	04
/* ignore non-existent files during stat update  */
#define CE_MATCH_IGNORE_MISSING		0x08
/* enable stat refresh */
#define CE_MATCH_REFRESH		0x10
/* don't refresh_fsmonitor state or do stat comparison even if CE_FSMONITOR_VALID is true */
#define CE_MATCH_IGNORE_FSMONITOR 0X20
extern int ie_match_stat(struct index_state *, const struct cache_entry *, struct stat *, unsigned int);
extern int ie_modified(struct index_state *, const struct cache_entry *, struct stat *, unsigned int);

#define HASH_WRITE_OBJECT 1
#define HASH_FORMAT_CHECK 2
#define HASH_RENORMALIZE  4
extern int index_fd(struct object_id *oid, int fd, struct stat *st, enum object_type type, const char *path, unsigned flags);
extern int index_path(struct object_id *oid, const char *path, struct stat *st, unsigned flags);

/*
 * Record to sd the data from st that we use to check whether a file
 * might have changed.
 */
extern void fill_stat_data(struct stat_data *sd, struct stat *st);

/*
 * Return 0 if st is consistent with a file not having been changed
 * since sd was filled.  If there are differences, return a
 * combination of MTIME_CHANGED, CTIME_CHANGED, OWNER_CHANGED,
 * INODE_CHANGED, and DATA_CHANGED.
 */
extern int match_stat_data(const struct stat_data *sd, struct stat *st);
extern int match_stat_data_racy(const struct index_state *istate,
				const struct stat_data *sd, struct stat *st);

extern void fill_stat_cache_info(struct cache_entry *ce, struct stat *st);

#define REFRESH_REALLY		0x0001	/* ignore_valid */
#define REFRESH_UNMERGED	0x0002	/* allow unmerged */
#define REFRESH_QUIET		0x0004	/* be quiet about it */
#define REFRESH_IGNORE_MISSING	0x0008	/* ignore non-existent */
#define REFRESH_IGNORE_SUBMODULES	0x0010	/* ignore submodules */
#define REFRESH_IN_PORCELAIN	0x0020	/* user friendly output, not "needs update" */
extern int refresh_index(struct index_state *, unsigned int flags, const struct pathspec *pathspec, char *seen, const char *header_msg);
extern struct cache_entry *refresh_cache_entry(struct cache_entry *, unsigned int);

/*
 * Opportunistically update the index but do not complain if we can't.
 * The lockfile is always committed or rolled back.
 */
extern void update_index_if_able(struct index_state *, struct lock_file *);

extern int hold_locked_index(struct lock_file *, int);
extern void set_alternate_index_output(const char *);

extern int verify_index_checksum;
extern int verify_ce_order;

/* Environment bits from configuration mechanism */
extern int trust_executable_bit;
extern int trust_ctime;
extern int check_stat;
extern int quote_path_fully;
extern int has_symlinks;
extern int minimum_abbrev, default_abbrev;
extern int ignore_case;
extern int assume_unchanged;
extern int prefer_symlink_refs;
extern int warn_ambiguous_refs;
extern int warn_on_object_refname_ambiguity;
extern const char *apply_default_whitespace;
extern const char *apply_default_ignorewhitespace;
extern const char *git_attributes_file;
extern const char *git_hooks_path;
extern int zlib_compression_level;
extern int core_compression_level;
extern int pack_compression_level;
extern size_t packed_git_window_size;
extern size_t packed_git_limit;
extern size_t delta_base_cache_limit;
extern unsigned long big_file_threshold;
extern unsigned long pack_size_limit_cfg;

/*
 * Accessors for the core.sharedrepository config which lazy-load the value
 * from the config (if not already set). The "reset" function can be
 * used to unset "set" or cached value, meaning that the value will be loaded
 * fresh from the config file on the next call to get_shared_repository().
 */
void set_shared_repository(int value);
int get_shared_repository(void);
void reset_shared_repository(void);

/*
 * Do replace refs need to be checked this run?  This variable is
 * initialized to true unless --no-replace-object is used or
 * $GIT_NO_REPLACE_OBJECTS is set, but is set to false by some
 * commands that do not want replace references to be active.  As an
 * optimization it is also set to false if replace references have
 * been sought but there were none.
 */
extern int check_replace_refs;
extern char *git_replace_ref_base;

extern int fsync_object_files;
extern int core_preload_index;
extern int core_commit_graph;
extern int core_apply_sparse_checkout;
extern int precomposed_unicode;
extern int protect_hfs;
extern int protect_ntfs;
extern const char *core_fsmonitor;

/*
 * Include broken refs in all ref iterations, which will
 * generally choke dangerous operations rather than letting
 * them silently proceed without taking the broken ref into
 * account.
 */
extern int ref_paranoia;

/*
 * Returns the boolean value of $GIT_OPTIONAL_LOCKS (or the default value).
 */
int use_optional_locks(void);

/*
 * The character that begins a commented line in user-editable file
 * that is subject to stripspace.
 */
extern char comment_line_char;
extern int auto_comment_line_char;

/* Windows only */
enum hide_dotfiles_type {
	HIDE_DOTFILES_FALSE = 0,
	HIDE_DOTFILES_TRUE,
	HIDE_DOTFILES_DOTGITONLY
};
extern enum hide_dotfiles_type hide_dotfiles;

enum log_refs_config {
	LOG_REFS_UNSET = -1,
	LOG_REFS_NONE = 0,
	LOG_REFS_NORMAL,
	LOG_REFS_ALWAYS
};
extern enum log_refs_config log_all_ref_updates;

enum branch_track {
	BRANCH_TRACK_UNSPECIFIED = -1,
	BRANCH_TRACK_NEVER = 0,
	BRANCH_TRACK_REMOTE,
	BRANCH_TRACK_ALWAYS,
	BRANCH_TRACK_EXPLICIT,
	BRANCH_TRACK_OVERRIDE
};

enum rebase_setup_type {
	AUTOREBASE_NEVER = 0,
	AUTOREBASE_LOCAL,
	AUTOREBASE_REMOTE,
	AUTOREBASE_ALWAYS
};

enum push_default_type {
	PUSH_DEFAULT_NOTHING = 0,
	PUSH_DEFAULT_MATCHING,
	PUSH_DEFAULT_SIMPLE,
	PUSH_DEFAULT_UPSTREAM,
	PUSH_DEFAULT_CURRENT,
	PUSH_DEFAULT_UNSPECIFIED
};

extern enum branch_track git_branch_track;
extern enum rebase_setup_type autorebase;
extern enum push_default_type push_default;

enum object_creation_mode {
	OBJECT_CREATION_USES_HARDLINKS = 0,
	OBJECT_CREATION_USES_RENAMES = 1
};

extern enum object_creation_mode object_creation_mode;

extern char *notes_ref_name;

extern int grafts_replace_parents;

/*
 * GIT_REPO_VERSION is the version we write by default. The
 * _READ variant is the highest number we know how to
 * handle.
 */
#define GIT_REPO_VERSION 0
#define GIT_REPO_VERSION_READ 1
extern int repository_format_precious_objects;
extern char *repository_format_partial_clone;
extern const char *core_partial_clone_filter_default;

struct repository_format {
	int version;
	int precious_objects;
	char *partial_clone; /* value of extensions.partialclone */
	int is_bare;
	int hash_algo;
	char *work_tree;
	struct string_list unknown_extensions;
};

/*
 * Read the repository format characteristics from the config file "path" into
 * "format" struct. Returns the numeric version. On error, -1 is returned,
 * format->version is set to -1, and all other fields in the struct are
 * undefined.
 */
int read_repository_format(struct repository_format *format, const char *path);

/*
 * Verify that the repository described by repository_format is something we
 * can read. If it is, return 0. Otherwise, return -1, and "err" will describe
 * any errors encountered.
 */
int verify_repository_format(const struct repository_format *format,
			     struct strbuf *err);

/*
 * Check the repository format version in the path found in get_git_dir(),
 * and die if it is a version we don't understand. Generally one would
 * set_git_dir() before calling this, and use it only for "are we in a valid
 * repo?".
 */
extern void check_repository_format(void);

#define MTIME_CHANGED	0x0001
#define CTIME_CHANGED	0x0002
#define OWNER_CHANGED	0x0004
#define MODE_CHANGED    0x0008
#define INODE_CHANGED   0x0010
#define DATA_CHANGED    0x0020
#define TYPE_CHANGED    0x0040

/*
 * Return an abbreviated sha1 unique within this repository's object database.
 * The result will be at least `len` characters long, and will be NUL
 * terminated.
 *
 * The non-`_r` version returns a static buffer which remains valid until 4
 * more calls to find_unique_abbrev are made.
 *
 * The `_r` variant writes to a buffer supplied by the caller, which must be at
 * least `GIT_MAX_HEXSZ + 1` bytes. The return value is the number of bytes
 * written (excluding the NUL terminator).
 *
 * Note that while this version avoids the static buffer, it is not fully
 * reentrant, as it calls into other non-reentrant git code.
 */
extern const char *find_unique_abbrev(const struct object_id *oid, int len);
extern int find_unique_abbrev_r(char *hex, const struct object_id *oid, int len);

extern const unsigned char null_sha1[GIT_MAX_RAWSZ];
extern const struct object_id null_oid;

static inline int hashcmp(const unsigned char *sha1, const unsigned char *sha2)
{
	return memcmp(sha1, sha2, GIT_SHA1_RAWSZ);
}

static inline int oidcmp(const struct object_id *oid1, const struct object_id *oid2)
{
	return hashcmp(oid1->hash, oid2->hash);
}

static inline int is_null_sha1(const unsigned char *sha1)
{
	return !hashcmp(sha1, null_sha1);
}

static inline int is_null_oid(const struct object_id *oid)
{
	return !hashcmp(oid->hash, null_sha1);
}

static inline void hashcpy(unsigned char *sha_dst, const unsigned char *sha_src)
{
	memcpy(sha_dst, sha_src, GIT_SHA1_RAWSZ);
}

static inline void oidcpy(struct object_id *dst, const struct object_id *src)
{
	hashcpy(dst->hash, src->hash);
}

static inline struct object_id *oiddup(const struct object_id *src)
{
	struct object_id *dst = xmalloc(sizeof(struct object_id));
	oidcpy(dst, src);
	return dst;
}

static inline void hashclr(unsigned char *hash)
{
	memset(hash, 0, GIT_SHA1_RAWSZ);
}

static inline void oidclr(struct object_id *oid)
{
	memset(oid->hash, 0, GIT_MAX_RAWSZ);
}

static inline void oidread(struct object_id *oid, const unsigned char *hash)
{
	memcpy(oid->hash, hash, the_hash_algo->rawsz);
}

static inline int is_empty_blob_sha1(const unsigned char *sha1)
{
	return !hashcmp(sha1, the_hash_algo->empty_blob->hash);
}

static inline int is_empty_blob_oid(const struct object_id *oid)
{
	return !oidcmp(oid, the_hash_algo->empty_blob);
}

static inline int is_empty_tree_sha1(const unsigned char *sha1)
{
	return !hashcmp(sha1, the_hash_algo->empty_tree->hash);
}

static inline int is_empty_tree_oid(const struct object_id *oid)
{
	return !oidcmp(oid, the_hash_algo->empty_tree);
}

const char *empty_tree_oid_hex(void);
const char *empty_blob_oid_hex(void);

/* set default permissions by passing mode arguments to open(2) */
int git_mkstemps_mode(char *pattern, int suffix_len, int mode);
int git_mkstemp_mode(char *pattern, int mode);

/*
 * NOTE NOTE NOTE!!
 *
 * PERM_UMASK, OLD_PERM_GROUP and OLD_PERM_EVERYBODY enumerations must
 * not be changed. Old repositories have core.sharedrepository written in
 * numeric format, and therefore these values are preserved for compatibility
 * reasons.
 */
enum sharedrepo {
	PERM_UMASK          = 0,
	OLD_PERM_GROUP      = 1,
	OLD_PERM_EVERYBODY  = 2,
	PERM_GROUP          = 0660,
	PERM_EVERYBODY      = 0664
};
int git_config_perm(const char *var, const char *value);
int adjust_shared_perm(const char *path);

/*
 * Create the directory containing the named path, using care to be
 * somewhat safe against races. Return one of the scld_error values to
 * indicate success/failure. On error, set errno to describe the
 * problem.
 *
 * SCLD_VANISHED indicates that one of the ancestor directories of the
 * path existed at one point during the function call and then
 * suddenly vanished, probably because another process pruned the
 * directory while we were working.  To be robust against this kind of
 * race, callers might want to try invoking the function again when it
 * returns SCLD_VANISHED.
 *
 * safe_create_leading_directories() temporarily changes path while it
 * is working but restores it before returning.
 * safe_create_leading_directories_const() doesn't modify path, even
 * temporarily.
 */
enum scld_error {
	SCLD_OK = 0,
	SCLD_FAILED = -1,
	SCLD_PERMS = -2,
	SCLD_EXISTS = -3,
	SCLD_VANISHED = -4
};
enum scld_error safe_create_leading_directories(char *path);
enum scld_error safe_create_leading_directories_const(const char *path);

/*
 * Callback function for raceproof_create_file(). This function is
 * expected to do something that makes dirname(path) permanent despite
 * the fact that other processes might be cleaning up empty
 * directories at the same time. Usually it will create a file named
 * path, but alternatively it could create another file in that
 * directory, or even chdir() into that directory. The function should
 * return 0 if the action was completed successfully. On error, it
 * should return a nonzero result and set errno.
 * raceproof_create_file() treats two errno values specially:
 *
 * - ENOENT -- dirname(path) does not exist. In this case,
 *             raceproof_create_file() tries creating dirname(path)
 *             (and any parent directories, if necessary) and calls
 *             the function again.
 *
 * - EISDIR -- the file already exists and is a directory. In this
 *             case, raceproof_create_file() removes the directory if
 *             it is empty (and recursively any empty directories that
 *             it contains) and calls the function again.
 *
 * Any other errno causes raceproof_create_file() to fail with the
 * callback's return value and errno.
 *
 * Obviously, this function should be OK with being called again if it
 * fails with ENOENT or EISDIR. In other scenarios it will not be
 * called again.
 */
typedef int create_file_fn(const char *path, void *cb);

/*
 * Create a file in dirname(path) by calling fn, creating leading
 * directories if necessary. Retry a few times in case we are racing
 * with another process that is trying to clean up the directory that
 * contains path. See the documentation for create_file_fn for more
 * details.
 *
 * Return the value and set the errno that resulted from the most
 * recent call of fn. fn is always called at least once, and will be
 * called more than once if it returns ENOENT or EISDIR.
 */
int raceproof_create_file(const char *path, create_file_fn fn, void *cb);

int mkdir_in_gitdir(const char *path);
extern char *expand_user_path(const char *path, int real_home);
const char *enter_repo(const char *path, int strict);
static inline int is_absolute_path(const char *path)
{
	return is_dir_sep(path[0]) || has_dos_drive_prefix(path);
}
int is_directory(const char *);
char *strbuf_realpath(struct strbuf *resolved, const char *path,
		      int die_on_error);
const char *real_path(const char *path);
const char *real_path_if_valid(const char *path);
char *real_pathdup(const char *path, int die_on_error);
const char *absolute_path(const char *path);
char *absolute_pathdup(const char *path);
const char *remove_leading_path(const char *in, const char *prefix);
const char *relative_path(const char *in, const char *prefix, struct strbuf *sb);
int normalize_path_copy_len(char *dst, const char *src, int *prefix_len);
int normalize_path_copy(char *dst, const char *src);
int longest_ancestor_length(const char *path, struct string_list *prefixes);
char *strip_path_suffix(const char *path, const char *suffix);
int daemon_avoid_alias(const char *path);

/*
 * These functions match their is_hfs_dotgit() counterparts; see utf8.h for
 * details.
 */
int is_ntfs_dotgit(const char *name);
int is_ntfs_dotgitmodules(const char *name);
int is_ntfs_dotgitignore(const char *name);
int is_ntfs_dotgitattributes(const char *name);

/*
 * Returns true iff "str" could be confused as a command-line option when
 * passed to a sub-program like "ssh". Note that this has nothing to do with
 * shell-quoting, which should be handled separately; we're assuming here that
 * the string makes it verbatim to the sub-program.
 */
int looks_like_command_line_option(const char *str);

/**
 * Return a newly allocated string with the evaluation of
 * "$XDG_CONFIG_HOME/git/$filename" if $XDG_CONFIG_HOME is non-empty, otherwise
 * "$HOME/.config/git/$filename". Return NULL upon error.
 */
extern char *xdg_config_home(const char *filename);

/**
 * Return a newly allocated string with the evaluation of
 * "$XDG_CACHE_HOME/git/$filename" if $XDG_CACHE_HOME is non-empty, otherwise
 * "$HOME/.cache/git/$filename". Return NULL upon error.
 */
extern char *xdg_cache_home(const char *filename);

extern int git_open_cloexec(const char *name, int flags);
#define git_open(name) git_open_cloexec(name, O_RDONLY)
extern int unpack_sha1_header(git_zstream *stream, unsigned char *map, unsigned long mapsize, void *buffer, unsigned long bufsiz);
extern int parse_sha1_header(const char *hdr, unsigned long *sizep);

extern int check_object_signature(const struct object_id *oid, void *buf, unsigned long size, const char *type);

extern int finalize_object_file(const char *tmpfile, const char *filename);

<<<<<<< HEAD
/*
 * Open the loose object at path, check its hash, and return the contents,
 * type, and size. If the object is a blob, then "contents" may return NULL,
 * to allow streaming of large blobs.
 *
 * Returns 0 on success, negative on error (details may be written to stderr).
 */
int read_loose_object(const char *path,
		      const struct object_id *expected_oid,
		      enum object_type *type,
		      unsigned long *size,
		      void **contents);

/*
 * Convenience for sha1_object_info_extended() with a NULL struct
 * object_info. OBJECT_INFO_SKIP_CACHED is automatically set; pass
 * nonzero flags to also set other flags.
 */
extern int has_sha1_file_with_flags(const unsigned char *sha1, int flags);
static inline int has_sha1_file(const unsigned char *sha1)
{
	return has_sha1_file_with_flags(sha1, 0);
}

/* Same as the above, except for struct object_id. */
extern int has_object_file(const struct object_id *oid);
extern int has_object_file_with_flags(const struct object_id *oid, int flags);

/*
 * Return true iff an alternate object database has a loose object
 * with the specified name.  This function does not respect replace
 * references.
 */
extern int has_loose_object_nonlocal(const struct object_id *oid);

extern void assert_oid_type(const struct object_id *oid, enum object_type expect);

=======
>>>>>>> b9dbddf6
/* Helper to check and "touch" a file */
extern int check_and_freshen_file(const char *fn, int freshen);

extern const signed char hexval_table[256];
static inline unsigned int hexval(unsigned char c)
{
	return hexval_table[c];
}

/*
 * Convert two consecutive hexadecimal digits into a char.  Return a
 * negative value on error.  Don't run over the end of short strings.
 */
static inline int hex2chr(const char *s)
{
	unsigned int val = hexval(s[0]);
	return (val & ~0xf) ? val : (val << 4) | hexval(s[1]);
}

/* Convert to/from hex/sha1 representation */
#define MINIMUM_ABBREV minimum_abbrev
#define DEFAULT_ABBREV default_abbrev

/* used when the code does not know or care what the default abbrev is */
#define FALLBACK_DEFAULT_ABBREV 7

struct object_context {
	unsigned mode;
	/*
	 * symlink_path is only used by get_tree_entry_follow_symlinks,
	 * and only for symlinks that point outside the repository.
	 */
	struct strbuf symlink_path;
	/*
	 * If GET_OID_RECORD_PATH is set, this will record path (if any)
	 * found when resolving the name. The caller is responsible for
	 * releasing the memory.
	 */
	char *path;
};

#define GET_OID_QUIETLY           01
#define GET_OID_COMMIT            02
#define GET_OID_COMMITTISH        04
#define GET_OID_TREE             010
#define GET_OID_TREEISH          020
#define GET_OID_BLOB             040
#define GET_OID_FOLLOW_SYMLINKS 0100
#define GET_OID_RECORD_PATH     0200
#define GET_OID_ONLY_TO_DIE    04000

#define GET_OID_DISAMBIGUATORS \
	(GET_OID_COMMIT | GET_OID_COMMITTISH | \
	GET_OID_TREE | GET_OID_TREEISH | \
	GET_OID_BLOB)

extern int get_oid(const char *str, struct object_id *oid);
extern int get_oid_commit(const char *str, struct object_id *oid);
extern int get_oid_committish(const char *str, struct object_id *oid);
extern int get_oid_tree(const char *str, struct object_id *oid);
extern int get_oid_treeish(const char *str, struct object_id *oid);
extern int get_oid_blob(const char *str, struct object_id *oid);
extern void maybe_die_on_misspelt_object_name(const char *name, const char *prefix);
extern int get_oid_with_context(const char *str, unsigned flags, struct object_id *oid, struct object_context *oc);


typedef int each_abbrev_fn(const struct object_id *oid, void *);
extern int for_each_abbrev(const char *prefix, each_abbrev_fn, void *);

extern int set_disambiguate_hint_config(const char *var, const char *value);

/*
 * Try to read a SHA1 in hexadecimal format from the 40 characters
 * starting at hex.  Write the 20-byte result to sha1 in binary form.
 * Return 0 on success.  Reading stops if a NUL is encountered in the
 * input, so it is safe to pass this function an arbitrary
 * null-terminated string.
 */
extern int get_sha1_hex(const char *hex, unsigned char *sha1);
extern int get_oid_hex(const char *hex, struct object_id *sha1);

/*
 * Read `len` pairs of hexadecimal digits from `hex` and write the
 * values to `binary` as `len` bytes. Return 0 on success, or -1 if
 * the input does not consist of hex digits).
 */
extern int hex_to_bytes(unsigned char *binary, const char *hex, size_t len);

/*
 * Convert a binary sha1 to its hex equivalent. The `_r` variant is reentrant,
 * and writes the NUL-terminated output to the buffer `out`, which must be at
 * least `GIT_SHA1_HEXSZ + 1` bytes, and returns a pointer to out for
 * convenience.
 *
 * The non-`_r` variant returns a static buffer, but uses a ring of 4
 * buffers, making it safe to make multiple calls for a single statement, like:
 *
 *   printf("%s -> %s", sha1_to_hex(one), sha1_to_hex(two));
 */
extern char *sha1_to_hex_r(char *out, const unsigned char *sha1);
extern char *oid_to_hex_r(char *out, const struct object_id *oid);
extern char *sha1_to_hex(const unsigned char *sha1);	/* static buffer result! */
extern char *oid_to_hex(const struct object_id *oid);	/* same static buffer as sha1_to_hex */

/*
 * Parse a 40-character hexadecimal object ID starting from hex, updating the
 * pointer specified by end when parsing stops.  The resulting object ID is
 * stored in oid.  Returns 0 on success.  Parsing will stop on the first NUL or
 * other invalid character.  end is only updated on success; otherwise, it is
 * unmodified.
 */
extern int parse_oid_hex(const char *hex, struct object_id *oid, const char **end);

/*
 * This reads short-hand syntax that not only evaluates to a commit
 * object name, but also can act as if the end user spelled the name
 * of the branch from the command line.
 *
 * - "@{-N}" finds the name of the Nth previous branch we were on, and
 *   places the name of the branch in the given buf and returns the
 *   number of characters parsed if successful.
 *
 * - "<branch>@{upstream}" finds the name of the other ref that
 *   <branch> is configured to merge with (missing <branch> defaults
 *   to the current branch), and places the name of the branch in the
 *   given buf and returns the number of characters parsed if
 *   successful.
 *
 * If the input is not of the accepted format, it returns a negative
 * number to signal an error.
 *
 * If the input was ok but there are not N branch switches in the
 * reflog, it returns 0.
 *
 * If "allowed" is non-zero, it is a treated as a bitfield of allowable
 * expansions: local branches ("refs/heads/"), remote branches
 * ("refs/remotes/"), or "HEAD". If no "allowed" bits are set, any expansion is
 * allowed, even ones to refs outside of those namespaces.
 */
#define INTERPRET_BRANCH_LOCAL (1<<0)
#define INTERPRET_BRANCH_REMOTE (1<<1)
#define INTERPRET_BRANCH_HEAD (1<<2)
extern int interpret_branch_name(const char *str, int len, struct strbuf *,
				 unsigned allowed);
extern int get_oid_mb(const char *str, struct object_id *oid);

extern int validate_headref(const char *ref);

extern int base_name_compare(const char *name1, int len1, int mode1, const char *name2, int len2, int mode2);
extern int df_name_compare(const char *name1, int len1, int mode1, const char *name2, int len2, int mode2);
extern int name_compare(const char *name1, size_t len1, const char *name2, size_t len2);
extern int cache_name_stage_compare(const char *name1, int len1, int stage1, const char *name2, int len2, int stage2);

extern void *read_object_with_reference(const struct object_id *oid,
					const char *required_type,
					unsigned long *size,
					struct object_id *oid_ret);

extern struct object *peel_to_type(const char *name, int namelen,
				   struct object *o, enum object_type);

struct date_mode {
	enum date_mode_type {
		DATE_NORMAL = 0,
		DATE_RELATIVE,
		DATE_SHORT,
		DATE_ISO8601,
		DATE_ISO8601_STRICT,
		DATE_RFC2822,
		DATE_STRFTIME,
		DATE_RAW,
		DATE_UNIX
	} type;
	const char *strftime_fmt;
	int local;
};

/*
 * Convenience helper for passing a constant type, like:
 *
 *   show_date(t, tz, DATE_MODE(NORMAL));
 */
#define DATE_MODE(t) date_mode_from_type(DATE_##t)
struct date_mode *date_mode_from_type(enum date_mode_type type);

const char *show_date(timestamp_t time, int timezone, const struct date_mode *mode);
void show_date_relative(timestamp_t time, int tz, const struct timeval *now,
			struct strbuf *timebuf);
int parse_date(const char *date, struct strbuf *out);
int parse_date_basic(const char *date, timestamp_t *timestamp, int *offset);
int parse_expiry_date(const char *date, timestamp_t *timestamp);
void datestamp(struct strbuf *out);
#define approxidate(s) approxidate_careful((s), NULL)
timestamp_t approxidate_careful(const char *, int *);
timestamp_t approxidate_relative(const char *date, const struct timeval *now);
void parse_date_format(const char *format, struct date_mode *mode);
int date_overflows(timestamp_t date);

#define IDENT_STRICT	       1
#define IDENT_NO_DATE	       2
#define IDENT_NO_NAME	       4
extern const char *git_author_info(int);
extern const char *git_committer_info(int);
extern const char *fmt_ident(const char *name, const char *email, const char *date_str, int);
extern const char *fmt_name(const char *name, const char *email);
extern const char *ident_default_name(void);
extern const char *ident_default_email(void);
extern const char *git_editor(void);
extern const char *git_pager(int stdout_is_tty);
extern int is_terminal_dumb(void);
extern int git_ident_config(const char *, const char *, void *);
extern void reset_ident_date(void);

struct ident_split {
	const char *name_begin;
	const char *name_end;
	const char *mail_begin;
	const char *mail_end;
	const char *date_begin;
	const char *date_end;
	const char *tz_begin;
	const char *tz_end;
};
/*
 * Signals an success with 0, but time part of the result may be NULL
 * if the input lacks timestamp and zone
 */
extern int split_ident_line(struct ident_split *, const char *, int);

/*
 * Like show_date, but pull the timestamp and tz parameters from
 * the ident_split. It will also sanity-check the values and produce
 * a well-known sentinel date if they appear bogus.
 */
const char *show_ident_date(const struct ident_split *id,
			    const struct date_mode *mode);

/*
 * Compare split idents for equality or strict ordering. Note that we
 * compare only the ident part of the line, ignoring any timestamp.
 *
 * Because there are two fields, we must choose one as the primary key; we
 * currently arbitrarily pick the email.
 */
extern int ident_cmp(const struct ident_split *, const struct ident_split *);

struct checkout {
	struct index_state *istate;
	const char *base_dir;
	int base_dir_len;
	struct delayed_checkout *delayed_checkout;
	unsigned force:1,
		 quiet:1,
		 not_new:1,
		 refresh_cache:1;
};
#define CHECKOUT_INIT { NULL, "" }

#define TEMPORARY_FILENAME_LENGTH 25
extern int checkout_entry(struct cache_entry *ce, const struct checkout *state, char *topath);
extern void enable_delayed_checkout(struct checkout *state);
extern int finish_delayed_checkout(struct checkout *state);

struct cache_def {
	struct strbuf path;
	int flags;
	int track_flags;
	int prefix_len_stat_func;
};
#define CACHE_DEF_INIT { STRBUF_INIT, 0, 0, 0 }
static inline void cache_def_clear(struct cache_def *cache)
{
	strbuf_release(&cache->path);
}

extern int has_symlink_leading_path(const char *name, int len);
extern int threaded_has_symlink_leading_path(struct cache_def *, const char *, int);
extern int check_leading_path(const char *name, int len);
extern int has_dirs_only_path(const char *name, int len, int prefix_len);
extern void schedule_dir_for_removal(const char *name, int len);
extern void remove_scheduled_dirs(void);

struct pack_window {
	struct pack_window *next;
	unsigned char *base;
	off_t offset;
	size_t len;
	unsigned int last_used;
	unsigned int inuse_cnt;
};

struct pack_entry {
	off_t offset;
	struct packed_git *p;
};

/*
 * Create a temporary file rooted in the object database directory, or
 * die on failure. The filename is taken from "pattern", which should have the
 * usual "XXXXXX" trailer, and the resulting filename is written into the
 * "template" buffer. Returns the open descriptor.
 */
extern int odb_mkstemp(struct strbuf *temp_filename, const char *pattern);

/*
 * Create a pack .keep file named "name" (which should generally be the output
 * of odb_pack_name). Returns a file descriptor opened for writing, or -1 on
 * error.
 */
extern int odb_pack_keep(const char *name);

/*
 * Iterate over the files in the loose-object parts of the object
 * directory "path", triggering the following callbacks:
 *
 *  - loose_object is called for each loose object we find.
 *
 *  - loose_cruft is called for any files that do not appear to be
 *    loose objects. Note that we only look in the loose object
 *    directories "objects/[0-9a-f]{2}/", so we will not report
 *    "objects/foobar" as cruft.
 *
 *  - loose_subdir is called for each top-level hashed subdirectory
 *    of the object directory (e.g., "$OBJDIR/f0"). It is called
 *    after the objects in the directory are processed.
 *
 * Any callback that is NULL will be ignored. Callbacks returning non-zero
 * will end the iteration.
 *
 * In the "buf" variant, "path" is a strbuf which will also be used as a
 * scratch buffer, but restored to its original contents before
 * the function returns.
 */
typedef int each_loose_object_fn(const struct object_id *oid,
				 const char *path,
				 void *data);
typedef int each_loose_cruft_fn(const char *basename,
				const char *path,
				void *data);
typedef int each_loose_subdir_fn(unsigned int nr,
				 const char *path,
				 void *data);
int for_each_file_in_obj_subdir(unsigned int subdir_nr,
				struct strbuf *path,
				each_loose_object_fn obj_cb,
				each_loose_cruft_fn cruft_cb,
				each_loose_subdir_fn subdir_cb,
				void *data);
int for_each_loose_file_in_objdir(const char *path,
				  each_loose_object_fn obj_cb,
				  each_loose_cruft_fn cruft_cb,
				  each_loose_subdir_fn subdir_cb,
				  void *data);
int for_each_loose_file_in_objdir_buf(struct strbuf *path,
				      each_loose_object_fn obj_cb,
				      each_loose_cruft_fn cruft_cb,
				      each_loose_subdir_fn subdir_cb,
				      void *data);

/*
 * Iterate over loose objects in both the local
 * repository and any alternates repositories (unless the
 * LOCAL_ONLY flag is set).
 */
#define FOR_EACH_OBJECT_LOCAL_ONLY 0x1
extern int for_each_loose_object(each_loose_object_fn, void *, unsigned flags);

/*
 * Set this to 0 to prevent sha1_object_info_extended() from fetching missing
 * blobs. This has a difference only if extensions.partialClone is set.
 *
 * Its default value is 1.
 */
extern int fetch_if_missing;

/* Dumb servers support */
extern int update_server_info(int);

extern const char *get_log_output_encoding(void);
extern const char *get_commit_output_encoding(void);

/*
 * This is a hack for test programs like test-dump-untracked-cache to
 * ensure that they do not modify the untracked cache when reading it.
 * Do not use it otherwise!
 */
extern int ignore_untracked_cache_config;

extern int committer_ident_sufficiently_given(void);
extern int author_ident_sufficiently_given(void);

extern const char *git_commit_encoding;
extern const char *git_log_output_encoding;
extern const char *git_mailmap_file;
extern const char *git_mailmap_blob;

/* IO helper functions */
extern void maybe_flush_or_die(FILE *, const char *);
__attribute__((format (printf, 2, 3)))
extern void fprintf_or_die(FILE *, const char *fmt, ...);

#define COPY_READ_ERROR (-2)
#define COPY_WRITE_ERROR (-3)
extern int copy_fd(int ifd, int ofd);
extern int copy_file(const char *dst, const char *src, int mode);
extern int copy_file_with_time(const char *dst, const char *src, int mode);

extern void write_or_die(int fd, const void *buf, size_t count);
extern void fsync_or_die(int fd, const char *);

extern ssize_t read_in_full(int fd, void *buf, size_t count);
extern ssize_t write_in_full(int fd, const void *buf, size_t count);
extern ssize_t pread_in_full(int fd, void *buf, size_t count, off_t offset);

static inline ssize_t write_str_in_full(int fd, const char *str)
{
	return write_in_full(fd, str, strlen(str));
}

/**
 * Open (and truncate) the file at path, write the contents of buf to it,
 * and close it. Dies if any errors are encountered.
 */
extern void write_file_buf(const char *path, const char *buf, size_t len);

/**
 * Like write_file_buf(), but format the contents into a buffer first.
 * Additionally, write_file() will append a newline if one is not already
 * present, making it convenient to write text files:
 *
 *   write_file(path, "counter: %d", ctr);
 */
__attribute__((format (printf, 2, 3)))
extern void write_file(const char *path, const char *fmt, ...);

/* pager.c */
extern void setup_pager(void);
extern int pager_in_use(void);
extern int pager_use_color;
extern int term_columns(void);
extern int decimal_width(uintmax_t);
extern int check_pager_config(const char *cmd);
extern void prepare_pager_args(struct child_process *, const char *pager);

extern const char *editor_program;
extern const char *askpass_program;
extern const char *excludes_file;

/* base85 */
int decode_85(char *dst, const char *line, int linelen);
void encode_85(char *buf, const unsigned char *data, int bytes);

/* pkt-line.c */
void packet_trace_identity(const char *prog);

/* add */
/*
 * return 0 if success, 1 - if addition of a file failed and
 * ADD_FILES_IGNORE_ERRORS was specified in flags
 */
int add_files_to_cache(const char *prefix, const struct pathspec *pathspec, int flags);

/* diff.c */
extern int diff_auto_refresh_index;

/* match-trees.c */
void shift_tree(const struct object_id *, const struct object_id *, struct object_id *, int);
void shift_tree_by(const struct object_id *, const struct object_id *, struct object_id *, const char *);

/*
 * whitespace rules.
 * used by both diff and apply
 * last two digits are tab width
 */
#define WS_BLANK_AT_EOL         0100
#define WS_SPACE_BEFORE_TAB     0200
#define WS_INDENT_WITH_NON_TAB  0400
#define WS_CR_AT_EOL           01000
#define WS_BLANK_AT_EOF        02000
#define WS_TAB_IN_INDENT       04000
#define WS_TRAILING_SPACE      (WS_BLANK_AT_EOL|WS_BLANK_AT_EOF)
#define WS_DEFAULT_RULE (WS_TRAILING_SPACE|WS_SPACE_BEFORE_TAB|8)
#define WS_TAB_WIDTH_MASK        077
/* All WS_* -- when extended, adapt diff.c emit_symbol */
#define WS_RULE_MASK           07777
extern unsigned whitespace_rule_cfg;
extern unsigned whitespace_rule(const char *);
extern unsigned parse_whitespace_rule(const char *);
extern unsigned ws_check(const char *line, int len, unsigned ws_rule);
extern void ws_check_emit(const char *line, int len, unsigned ws_rule, FILE *stream, const char *set, const char *reset, const char *ws);
extern char *whitespace_error_string(unsigned ws);
extern void ws_fix_copy(struct strbuf *, const char *, int, unsigned, int *);
extern int ws_blank_line(const char *line, int len, unsigned ws_rule);
#define ws_tab_width(rule)     ((rule) & WS_TAB_WIDTH_MASK)

/* ls-files */
void overlay_tree_on_index(struct index_state *istate,
			   const char *tree_name, const char *prefix);

/* setup.c */
struct startup_info {
	int have_repository;
	const char *prefix;
};
extern struct startup_info *startup_info;

/* merge.c */
struct commit_list;
int try_merge_command(const char *strategy, size_t xopts_nr,
		const char **xopts, struct commit_list *common,
		const char *head_arg, struct commit_list *remotes);
int checkout_fast_forward(const struct object_id *from,
			  const struct object_id *to,
			  int overwrite_ignore);


int sane_execvp(const char *file, char *const argv[]);

/*
 * A struct to encapsulate the concept of whether a file has changed
 * since we last checked it. This uses criteria similar to those used
 * for the index.
 */
struct stat_validity {
	struct stat_data *sd;
};

void stat_validity_clear(struct stat_validity *sv);

/*
 * Returns 1 if the path is a regular file (or a symlink to a regular
 * file) and matches the saved stat_validity, 0 otherwise.  A missing
 * or inaccessible file is considered a match if the struct was just
 * initialized, or if the previous update found an inaccessible file.
 */
int stat_validity_check(struct stat_validity *sv, const char *path);

/*
 * Update the stat_validity from a file opened at descriptor fd. If
 * the file is missing, inaccessible, or not a regular file, then
 * future calls to stat_validity_check will match iff one of those
 * conditions continues to be true.
 */
void stat_validity_update(struct stat_validity *sv, int fd);

int versioncmp(const char *s1, const char *s2);
void sleep_millisec(int millisec);

/*
 * Create a directory and (if share is nonzero) adjust its permissions
 * according to the shared_repository setting. Only use this for
 * directories under $GIT_DIR.  Don't use it for working tree
 * directories.
 */
void safe_create_dir(const char *dir, int share);

/*
 * Should we print an ellipsis after an abbreviated SHA-1 value
 * when doing diff-raw output or indicating a detached HEAD?
 */
extern int print_sha1_ellipsis(void);

#endif /* CACHE_H */<|MERGE_RESOLUTION|>--- conflicted
+++ resolved
@@ -484,13 +484,8 @@
 extern const char *get_git_common_dir(void);
 extern char *get_object_directory(void);
 extern char *get_index_file(void);
-<<<<<<< HEAD
-extern char *get_graft_file(void);
+extern char *get_graft_file(struct repository *r);
 extern void set_git_dir(const char *path);
-=======
-extern char *get_graft_file(struct repository *r);
-extern int set_git_dir(const char *path);
->>>>>>> b9dbddf6
 extern int get_common_dir_noenv(struct strbuf *sb, const char *gitdir);
 extern int get_common_dir(struct strbuf *sb, const char *gitdir);
 extern const char *get_git_namespace(void);
@@ -1206,46 +1201,6 @@
 
 extern int finalize_object_file(const char *tmpfile, const char *filename);
 
-<<<<<<< HEAD
-/*
- * Open the loose object at path, check its hash, and return the contents,
- * type, and size. If the object is a blob, then "contents" may return NULL,
- * to allow streaming of large blobs.
- *
- * Returns 0 on success, negative on error (details may be written to stderr).
- */
-int read_loose_object(const char *path,
-		      const struct object_id *expected_oid,
-		      enum object_type *type,
-		      unsigned long *size,
-		      void **contents);
-
-/*
- * Convenience for sha1_object_info_extended() with a NULL struct
- * object_info. OBJECT_INFO_SKIP_CACHED is automatically set; pass
- * nonzero flags to also set other flags.
- */
-extern int has_sha1_file_with_flags(const unsigned char *sha1, int flags);
-static inline int has_sha1_file(const unsigned char *sha1)
-{
-	return has_sha1_file_with_flags(sha1, 0);
-}
-
-/* Same as the above, except for struct object_id. */
-extern int has_object_file(const struct object_id *oid);
-extern int has_object_file_with_flags(const struct object_id *oid, int flags);
-
-/*
- * Return true iff an alternate object database has a loose object
- * with the specified name.  This function does not respect replace
- * references.
- */
-extern int has_loose_object_nonlocal(const struct object_id *oid);
-
-extern void assert_oid_type(const struct object_id *oid, enum object_type expect);
-
-=======
->>>>>>> b9dbddf6
 /* Helper to check and "touch" a file */
 extern int check_and_freshen_file(const char *fn, int freshen);
 
