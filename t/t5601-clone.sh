#!/bin/sh

test_description=clone

GIT_TEST_DEFAULT_INITIAL_BRANCH_NAME=main
export GIT_TEST_DEFAULT_INITIAL_BRANCH_NAME

. ./test-lib.sh

X=
test_have_prereq !MINGW || X=.exe

test_expect_success setup '

	rm -fr .git &&
	test_create_repo src &&
	(
		cd src &&
		>file &&
		git add file &&
		git commit -m initial &&
		echo 1 >file &&
		git add file &&
		git commit -m updated
	)

'

test_expect_success 'clone with excess parameters (1)' '

	rm -fr dst &&
	test_must_fail git clone -n src dst junk

'

test_expect_success 'clone with excess parameters (2)' '

	rm -fr dst &&
	test_must_fail git clone -n "file://$(pwd)/src" dst junk

'

test_expect_success 'output from clone' '
	rm -fr dst &&
	git clone -n "file://$(pwd)/src" dst >output 2>&1 &&
	test $(grep Clon output | wc -l) = 1
'

test_expect_success 'clone does not keep pack' '

	rm -fr dst &&
	git clone -n "file://$(pwd)/src" dst &&
	! test -f dst/file &&
	! (echo dst/.git/objects/pack/pack-* | grep "\.keep")

'

test_expect_success 'clone checks out files' '

	rm -fr dst &&
	git clone src dst &&
	test -f dst/file

'

test_expect_success 'clone respects GIT_WORK_TREE' '

	GIT_WORK_TREE=worktree git clone src bare &&
	test -f bare/config &&
	test -f worktree/file

'

test_expect_success LIBCURL 'clone warns or fails when using username:password' '
	message="URL '\''https://username:<redacted>@localhost/'\'' uses plaintext credentials" &&
	test_must_fail git -c transfer.credentialsInUrl=allow clone https://username:password@localhost attempt1 2>err &&
	! grep "$message" err &&

	test_must_fail git -c transfer.credentialsInUrl=warn clone https://username:password@localhost attempt2 2>err &&
	grep "warning: $message" err >warnings &&
	test_line_count = 2 warnings &&

	test_must_fail git -c transfer.credentialsInUrl=die clone https://username:password@localhost attempt3 2>err &&
	grep "fatal: $message" err >warnings &&
	test_line_count = 1 warnings &&

	test_must_fail git -c transfer.credentialsInUrl=die clone https://username:@localhost attempt3 2>err &&
	grep "fatal: $message" err >warnings &&
	test_line_count = 1 warnings
'

<<<<<<< HEAD
test_expect_success LIBCURL 'clone does not detect username:password when it is https://username@domain:port/' '
	test_must_fail git -c fetch.credentialsInUrl=warn clone https://username@localhost:8080 attempt3 2>err &&
=======
test_expect_success 'clone does not detect username:password when it is https://username@domain:port/' '
	test_must_fail git -c transfer.credentialsInUrl=warn clone https://username@localhost:8080 attempt3 2>err &&
>>>>>>> 7281c196
	! grep "uses plaintext credentials" err
'

test_expect_success 'clone from hooks' '

	test_create_repo r0 &&
	cd r0 &&
	test_commit initial &&
	cd .. &&
	git init r1 &&
	cd r1 &&
	test_hook pre-commit <<-\EOF &&
	git clone ../r0 ../r2
	exit 1
	EOF
	: >file &&
	git add file &&
	test_must_fail git commit -m invoke-hook &&
	cd .. &&
	test_cmp r0/.git/HEAD r2/.git/HEAD &&
	test_cmp r0/initial.t r2/initial.t

'

test_expect_success 'clone creates intermediate directories' '

	git clone src long/path/to/dst &&
	test -f long/path/to/dst/file

'

test_expect_success 'clone creates intermediate directories for bare repo' '

	git clone --bare src long/path/to/bare/dst &&
	test -f long/path/to/bare/dst/config

'

test_expect_success 'clone --mirror' '

	git clone --mirror src mirror &&
	test -f mirror/HEAD &&
	test ! -f mirror/file &&
	FETCH="$(cd mirror && git config remote.origin.fetch)" &&
	test "+refs/*:refs/*" = "$FETCH" &&
	MIRROR="$(cd mirror && git config --bool remote.origin.mirror)" &&
	test "$MIRROR" = true

'

test_expect_success 'clone --mirror with detached HEAD' '

	( cd src && git checkout HEAD^ && git rev-parse HEAD >../expected ) &&
	git clone --mirror src mirror.detached &&
	( cd src && git checkout - ) &&
	GIT_DIR=mirror.detached git rev-parse HEAD >actual &&
	test_cmp expected actual

'

test_expect_success 'clone --bare with detached HEAD' '

	( cd src && git checkout HEAD^ && git rev-parse HEAD >../expected ) &&
	git clone --bare src bare.detached &&
	( cd src && git checkout - ) &&
	GIT_DIR=bare.detached git rev-parse HEAD >actual &&
	test_cmp expected actual

'

test_expect_success 'clone --bare names the local repository <name>.git' '

	git clone --bare src &&
	test -d src.git

'

test_expect_success 'clone --mirror does not repeat tags' '

	(cd src &&
	 git tag some-tag HEAD) &&
	git clone --mirror src mirror2 &&
	(cd mirror2 &&
	 git show-ref 2> clone.err > clone.out) &&
	! grep Duplicate mirror2/clone.err &&
	grep some-tag mirror2/clone.out

'

test_expect_success 'clone to destination with trailing /' '

	git clone src target-1/ &&
	T=$( cd target-1 && git rev-parse HEAD ) &&
	S=$( cd src && git rev-parse HEAD ) &&
	test "$T" = "$S"

'

test_expect_success 'clone to destination with extra trailing /' '

	git clone src target-2/// &&
	T=$( cd target-2 && git rev-parse HEAD ) &&
	S=$( cd src && git rev-parse HEAD ) &&
	test "$T" = "$S"

'

test_expect_success 'clone to an existing empty directory' '
	mkdir target-3 &&
	git clone src target-3 &&
	T=$( cd target-3 && git rev-parse HEAD ) &&
	S=$( cd src && git rev-parse HEAD ) &&
	test "$T" = "$S"
'

test_expect_success 'clone to an existing non-empty directory' '
	mkdir target-4 &&
	>target-4/Fakefile &&
	test_must_fail git clone src target-4
'

test_expect_success 'clone to an existing path' '
	>target-5 &&
	test_must_fail git clone src target-5
'

test_expect_success 'clone a void' '
	mkdir src-0 &&
	(
		cd src-0 && git init
	) &&
	git clone "file://$(pwd)/src-0" target-6 2>err-6 &&
	! grep "fatal:" err-6 &&
	(
		cd src-0 && test_commit A
	) &&
	git clone "file://$(pwd)/src-0" target-7 2>err-7 &&
	! grep "fatal:" err-7 &&
	# There is no reason to insist they are bit-for-bit
	# identical, but this test should suffice for now.
	test_cmp target-6/.git/config target-7/.git/config
'

test_expect_success 'clone respects global branch.autosetuprebase' '
	(
		test_config="$HOME/.gitconfig" &&
		git config -f "$test_config" branch.autosetuprebase remote &&
		rm -fr dst &&
		git clone src dst &&
		cd dst &&
		actual="z$(git config branch.main.rebase)" &&
		test ztrue = $actual
	)
'

test_expect_success 'respect url-encoding of file://' '
	git init x+y &&
	git clone "file://$PWD/x+y" xy-url-1 &&
	git clone "file://$PWD/x%2By" xy-url-2
'

test_expect_success 'do not query-string-decode + in URLs' '
	rm -rf x+y &&
	git init "x y" &&
	test_must_fail git clone "file://$PWD/x+y" xy-no-plus
'

test_expect_success 'do not respect url-encoding of non-url path' '
	git init x+y &&
	test_must_fail git clone x%2By xy-regular &&
	git clone x+y xy-regular
'

test_expect_success 'clone separate gitdir' '
	rm -rf dst &&
	git clone --separate-git-dir realgitdir src dst &&
	test -d realgitdir/refs
'

test_expect_success 'clone separate gitdir: output' '
	echo "gitdir: $(pwd)/realgitdir" >expected &&
	test_cmp expected dst/.git
'

test_expect_success 'clone from .git file' '
	git clone dst/.git dst2
'

test_expect_success 'fetch from .git gitfile' '
	(
		cd dst2 &&
		git fetch ../dst/.git
	)
'

test_expect_success 'fetch from gitfile parent' '
	(
		cd dst2 &&
		git fetch ../dst
	)
'

test_expect_success 'clone separate gitdir where target already exists' '
	rm -rf dst &&
	echo foo=bar >>realgitdir/config &&
	test_must_fail git clone --separate-git-dir realgitdir src dst &&
	grep foo=bar realgitdir/config
'

test_expect_success 'clone --reference from original' '
	git clone --shared --bare src src-1 &&
	git clone --bare src src-2 &&
	git clone --reference=src-2 --bare src-1 target-8 &&
	grep /src-2/ target-8/objects/info/alternates
'

test_expect_success 'clone with more than one --reference' '
	git clone --bare src src-3 &&
	git clone --bare src src-4 &&
	git clone --reference=src-3 --reference=src-4 src target-9 &&
	grep /src-3/ target-9/.git/objects/info/alternates &&
	grep /src-4/ target-9/.git/objects/info/alternates
'

test_expect_success 'clone from original with relative alternate' '
	mkdir nest &&
	git clone --bare src nest/src-5 &&
	echo ../../../src/.git/objects >nest/src-5/objects/info/alternates &&
	git clone --bare nest/src-5 target-10 &&
	grep /src/\\.git/objects target-10/objects/info/alternates
'

test_expect_success 'clone checking out a tag' '
	git clone --branch=some-tag src dst.tag &&
	GIT_DIR=src/.git git rev-parse some-tag >expected &&
	GIT_DIR=dst.tag/.git git rev-parse HEAD >actual &&
	test_cmp expected actual &&
	GIT_DIR=dst.tag/.git git config remote.origin.fetch >fetch.actual &&
	echo "+refs/heads/*:refs/remotes/origin/*" >fetch.expected &&
	test_cmp fetch.expected fetch.actual
'

test_expect_success 'set up ssh wrapper' '
	cp "$GIT_BUILD_DIR/t/helper/test-fake-ssh$X" \
		"$TRASH_DIRECTORY/ssh$X" &&
	GIT_SSH="$TRASH_DIRECTORY/ssh$X" &&
	export GIT_SSH &&
	export TRASH_DIRECTORY &&
	>"$TRASH_DIRECTORY"/ssh-output
'

copy_ssh_wrapper_as () {
	rm -f "${1%$X}$X" &&
	cp "$TRASH_DIRECTORY/ssh$X" "${1%$X}$X" &&
	test_when_finished "rm $(git rev-parse --sq-quote "${1%$X}$X")" &&
	GIT_SSH="${1%$X}$X" &&
	test_when_finished "GIT_SSH=\"\$TRASH_DIRECTORY/ssh\$X\""
}

expect_ssh () {
	test_when_finished '
		(cd "$TRASH_DIRECTORY" && rm -f ssh-expect && >ssh-output)
	' &&
	{
		case "$#" in
		1)
			;;
		2)
			echo "ssh: $1 git-upload-pack '$2'"
			;;
		3)
			echo "ssh: $1 $2 git-upload-pack '$3'"
			;;
		*)
			echo "ssh: $1 $2 git-upload-pack '$3' $4"
		esac
	} >"$TRASH_DIRECTORY/ssh-expect" &&
	(cd "$TRASH_DIRECTORY" && test_cmp ssh-expect ssh-output)
}

test_expect_success 'clone myhost:src uses ssh' '
	GIT_TEST_PROTOCOL_VERSION=0 git clone myhost:src ssh-clone &&
	expect_ssh myhost src
'

test_expect_success !MINGW,!CYGWIN 'clone local path foo:bar' '
	cp -R src "foo:bar" &&
	git clone "foo:bar" foobar &&
	expect_ssh none
'

test_expect_success 'bracketed hostnames are still ssh' '
	GIT_TEST_PROTOCOL_VERSION=0 git clone "[myhost:123]:src" ssh-bracket-clone &&
	expect_ssh "-p 123" myhost src
'

test_expect_success 'OpenSSH variant passes -4' '
	GIT_TEST_PROTOCOL_VERSION=0 git clone -4 "[myhost:123]:src" ssh-ipv4-clone &&
	expect_ssh "-4 -p 123" myhost src
'

test_expect_success 'variant can be overridden' '
	copy_ssh_wrapper_as "$TRASH_DIRECTORY/putty" &&
	git -c ssh.variant=putty clone -4 "[myhost:123]:src" ssh-putty-clone &&
	expect_ssh "-4 -P 123" myhost src
'

test_expect_success 'variant=auto picks based on basename' '
	copy_ssh_wrapper_as "$TRASH_DIRECTORY/plink" &&
	git -c ssh.variant=auto clone -4 "[myhost:123]:src" ssh-auto-clone &&
	expect_ssh "-4 -P 123" myhost src
'

test_expect_success 'simple does not support -4/-6' '
	copy_ssh_wrapper_as "$TRASH_DIRECTORY/simple" &&
	test_must_fail git clone -4 "myhost:src" ssh-4-clone-simple
'

test_expect_success 'simple does not support port' '
	copy_ssh_wrapper_as "$TRASH_DIRECTORY/simple" &&
	test_must_fail git clone "[myhost:123]:src" ssh-bracket-clone-simple
'

test_expect_success 'uplink is treated as simple' '
	copy_ssh_wrapper_as "$TRASH_DIRECTORY/uplink" &&
	test_must_fail git clone "[myhost:123]:src" ssh-bracket-clone-uplink &&
	git clone "myhost:src" ssh-clone-uplink &&
	expect_ssh myhost src
'

test_expect_success 'OpenSSH-like uplink is treated as ssh' '
	write_script "$TRASH_DIRECTORY/uplink" <<-EOF &&
	if test "\$1" = "-G"
	then
		exit 0
	fi &&
	exec "\$TRASH_DIRECTORY/ssh$X" "\$@"
	EOF
	test_when_finished "rm -f \"\$TRASH_DIRECTORY/uplink\"" &&
	GIT_SSH="$TRASH_DIRECTORY/uplink" &&
	test_when_finished "GIT_SSH=\"\$TRASH_DIRECTORY/ssh\$X\"" &&
	GIT_TEST_PROTOCOL_VERSION=0 git clone "[myhost:123]:src" ssh-bracket-clone-sshlike-uplink &&
	expect_ssh "-p 123" myhost src
'

test_expect_success 'plink is treated specially (as putty)' '
	copy_ssh_wrapper_as "$TRASH_DIRECTORY/plink" &&
	git clone "[myhost:123]:src" ssh-bracket-clone-plink-0 &&
	expect_ssh "-P 123" myhost src
'

test_expect_success 'plink.exe is treated specially (as putty)' '
	copy_ssh_wrapper_as "$TRASH_DIRECTORY/plink.exe" &&
	git clone "[myhost:123]:src" ssh-bracket-clone-plink-1 &&
	expect_ssh "-P 123" myhost src
'

test_expect_success 'tortoiseplink is like putty, with extra arguments' '
	copy_ssh_wrapper_as "$TRASH_DIRECTORY/tortoiseplink" &&
	git clone "[myhost:123]:src" ssh-bracket-clone-plink-2 &&
	expect_ssh "-batch -P 123" myhost src
'

test_expect_success 'double quoted plink.exe in GIT_SSH_COMMAND' '
	copy_ssh_wrapper_as "$TRASH_DIRECTORY/plink.exe" &&
	GIT_SSH_COMMAND="\"$TRASH_DIRECTORY/plink.exe\" -v" \
		git clone "[myhost:123]:src" ssh-bracket-clone-plink-3 &&
	expect_ssh "-v -P 123" myhost src
'

test_expect_success 'single quoted plink.exe in GIT_SSH_COMMAND' '
	copy_ssh_wrapper_as "$TRASH_DIRECTORY/plink.exe" &&
	GIT_SSH_COMMAND="$SQ$TRASH_DIRECTORY/plink.exe$SQ -v" \
		git clone "[myhost:123]:src" ssh-bracket-clone-plink-4 &&
	expect_ssh "-v -P 123" myhost src
'

test_expect_success 'GIT_SSH_VARIANT overrides plink detection' '
	copy_ssh_wrapper_as "$TRASH_DIRECTORY/plink" &&
	GIT_TEST_PROTOCOL_VERSION=0 GIT_SSH_VARIANT=ssh \
		git clone "[myhost:123]:src" ssh-bracket-clone-variant-1 &&
	expect_ssh "-p 123" myhost src
'

test_expect_success 'ssh.variant overrides plink detection' '
	copy_ssh_wrapper_as "$TRASH_DIRECTORY/plink" &&
	GIT_TEST_PROTOCOL_VERSION=0 git -c ssh.variant=ssh \
		clone "[myhost:123]:src" ssh-bracket-clone-variant-2 &&
	expect_ssh "-p 123" myhost src
'

test_expect_success 'GIT_SSH_VARIANT overrides plink detection to plink' '
	copy_ssh_wrapper_as "$TRASH_DIRECTORY/plink" &&
	GIT_SSH_VARIANT=plink \
	git clone "[myhost:123]:src" ssh-bracket-clone-variant-3 &&
	expect_ssh "-P 123" myhost src
'

test_expect_success 'GIT_SSH_VARIANT overrides plink to tortoiseplink' '
	copy_ssh_wrapper_as "$TRASH_DIRECTORY/plink" &&
	GIT_SSH_VARIANT=tortoiseplink \
	git clone "[myhost:123]:src" ssh-bracket-clone-variant-4 &&
	expect_ssh "-batch -P 123" myhost src
'

test_expect_success 'clean failure on broken quoting' '
	test_must_fail \
		env GIT_SSH_COMMAND="${SQ}plink.exe -v" \
		git clone "[myhost:123]:src" sq-failure
'

counter=0
# $1 url
# $2 none|host
# $3 path
test_clone_url () {
	counter=$(($counter + 1))
	test_might_fail env GIT_TEST_PROTOCOL_VERSION=0 git clone "$1" tmp$counter &&
	shift &&
	expect_ssh "$@"
}

test_expect_success !MINGW,!CYGWIN 'clone c:temp is ssl' '
	test_clone_url c:temp c temp
'

test_expect_success MINGW 'clone c:temp is dos drive' '
	test_clone_url c:temp none
'

#ip v4
for repo in rep rep/home/project 123
do
	test_expect_success "clone host:$repo" '
		test_clone_url host:$repo host $repo
	'
done

#ipv6
for repo in rep rep/home/project 123
do
	test_expect_success "clone [::1]:$repo" '
		test_clone_url [::1]:$repo ::1 "$repo"
	'
done
#home directory
test_expect_success "clone host:/~repo" '
	test_clone_url host:/~repo host "~repo"
'

test_expect_success "clone [::1]:/~repo" '
	test_clone_url [::1]:/~repo ::1 "~repo"
'

# Corner cases
for url in foo/bar:baz [foo]bar/baz:qux [foo/bar]:baz
do
	test_expect_success "clone $url is not ssh" '
		test_clone_url $url none
	'
done

#with ssh:// scheme
#ignore trailing colon
for tcol in "" :
do
	test_expect_success "clone ssh://host.xz$tcol/home/user/repo" '
		test_clone_url "ssh://host.xz$tcol/home/user/repo" host.xz /home/user/repo
	'
	# from home directory
	test_expect_success "clone ssh://host.xz$tcol/~repo" '
	test_clone_url "ssh://host.xz$tcol/~repo" host.xz "~repo"
'
done

# with port number
test_expect_success 'clone ssh://host.xz:22/home/user/repo' '
	test_clone_url "ssh://host.xz:22/home/user/repo" "-p 22 host.xz" "/home/user/repo"
'

# from home directory with port number
test_expect_success 'clone ssh://host.xz:22/~repo' '
	test_clone_url "ssh://host.xz:22/~repo" "-p 22 host.xz" "~repo"
'

#IPv6
for tuah in ::1 [::1] [::1]: user@::1 user@[::1] user@[::1]: [user@::1] [user@::1]:
do
	ehost=$(echo $tuah | sed -e "s/1]:/1]/" | tr -d "[]")
	test_expect_success "clone ssh://$tuah/home/user/repo" "
	  test_clone_url ssh://$tuah/home/user/repo $ehost /home/user/repo
	"
done

#IPv6 from home directory
for tuah in ::1 [::1] user@::1 user@[::1] [user@::1]
do
	euah=$(echo $tuah | tr -d "[]")
	test_expect_success "clone ssh://$tuah/~repo" "
	  test_clone_url ssh://$tuah/~repo $euah '~repo'
	"
done

#IPv6 with port number
for tuah in [::1] user@[::1] [user@::1]
do
	euah=$(echo $tuah | tr -d "[]")
	test_expect_success "clone ssh://$tuah:22/home/user/repo" "
	  test_clone_url ssh://$tuah:22/home/user/repo '-p 22' $euah /home/user/repo
	"
done

#IPv6 from home directory with port number
for tuah in [::1] user@[::1] [user@::1]
do
	euah=$(echo $tuah | tr -d "[]")
	test_expect_success "clone ssh://$tuah:22/~repo" "
	  test_clone_url ssh://$tuah:22/~repo '-p 22' $euah '~repo'
	"
done

test_expect_success 'clone from a repository with two identical branches' '

	(
		cd src &&
		git checkout -b another main
	) &&
	git clone src target-11 &&
	test "z$( cd target-11 && git symbolic-ref HEAD )" = zrefs/heads/another

'

test_expect_success 'shallow clone locally' '
	git clone --depth=1 --no-local src ssrrcc &&
	git clone ssrrcc ddsstt &&
	test_cmp ssrrcc/.git/shallow ddsstt/.git/shallow &&
	( cd ddsstt && git fsck )
'

test_expect_success 'GIT_TRACE_PACKFILE produces a usable pack' '
	rm -rf dst.git &&
	GIT_TRACE_PACKFILE=$PWD/tmp.pack git clone --no-local --bare src dst.git &&
	git init --bare replay.git &&
	git -C replay.git index-pack -v --stdin <tmp.pack
'

test_expect_success 'clone on case-insensitive fs' '
	git init icasefs &&
	(
		cd icasefs &&
		o=$(git hash-object -w --stdin </dev/null | hex2oct) &&
		t=$(printf "100644 X\0${o}100644 x\0${o}" |
			git hash-object -w -t tree --stdin) &&
		c=$(git commit-tree -m bogus $t) &&
		git update-ref refs/heads/bogus $c &&
		git clone -b bogus . bogus 2>warning
	)
'

test_expect_success CASE_INSENSITIVE_FS 'colliding file detection' '
	grep X icasefs/warning &&
	grep x icasefs/warning &&
	test_i18ngrep "the following paths have collided" icasefs/warning
'

test_expect_success 'clone with GIT_DEFAULT_HASH' '
	(
		sane_unset GIT_DEFAULT_HASH &&
		git init --object-format=sha1 test-sha1 &&
		git init --object-format=sha256 test-sha256
	) &&
	test_commit -C test-sha1 foo &&
	test_commit -C test-sha256 foo &&
	GIT_DEFAULT_HASH=sha1 git clone test-sha256 test-clone-sha256 &&
	GIT_DEFAULT_HASH=sha256 git clone test-sha1 test-clone-sha1 &&
	git -C test-clone-sha1 status &&
	git -C test-clone-sha256 status
'

partial_clone_server () {
	       SERVER="$1" &&

	rm -rf "$SERVER" client &&
	test_create_repo "$SERVER" &&
	test_commit -C "$SERVER" one &&
	HASH1=$(git -C "$SERVER" hash-object one.t) &&
	git -C "$SERVER" revert HEAD &&
	test_commit -C "$SERVER" two &&
	HASH2=$(git -C "$SERVER" hash-object two.t) &&
	test_config -C "$SERVER" uploadpack.allowfilter 1 &&
	test_config -C "$SERVER" uploadpack.allowanysha1inwant 1
}

partial_clone () {
	       SERVER="$1" &&
	       URL="$2" &&

	partial_clone_server "${SERVER}" &&
	git clone --filter=blob:limit=0 "$URL" client &&

	git -C client fsck &&

	# Ensure that unneeded blobs are not inadvertently fetched.
	test_config -C client remote.origin.promisor "false" &&
	git -C client config --unset remote.origin.partialclonefilter &&
	test_must_fail git -C client cat-file -e "$HASH1" &&

	# But this blob was fetched, because clone performs an initial checkout
	git -C client cat-file -e "$HASH2"
}

test_expect_success 'partial clone' '
	partial_clone server "file://$(pwd)/server"
'

test_expect_success 'partial clone with -o' '
	partial_clone_server server &&
	git clone -o blah --filter=blob:limit=0 "file://$(pwd)/server" client &&
	test_cmp_config -C client "blob:limit=0" --get-all remote.blah.partialclonefilter
'

test_expect_success 'partial clone: warn if server does not support object filtering' '
	rm -rf server client &&
	test_create_repo server &&
	test_commit -C server one &&

	git clone --filter=blob:limit=0 "file://$(pwd)/server" client 2> err &&

	test_i18ngrep "filtering not recognized by server" err
'

test_expect_success 'batch missing blob request during checkout' '
	rm -rf server client &&

	test_create_repo server &&
	echo a >server/a &&
	echo b >server/b &&
	git -C server add a b &&

	git -C server commit -m x &&
	echo aa >server/a &&
	echo bb >server/b &&
	git -C server add a b &&
	git -C server commit -m x &&

	test_config -C server uploadpack.allowfilter 1 &&
	test_config -C server uploadpack.allowanysha1inwant 1 &&

	git clone --filter=blob:limit=0 "file://$(pwd)/server" client &&

	# Ensure that there is only one negotiation by checking that there is
	# only "done" line sent. ("done" marks the end of negotiation.)
	GIT_TRACE_PACKET="$(pwd)/trace" git -C client checkout HEAD^ &&
	grep "fetch> done" trace >done_lines &&
	test_line_count = 1 done_lines
'

test_expect_success 'batch missing blob request does not inadvertently try to fetch gitlinks' '
	rm -rf server client &&

	test_create_repo repo_for_submodule &&
	test_commit -C repo_for_submodule x &&

	test_create_repo server &&
	echo a >server/a &&
	echo b >server/b &&
	git -C server add a b &&
	git -C server commit -m x &&

	echo aa >server/a &&
	echo bb >server/b &&
	# Also add a gitlink pointing to an arbitrary repository
	git -C server submodule add "$(pwd)/repo_for_submodule" c &&
	git -C server add a b c &&
	git -C server commit -m x &&

	test_config -C server uploadpack.allowfilter 1 &&
	test_config -C server uploadpack.allowanysha1inwant 1 &&

	# Make sure that it succeeds
	git clone --filter=blob:limit=0 "file://$(pwd)/server" client
'

. "$TEST_DIRECTORY"/lib-httpd.sh
start_httpd

test_expect_success 'partial clone using HTTP' '
	partial_clone "$HTTPD_DOCUMENT_ROOT_PATH/server" "$HTTPD_URL/smart/server"
'

test_expect_success 'reject cloning shallow repository using HTTP' '
	test_when_finished "rm -rf repo" &&
	git clone --bare --no-local --depth=1 src "$HTTPD_DOCUMENT_ROOT_PATH/repo.git" &&
	test_must_fail git -c protocol.version=2 clone --reject-shallow $HTTPD_URL/smart/repo.git repo 2>err &&
	test_i18ngrep -e "source repository is shallow, reject to clone." err &&

	git clone --no-reject-shallow $HTTPD_URL/smart/repo.git repo
'

# DO NOT add non-httpd-specific tests here, because the last part of this
# test script is only executed when httpd is available and enabled.

test_done<|MERGE_RESOLUTION|>--- conflicted
+++ resolved
@@ -89,13 +89,8 @@
 	test_line_count = 1 warnings
 '
 
-<<<<<<< HEAD
 test_expect_success LIBCURL 'clone does not detect username:password when it is https://username@domain:port/' '
-	test_must_fail git -c fetch.credentialsInUrl=warn clone https://username@localhost:8080 attempt3 2>err &&
-=======
-test_expect_success 'clone does not detect username:password when it is https://username@domain:port/' '
 	test_must_fail git -c transfer.credentialsInUrl=warn clone https://username@localhost:8080 attempt3 2>err &&
->>>>>>> 7281c196
 	! grep "uses plaintext credentials" err
 '
 
