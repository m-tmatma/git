--- conflicted
+++ resolved
@@ -170,7 +170,6 @@
 	git verify-pack --verbose "$IDX" | grep "$HASH"
 '
 
-<<<<<<< HEAD
 test_expect_success 'fetching of missing objects works with ref-in-want enabled' '
 	# ref-in-want requires protocol version 2
 	git -C server config protocol.version 2 &&
@@ -181,7 +180,8 @@
 	rm -f trace &&
 	GIT_TRACE_PACKET="$(pwd)/trace" git -C repo cat-file -p "$HASH" &&
 	grep "git< fetch=.*ref-in-want" trace
-=======
+'
+
 test_expect_success 'fetching of missing blobs works' '
 	rm -rf server repo &&
 	test_create_repo server &&
@@ -221,7 +221,6 @@
 	git -C repo rev-list --objects --missing=print $(cat treehash) >objects &&
 	grep "^$(cat treehash)" objects &&
 	grep "^[?]$(cat blobhash)" objects
->>>>>>> 4c7f9567
 '
 
 test_expect_success 'rev-list stops traversal at missing and promised commit' '
