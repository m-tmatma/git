#!/bin/sh
#
# Copyright (c) 2020 Google LLC
#

test_description='reftable basics'

GIT_TEST_DEFAULT_INITIAL_BRANCH_NAME=main
export GIT_TEST_DEFAULT_INITIAL_BRANCH_NAME
GIT_TEST_DEFAULT_REF_FORMAT=reftable
export GIT_TEST_DEFAULT_REF_FORMAT

. ./test-lib.sh

INVALID_OID=$(test_oid 001)

test_expect_success 'init: creates basic reftable structures' '
	test_when_finished "rm -rf repo" &&
	git init repo &&
	test_path_is_dir repo/.git/reftable &&
	test_path_is_file repo/.git/reftable/tables.list &&
	echo reftable >expect &&
	git -C repo rev-parse --show-ref-format >actual &&
	test_cmp expect actual
'

test_expect_success 'init: sha256 object format via environment variable' '
	test_when_finished "rm -rf repo" &&
	GIT_DEFAULT_HASH=sha256 git init repo &&
	cat >expect <<-EOF &&
	sha256
	reftable
	EOF
	git -C repo rev-parse --show-object-format --show-ref-format >actual &&
	test_cmp expect actual
'

test_expect_success 'init: sha256 object format via option' '
	test_when_finished "rm -rf repo" &&
	git init --object-format=sha256 repo &&
	cat >expect <<-EOF &&
	sha256
	reftable
	EOF
	git -C repo rev-parse --show-object-format --show-ref-format >actual &&
	test_cmp expect actual
'

test_expect_success 'init: reinitializing reftable backend succeeds' '
	test_when_finished "rm -rf repo" &&
	git init repo &&
	test_commit -C repo A &&

	git -C repo for-each-ref >expect &&
	git init --ref-format=reftable repo &&
	git -C repo for-each-ref >actual &&
	test_cmp expect actual
'

test_expect_success 'init: reinitializing files with reftable backend fails' '
	test_when_finished "rm -rf repo" &&
	git init --ref-format=files repo &&
	test_commit -C repo file &&

	cp repo/.git/HEAD expect &&
	test_must_fail git init --ref-format=reftable repo &&
	test_cmp expect repo/.git/HEAD
'

test_expect_success 'init: reinitializing reftable with files backend fails' '
	test_when_finished "rm -rf repo" &&
	git init --ref-format=reftable repo &&
	test_commit -C repo file &&

	cp repo/.git/HEAD expect &&
	test_must_fail git init --ref-format=files repo &&
	test_cmp expect repo/.git/HEAD
'

test_expect_perms () {
<<<<<<< HEAD
	local perms="$1"
	local file="$2"
=======
	local perms="$1" &&
	local file="$2" &&
>>>>>>> 70b81fbf
	local actual="$(ls -l "$file")" &&

	case "$actual" in
	$perms*)
		: happy
		;;
	*)
		echo "$(basename $2) is not $perms but $actual"
		false
		;;
	esac
}

test_expect_reftable_perms () {
	local umask="$1"
	local shared="$2"
	local expect="$3"

	test_expect_success POSIXPERM "init: honors --shared=$shared with umask $umask" '
		test_when_finished "rm -rf repo" &&
		(
			umask $umask &&
			git init --shared=$shared repo
		) &&
		test_expect_perms "$expect" repo/.git/reftable/tables.list &&
		for table in repo/.git/reftable/*.ref
		do
			test_expect_perms "$expect" "$table" ||
			return 1
		done
	'

	test_expect_success POSIXPERM "pack-refs: honors --shared=$shared with umask $umask" '
		test_when_finished "rm -rf repo" &&
		(
			umask $umask &&
			git init --shared=$shared repo &&
			test_commit -C repo A &&
			test_line_count = 2 repo/.git/reftable/tables.list &&
			git -C repo pack-refs
		) &&
		test_expect_perms "$expect" repo/.git/reftable/tables.list &&
		for table in repo/.git/reftable/*.ref
		do
			test_expect_perms "$expect" "$table" ||
			return 1
		done
	'
}

test_expect_reftable_perms 002 umask "-rw-rw-r--"
test_expect_reftable_perms 022 umask "-rw-r--r--"
test_expect_reftable_perms 027 umask "-rw-r-----"

test_expect_reftable_perms 002 group "-rw-rw-r--"
test_expect_reftable_perms 022 group "-rw-rw-r--"
test_expect_reftable_perms 027 group "-rw-rw----"

test_expect_reftable_perms 002 world "-rw-rw-r--"
test_expect_reftable_perms 022 world "-rw-rw-r--"
test_expect_reftable_perms 027 world "-rw-rw-r--"

test_expect_success 'clone: can clone reftable repository' '
	test_when_finished "rm -rf repo clone" &&
	git init repo &&
	test_commit -C repo message1 file1 &&

	git clone repo cloned &&
	echo reftable >expect &&
	git -C cloned rev-parse --show-ref-format >actual &&
	test_cmp expect actual &&
	test_path_is_file cloned/file1
'

test_expect_success 'clone: can clone reffiles into reftable repository' '
	test_when_finished "rm -rf reffiles reftable" &&
	git init --ref-format=files reffiles &&
	test_commit -C reffiles A &&
	git clone --ref-format=reftable ./reffiles reftable &&

	git -C reffiles rev-parse HEAD >expect &&
	git -C reftable rev-parse HEAD >actual &&
	test_cmp expect actual &&

	git -C reftable rev-parse --show-ref-format >actual &&
	echo reftable >expect &&
	test_cmp expect actual &&

	git -C reffiles rev-parse --show-ref-format >actual &&
	echo files >expect &&
	test_cmp expect actual
'

test_expect_success 'clone: can clone reftable into reffiles repository' '
	test_when_finished "rm -rf reffiles reftable" &&
	git init --ref-format=reftable reftable &&
	test_commit -C reftable A &&
	git clone --ref-format=files ./reftable reffiles &&

	git -C reftable rev-parse HEAD >expect &&
	git -C reffiles rev-parse HEAD >actual &&
	test_cmp expect actual &&

	git -C reftable rev-parse --show-ref-format >actual &&
	echo reftable >expect &&
	test_cmp expect actual &&

	git -C reffiles rev-parse --show-ref-format >actual &&
	echo files >expect &&
	test_cmp expect actual
'

test_expect_success 'ref transaction: corrupted tables cause failure' '
	test_when_finished "rm -rf repo" &&
	git init repo &&
	(
		cd repo &&
		test_commit file1 &&
		for f in .git/reftable/*.ref
		do
			: >"$f" || return 1
		done &&
		test_must_fail git update-ref refs/heads/main HEAD
	)
'

test_expect_success 'ref transaction: corrupted tables.list cause failure' '
	test_when_finished "rm -rf repo" &&
	git init repo &&
	(
		cd repo &&
		test_commit file1 &&
		echo garbage >.git/reftable/tables.list &&
		test_must_fail git update-ref refs/heads/main HEAD
	)
'

test_expect_success 'ref transaction: refuses to write ref causing F/D conflict' '
	test_when_finished "rm -rf repo" &&
	git init repo &&
	test_commit -C repo file &&
	test_must_fail git -C repo update-ref refs/heads/main/forbidden
'

test_expect_success 'ref transaction: deleting ref with invalid name fails' '
	test_when_finished "rm -rf repo" &&
	git init repo &&
	test_commit -C repo file &&
	test_must_fail git -C repo update-ref -d ../../my-private-file
'

test_expect_success 'ref transaction: can skip object ID verification' '
	test_when_finished "rm -rf repo" &&
	git init repo &&
	test_must_fail test-tool -C repo ref-store main update-ref msg refs/heads/branch $INVALID_OID $ZERO_OID 0 &&
	test-tool -C repo ref-store main update-ref msg refs/heads/branch $INVALID_OID $ZERO_OID REF_SKIP_OID_VERIFICATION
'

test_expect_success 'ref transaction: updating same ref multiple times fails' '
	test_when_finished "rm -rf repo" &&
	git init repo &&
	test_commit -C repo A &&
	cat >updates <<-EOF &&
	update refs/heads/main $A
	update refs/heads/main $A
	EOF
	cat >expect <<-EOF &&
	fatal: multiple updates for ref ${SQ}refs/heads/main${SQ} not allowed
	EOF
	test_must_fail git -C repo update-ref --stdin <updates 2>err &&
	test_cmp expect err
'

test_expect_success 'ref transaction: can delete symbolic self-reference with git-symbolic-ref(1)' '
	test_when_finished "rm -rf repo" &&
	git init repo &&
	git -C repo symbolic-ref refs/heads/self refs/heads/self &&
	git -C repo symbolic-ref -d refs/heads/self
'

test_expect_success 'ref transaction: deleting symbolic self-reference without --no-deref fails' '
	test_when_finished "rm -rf repo" &&
	git init repo &&
	git -C repo symbolic-ref refs/heads/self refs/heads/self &&
	cat >expect <<-EOF &&
	error: multiple updates for ${SQ}refs/heads/self${SQ} (including one via symref ${SQ}refs/heads/self${SQ}) are not allowed
	EOF
	test_must_fail git -C repo update-ref -d refs/heads/self 2>err &&
	test_cmp expect err
'

test_expect_success 'ref transaction: deleting symbolic self-reference with --no-deref succeeds' '
	test_when_finished "rm -rf repo" &&
	git init repo &&
	git -C repo symbolic-ref refs/heads/self refs/heads/self &&
	git -C repo update-ref -d --no-deref refs/heads/self
'

test_expect_success 'ref transaction: creating symbolic ref fails with F/D conflict' '
	test_when_finished "rm -rf repo" &&
	git init repo &&
	test_commit -C repo A &&
	cat >expect <<-EOF &&
	error: ${SQ}refs/heads/main${SQ} exists; cannot create ${SQ}refs/heads${SQ}
	EOF
	test_must_fail git -C repo symbolic-ref refs/heads refs/heads/foo 2>err &&
	test_cmp expect err
'

test_expect_success 'ref transaction: ref deletion' '
	test_when_finished "rm -rf repo" &&
	git init repo &&
	(
		cd repo &&
		test_commit file &&
		HEAD_OID=$(git show-ref -s --verify HEAD) &&
		cat >expect <<-EOF &&
		$HEAD_OID refs/heads/main
		$HEAD_OID refs/tags/file
		EOF
		git show-ref >actual &&
		test_cmp expect actual &&

		test_must_fail git update-ref -d refs/tags/file $INVALID_OID &&
		git show-ref >actual &&
		test_cmp expect actual &&

		git update-ref -d refs/tags/file $HEAD_OID &&
		echo "$HEAD_OID refs/heads/main" >expect &&
		git show-ref >actual &&
		test_cmp expect actual
	)
'

test_expect_success 'ref transaction: writes cause auto-compaction' '
	test_when_finished "rm -rf repo" &&

	git init repo &&
	test_line_count = 1 repo/.git/reftable/tables.list &&

	test_commit -C repo --no-tag A &&
	test_line_count = 1 repo/.git/reftable/tables.list &&

	test_commit -C repo --no-tag B &&
	test_line_count = 1 repo/.git/reftable/tables.list
'

test_expect_success 'ref transaction: env var disables compaction' '
	test_when_finished "rm -rf repo" &&

	git init repo &&
	test_commit -C repo A &&

	start=$(wc -l <repo/.git/reftable/tables.list) &&
	iterations=5 &&
	expected=$((start + iterations)) &&

	for i in $(test_seq $iterations)
	do
		GIT_TEST_REFTABLE_AUTOCOMPACTION=false \
		git -C repo update-ref branch-$i HEAD || return 1
	done &&
	test_line_count = $expected repo/.git/reftable/tables.list &&

	git -C repo update-ref foo HEAD &&
	test_line_count -lt $expected repo/.git/reftable/tables.list
'

test_expect_success 'ref transaction: alternating table sizes are compacted' '
	test_when_finished "rm -rf repo" &&

	git init repo &&
	test_commit -C repo A &&
	for i in $(test_seq 5)
	do
		git -C repo branch -f foo &&
		git -C repo branch -d foo || return 1
	done &&
	test_line_count = 2 repo/.git/reftable/tables.list
'

check_fsync_events () {
	local trace="$1" &&
	shift &&

	cat >expect &&
	sed -n \
		-e '/^{"event":"counter",.*"category":"fsync",/ {
			s/.*"category":"fsync",//;
			s/}$//;
			p;
		}' \
		<"$trace" >actual &&
	test_cmp expect actual
}

test_expect_success 'ref transaction: writes are synced' '
	test_when_finished "rm -rf repo" &&
	git init repo &&
	test_commit -C repo initial &&

	GIT_TRACE2_EVENT="$(pwd)/trace2.txt" \
	GIT_TEST_FSYNC=true \
		git -C repo -c core.fsync=reference \
		-c core.fsyncMethod=fsync update-ref refs/heads/branch HEAD &&
	check_fsync_events trace2.txt <<-EOF
	"name":"hardware-flush","count":4
	EOF
'

test_expect_success 'ref transaction: empty transaction in empty repo' '
	test_when_finished "rm -rf repo" &&
	git init repo &&
	test_commit -C repo --no-tag A &&
	git -C repo update-ref -d refs/heads/main &&
	test-tool -C repo ref-store main delete-refs REF_NO_DEREF msg HEAD &&
	git -C repo update-ref --stdin <<-EOF
	prepare
	commit
	EOF
'

test_expect_success 'ref transaction: fails gracefully when auto compaction fails' '
	test_when_finished "rm -rf repo" &&
	git init repo &&
	(
		cd repo &&

		test_commit A &&
		for i in $(test_seq 10)
		do
			git branch branch-$i &&
			for table in .git/reftable/*.ref
			do
				touch "$table.lock" || exit 1
			done ||
			exit 1
		done &&
		test_line_count = 10 .git/reftable/tables.list
	)
'

test_expect_success 'pack-refs: compacts tables' '
	test_when_finished "rm -rf repo" &&
	git init repo &&

	test_commit -C repo A &&
	ls -1 repo/.git/reftable >table-files &&
	test_line_count = 3 table-files &&
	test_line_count = 2 repo/.git/reftable/tables.list &&

	git -C repo pack-refs &&
	ls -1 repo/.git/reftable >table-files &&
	test_line_count = 2 table-files &&
	test_line_count = 1 repo/.git/reftable/tables.list
'

test_expect_success 'pack-refs: compaction raises locking errors' '
	test_when_finished "rm -rf repo" &&
	git init repo &&
	test_commit -C repo A &&
	touch repo/.git/reftable/tables.list.lock &&
	cat >expect <<-EOF &&
	error: unable to compact stack: data is locked
	EOF
	test_must_fail git -C repo pack-refs 2>err &&
	test_cmp expect err
'

for command in pack-refs gc "maintenance run --task=pack-refs"
do
test_expect_success "$command: auto compaction" '
	test_when_finished "rm -rf repo" &&
	git init repo &&
	(
		cd repo &&

		test_commit A &&

		# We need a bit of setup to ensure that git-gc(1) actually
		# triggers, and that it does not write anything to the refdb.
		git config gc.auto 1 &&
		git config gc.autoDetach 0 &&
		git config gc.reflogExpire never &&
		git config gc.reflogExpireUnreachable never &&
		test_oid blob17_1 | git hash-object -w --stdin &&

		# The tables should have been auto-compacted, and thus auto
		# compaction should not have to do anything.
		ls -1 .git/reftable >tables-expect &&
		test_line_count = 3 tables-expect &&
		git $command --auto &&
		ls -1 .git/reftable >tables-actual &&
		test_cmp tables-expect tables-actual &&

		test_oid blob17_2 | git hash-object -w --stdin &&

		# Lock all tables write some refs. Auto-compaction will be
		# unable to compact tables and thus fails gracefully, leaving
		# the stack in a sub-optimal state.
		ls .git/reftable/*.ref |
		while read table
		do
			touch "$table.lock" || exit 1
		done &&
		git branch B &&
		git branch C &&
		rm .git/reftable/*.lock &&
		test_line_count = 4 .git/reftable/tables.list &&

		git $command --auto &&
		test_line_count = 1 .git/reftable/tables.list
	)
'
done

test_expect_success 'pack-refs: prunes stale tables' '
	test_when_finished "rm -rf repo" &&
	git init repo &&
	touch repo/.git/reftable/stale-table.ref &&
	git -C repo pack-refs &&
	test_path_is_missing repo/.git/reftable/stable-ref.ref
'

test_expect_success 'pack-refs: does not prune non-table files' '
	test_when_finished "rm -rf repo" &&
	git init repo &&
	touch repo/.git/reftable/garbage &&
	git -C repo pack-refs &&
	test_path_is_file repo/.git/reftable/garbage
'

test_expect_success 'packed-refs: writes are synced' '
	test_when_finished "rm -rf repo" &&
	git init repo &&
	test_commit -C repo initial &&
	test_line_count = 2 table-files &&

	: >trace2.txt &&
	GIT_TRACE2_EVENT="$(pwd)/trace2.txt" \
	GIT_TEST_FSYNC=true \
		git -C repo -c core.fsync=reference \
		-c core.fsyncMethod=fsync pack-refs &&
	check_fsync_events trace2.txt <<-EOF
	"name":"hardware-flush","count":2
	EOF
'

test_expect_success 'ref iterator: bogus names are flagged' '
	test_when_finished "rm -rf repo" &&
	git init repo &&
	(
		cd repo &&
		test_commit --no-tag file &&
		test-tool ref-store main update-ref msg "refs/heads/bogus..name" $(git rev-parse HEAD) $ZERO_OID REF_SKIP_REFNAME_VERIFICATION &&

		cat >expect <<-EOF &&
		$ZERO_OID refs/heads/bogus..name 0xc
		$(git rev-parse HEAD) refs/heads/main 0x0
		EOF
		test-tool ref-store main for-each-ref "" >actual &&
		test_cmp expect actual
	)
'

test_expect_success 'ref iterator: missing object IDs are not flagged' '
	test_when_finished "rm -rf repo" &&
	git init repo &&
	(
		cd repo &&
		test-tool ref-store main update-ref msg "refs/heads/broken-hash" $INVALID_OID $ZERO_OID REF_SKIP_OID_VERIFICATION &&

		cat >expect <<-EOF &&
		$INVALID_OID refs/heads/broken-hash 0x0
		EOF
		test-tool ref-store main for-each-ref "" >actual &&
		test_cmp expect actual
	)
'

test_expect_success 'basic: commit and list refs' '
	test_when_finished "rm -rf repo" &&
	git init repo &&
	test_commit -C repo file &&
	test_write_lines refs/heads/main refs/tags/file >expect &&
	git -C repo for-each-ref --format="%(refname)" >actual &&
	test_cmp actual expect
'

test_expect_success 'basic: can write large commit message' '
	test_when_finished "rm -rf repo" &&
	git init repo &&
	perl -e "
		print \"this is a long commit message\" x 50000
	" >commit-msg &&
	git -C repo commit --allow-empty --file=../commit-msg
'

test_expect_success 'basic: show-ref fails with empty repository' '
	test_when_finished "rm -rf repo" &&
	git init repo &&
	test_must_fail git -C repo show-ref >actual &&
	test_must_be_empty actual
'

test_expect_success 'basic: can check out unborn branch' '
	test_when_finished "rm -rf repo" &&
	git init repo &&
	git -C repo checkout -b main
'

test_expect_success 'basic: peeled tags are stored' '
	test_when_finished "rm -rf repo" &&
	git init repo &&
	test_commit -C repo file &&
	git -C repo tag -m "annotated tag" test_tag HEAD &&
	for ref in refs/heads/main refs/tags/file refs/tags/test_tag refs/tags/test_tag^{}
	do
		echo "$(git -C repo rev-parse "$ref") $ref" || return 1
	done >expect &&
	git -C repo show-ref -d >actual &&
	test_cmp expect actual
'

test_expect_success 'basic: for-each-ref can print symrefs' '
	test_when_finished "rm -rf repo" &&
	git init repo &&
	(
		cd repo &&
		test_commit file &&
		git branch &&
		git symbolic-ref refs/heads/sym refs/heads/main &&
		cat >expected <<-EOF &&
		refs/heads/main
		EOF
		git for-each-ref --format="%(symref)" refs/heads/sym >actual &&
		test_cmp expected actual
	)
'

test_expect_success 'basic: notes' '
	test_when_finished "rm -rf repo" &&
	git init repo &&
	(
		write_script fake_editor <<-\EOF &&
		echo "$MSG" >"$1"
		echo "$MSG" >&2
		EOF

		test_commit 1st &&
		test_commit 2nd &&
		GIT_EDITOR=./fake_editor MSG=b4 git notes add &&
		GIT_EDITOR=./fake_editor MSG=b3 git notes edit &&
		echo b4 >expect &&
		git notes --ref commits@{1} show >actual &&
		test_cmp expect actual
	)
'

test_expect_success 'basic: stash' '
	test_when_finished "rm -rf repo" &&
	git init repo &&
	(
		cd repo &&
		test_commit file &&
		git stash list >expect &&
		test_line_count = 0 expect &&

		echo hoi >>file.t &&
		git stash push -m stashed &&
		git stash list >expect &&
		test_line_count = 1 expect &&

		git stash clear &&
		git stash list >expect &&
		test_line_count = 0 expect
	)
'

test_expect_success 'basic: cherry-pick' '
	test_when_finished "rm -rf repo" &&
	git init repo &&
	(
		cd repo &&
		test_commit message1 file1 &&
		test_commit message2 file2 &&
		git branch source &&
		git checkout HEAD^ &&
		test_commit message3 file3 &&
		git cherry-pick source &&
		test_path_is_file file2
	)
'

test_expect_success 'basic: rebase' '
	test_when_finished "rm -rf repo" &&
	git init repo &&
	(
		cd repo &&
		test_commit message1 file1 &&
		test_commit message2 file2 &&
		git branch source &&
		git checkout HEAD^ &&
		test_commit message3 file3 &&
		git rebase source &&
		test_path_is_file file2
	)
'

test_expect_success 'reflog: can delete separate reflog entries' '
	test_when_finished "rm -rf repo" &&
	git init repo &&
	(
		cd repo &&

		test_commit file &&
		test_commit file2 &&
		test_commit file3 &&
		test_commit file4 &&
		git reflog >actual &&
		grep file3 actual &&

		git reflog delete HEAD@{1} &&
		git reflog >actual &&
		! grep file3 actual
	)
'

test_expect_success 'reflog: can switch to previous branch' '
	test_when_finished "rm -rf repo" &&
	git init repo &&
	(
		cd repo &&
		test_commit file1 &&
		git checkout -b branch1 &&
		test_commit file2 &&
		git checkout -b branch2 &&
		git switch - &&
		git rev-parse --symbolic-full-name HEAD >actual &&
		echo refs/heads/branch1 >expect &&
		test_cmp actual expect
	)
'

test_expect_success 'reflog: copying branch writes reflog entry' '
	test_when_finished "rm -rf repo" &&
	git init repo &&
	(
		cd repo &&
		test_commit file1 &&
		test_commit file2 &&
		oid=$(git rev-parse --short HEAD) &&
		git branch src &&
		cat >expect <<-EOF &&
		${oid} dst@{0}: Branch: copied refs/heads/src to refs/heads/dst
		${oid} dst@{1}: branch: Created from main
		EOF
		git branch -c src dst &&
		git reflog dst >actual &&
		test_cmp expect actual
	)
'

test_expect_success 'reflog: renaming branch writes reflog entry' '
	test_when_finished "rm -rf repo" &&
	git init repo &&
	(
		cd repo &&
		git symbolic-ref HEAD refs/heads/before &&
		test_commit file &&
		git show-ref >expected.refs &&
		sed s/before/after/g <expected.refs >expected &&
		git branch -M after &&
		git show-ref >actual &&
		test_cmp expected actual &&
		echo refs/heads/after >expected &&
		git symbolic-ref HEAD >actual &&
		test_cmp expected actual
	)
'

test_expect_success 'reflog: can store empty logs' '
	test_when_finished "rm -rf repo" &&
	git init repo &&
	(
		cd repo &&

		test_must_fail test-tool ref-store main reflog-exists refs/heads/branch &&
		test-tool ref-store main create-reflog refs/heads/branch &&
		test-tool ref-store main reflog-exists refs/heads/branch &&
		test-tool ref-store main for-each-reflog-ent-reverse refs/heads/branch >actual &&
		test_must_be_empty actual
	)
'

test_expect_success 'reflog: expiry empties reflog' '
	test_when_finished "rm -rf repo" &&
	git init repo &&
	(
		cd repo &&

		test_commit initial &&
		git checkout -b branch &&
		test_commit fileA &&
		test_commit fileB &&

		cat >expect <<-EOF &&
		commit: fileB
		commit: fileA
		branch: Created from HEAD
		EOF
		git reflog show --format="%gs" refs/heads/branch >actual &&
		test_cmp expect actual &&

		git reflog expire branch --expire=all &&
		git reflog show --format="%gs" refs/heads/branch >actual &&
		test_must_be_empty actual &&
		test-tool ref-store main reflog-exists refs/heads/branch
	)
'

test_expect_success 'reflog: can be deleted' '
	test_when_finished "rm -rf repo" &&
	git init repo &&
	(
		cd repo &&
		test_commit initial &&
		test-tool ref-store main reflog-exists refs/heads/main &&
		test-tool ref-store main delete-reflog refs/heads/main &&
		test_must_fail test-tool ref-store main reflog-exists refs/heads/main
	)
'

test_expect_success 'reflog: garbage collection deletes reflog entries' '
	test_when_finished "rm -rf repo" &&
	git init repo &&
	(
		cd repo &&

		for count in $(test_seq 1 10)
		do
			test_commit "number $count" file.t $count number-$count ||
			return 1
		done &&
		git reflog refs/heads/main >actual &&
		test_line_count = 10 actual &&
		grep "commit (initial): number 1" actual &&
		grep "commit: number 10" actual &&

		git gc &&
		git reflog refs/heads/main >actual &&
		test_line_count = 0 actual
	)
'

test_expect_success 'reflog: updates via HEAD update HEAD reflog' '
	test_when_finished "rm -rf repo" &&
	git init repo &&
	(
		cd repo &&
		test_commit main-one &&
		git checkout -b new-branch &&
		test_commit new-one &&
		test_commit new-two &&

		echo new-one >expect &&
		git log -1 --format=%s HEAD@{1} >actual &&
		test_cmp expect actual
	)
'

test_expect_success 'branch: copying branch with D/F conflict' '
	test_when_finished "rm -rf repo" &&
	git init repo &&
	(
		cd repo &&
		test_commit A &&
		git branch branch &&
		cat >expect <<-EOF &&
		error: ${SQ}refs/heads/branch${SQ} exists; cannot create ${SQ}refs/heads/branch/moved${SQ}
		fatal: branch copy failed
		EOF
		test_must_fail git branch -c branch branch/moved 2>err &&
		test_cmp expect err
	)
'

test_expect_success 'branch: moving branch with D/F conflict' '
	test_when_finished "rm -rf repo" &&
	git init repo &&
	(
		cd repo &&
		test_commit A &&
		git branch branch &&
		git branch conflict &&
		cat >expect <<-EOF &&
		error: ${SQ}refs/heads/conflict${SQ} exists; cannot create ${SQ}refs/heads/conflict/moved${SQ}
		fatal: branch rename failed
		EOF
		test_must_fail git branch -m branch conflict/moved 2>err &&
		test_cmp expect err
	)
'

test_expect_success 'worktree: adding worktree creates separate stack' '
	test_when_finished "rm -rf repo worktree" &&
	git init repo &&
	test_commit -C repo A &&

	git -C repo worktree add ../worktree &&
	test_path_is_file repo/.git/worktrees/worktree/refs/heads &&
	echo "ref: refs/heads/.invalid" >expect &&
	test_cmp expect repo/.git/worktrees/worktree/HEAD &&
	test_path_is_dir repo/.git/worktrees/worktree/reftable &&
	test_path_is_file repo/.git/worktrees/worktree/reftable/tables.list
'

test_expect_success 'worktree: pack-refs in main repo packs main refs' '
	test_when_finished "rm -rf repo worktree" &&
	git init repo &&
	test_commit -C repo A &&

	GIT_TEST_REFTABLE_AUTOCOMPACTION=false \
	git -C repo worktree add ../worktree &&
	GIT_TEST_REFTABLE_AUTOCOMPACTION=false \
	git -C worktree update-ref refs/worktree/per-worktree HEAD &&

	test_line_count = 4 repo/.git/worktrees/worktree/reftable/tables.list &&
	test_line_count = 3 repo/.git/reftable/tables.list &&
	git -C repo pack-refs &&
	test_line_count = 4 repo/.git/worktrees/worktree/reftable/tables.list &&
	test_line_count = 1 repo/.git/reftable/tables.list
'

test_expect_success 'worktree: pack-refs in worktree packs worktree refs' '
	test_when_finished "rm -rf repo worktree" &&
	git init repo &&
	test_commit -C repo A &&

	GIT_TEST_REFTABLE_AUTOCOMPACTION=false \
	git -C repo worktree add ../worktree &&
	GIT_TEST_REFTABLE_AUTOCOMPACTION=false \
	git -C worktree update-ref refs/worktree/per-worktree HEAD &&

	test_line_count = 4 repo/.git/worktrees/worktree/reftable/tables.list &&
	test_line_count = 3 repo/.git/reftable/tables.list &&
	git -C worktree pack-refs &&
	test_line_count = 1 repo/.git/worktrees/worktree/reftable/tables.list &&
	test_line_count = 3 repo/.git/reftable/tables.list
'

test_expect_success 'worktree: creating shared ref updates main stack' '
	test_when_finished "rm -rf repo worktree" &&
	git init repo &&
	test_commit -C repo A &&

	git -C repo worktree add ../worktree &&
	git -C repo pack-refs &&
	git -C worktree pack-refs &&
	test_line_count = 1 repo/.git/worktrees/worktree/reftable/tables.list &&
	test_line_count = 1 repo/.git/reftable/tables.list &&

	GIT_TEST_REFTABLE_AUTOCOMPACTION=false \
	git -C worktree update-ref refs/heads/shared HEAD &&
	test_line_count = 1 repo/.git/worktrees/worktree/reftable/tables.list &&
	test_line_count = 2 repo/.git/reftable/tables.list
'

test_expect_success 'worktree: creating per-worktree ref updates worktree stack' '
	test_when_finished "rm -rf repo worktree" &&
	git init repo &&
	test_commit -C repo A &&

	git -C repo worktree add ../worktree &&
	git -C repo pack-refs &&
	git -C worktree pack-refs &&
	test_line_count = 1 repo/.git/worktrees/worktree/reftable/tables.list &&
	test_line_count = 1 repo/.git/reftable/tables.list &&

	git -C worktree update-ref refs/bisect/per-worktree HEAD &&
	test_line_count = 2 repo/.git/worktrees/worktree/reftable/tables.list &&
	test_line_count = 1 repo/.git/reftable/tables.list
'

test_expect_success 'worktree: creating per-worktree ref from main repo' '
	test_when_finished "rm -rf repo worktree" &&
	git init repo &&
	test_commit -C repo A &&

	git -C repo worktree add ../worktree &&
	git -C repo pack-refs &&
	git -C worktree pack-refs &&
	test_line_count = 1 repo/.git/worktrees/worktree/reftable/tables.list &&
	test_line_count = 1 repo/.git/reftable/tables.list &&

	git -C repo update-ref worktrees/worktree/refs/bisect/per-worktree HEAD &&
	test_line_count = 2 repo/.git/worktrees/worktree/reftable/tables.list &&
	test_line_count = 1 repo/.git/reftable/tables.list
'

test_expect_success 'worktree: creating per-worktree ref from second worktree' '
	test_when_finished "rm -rf repo wt1 wt2" &&
	git init repo &&
	test_commit -C repo A &&

	git -C repo worktree add ../wt1 &&
	git -C repo worktree add ../wt2 &&
	git -C repo pack-refs &&
	git -C wt1 pack-refs &&
	git -C wt2 pack-refs &&
	test_line_count = 1 repo/.git/worktrees/wt1/reftable/tables.list &&
	test_line_count = 1 repo/.git/worktrees/wt2/reftable/tables.list &&
	test_line_count = 1 repo/.git/reftable/tables.list &&

	git -C wt1 update-ref worktrees/wt2/refs/bisect/per-worktree HEAD &&
	test_line_count = 1 repo/.git/worktrees/wt1/reftable/tables.list &&
	test_line_count = 2 repo/.git/worktrees/wt2/reftable/tables.list &&
	test_line_count = 1 repo/.git/reftable/tables.list
'

test_expect_success 'worktree: can create shared and per-worktree ref in one transaction' '
	test_when_finished "rm -rf repo worktree" &&
	git init repo &&
	test_commit -C repo A &&

	git -C repo worktree add ../worktree &&
	git -C repo pack-refs &&
	git -C worktree pack-refs &&
	test_line_count = 1 repo/.git/worktrees/worktree/reftable/tables.list &&
	test_line_count = 1 repo/.git/reftable/tables.list &&

	cat >stdin <<-EOF &&
	create worktrees/worktree/refs/bisect/per-worktree HEAD
	create refs/branches/shared HEAD
	EOF
	git -C repo update-ref --stdin <stdin &&
	test_line_count = 2 repo/.git/worktrees/worktree/reftable/tables.list &&
	test_line_count = 2 repo/.git/reftable/tables.list
'

test_expect_success 'worktree: can access common refs' '
	test_when_finished "rm -rf repo worktree" &&
	git init repo &&
	test_commit -C repo file1 &&
	git -C repo branch branch1 &&
	git -C repo worktree add ../worktree &&

	echo refs/heads/worktree >expect &&
	git -C worktree symbolic-ref HEAD >actual &&
	test_cmp expect actual &&
	git -C worktree checkout branch1
'

test_expect_success 'worktree: adds worktree with detached HEAD' '
	test_when_finished "rm -rf repo worktree" &&

	git init repo &&
	test_commit -C repo A &&
	git -C repo rev-parse main >expect &&

	git -C repo worktree add --detach ../worktree main &&
	git -C worktree rev-parse HEAD >actual &&
	test_cmp expect actual
'

test_expect_success 'fetch: accessing FETCH_HEAD special ref works' '
	test_when_finished "rm -rf repo sub" &&

	git init sub &&
	test_commit -C sub two &&
	git -C sub rev-parse HEAD >expect &&

	git init repo &&
	test_commit -C repo one &&
	git -C repo fetch ../sub &&
	git -C repo rev-parse FETCH_HEAD >actual &&
	test_cmp expect actual
'

test_done<|MERGE_RESOLUTION|>--- conflicted
+++ resolved
@@ -78,13 +78,8 @@
 '
 
 test_expect_perms () {
-<<<<<<< HEAD
-	local perms="$1"
-	local file="$2"
-=======
 	local perms="$1" &&
 	local file="$2" &&
->>>>>>> 70b81fbf
 	local actual="$(ls -l "$file")" &&
 
 	case "$actual" in
