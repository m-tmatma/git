#!/bin/sh
#
# Copyright (c) 2006 Johannes E. Schindelin
#

test_description='Test special whitespace in diff engine.

'
. ./test-lib.sh
. "$TEST_DIRECTORY"/diff-lib.sh

test_expect_success "Ray Lehtiniemi's example" '
	cat <<-\EOF >x &&
	do {
	   nothing;
	} while (0);
	EOF
	git update-index --add x &&

	cat <<-\EOF >x &&
	do
	{
	   nothing;
	}
	while (0);
	EOF

	cat <<-\EOF >expect &&
	diff --git a/x b/x
	index adf3937..6edc172 100644
	--- a/x
	+++ b/x
	@@ -1,3 +1,5 @@
	-do {
	+do
	+{
	    nothing;
	-} while (0);
	+}
	+while (0);
	EOF

	git diff >out &&
	test_cmp expect out &&

	git diff -w >out &&
	test_cmp expect out &&

	git diff -b >out &&
	test_cmp expect out
'

test_expect_success 'another test, without options' '
	tr Q "\015" <<-\EOF >x &&
	whitespace at beginning
	whitespace change
	whitespace in the middle
	whitespace at end
	unchanged line
	CR at endQ
	EOF

	git update-index x &&

	tr "_" " " <<-\EOF >x &&
	_	whitespace at beginning
	whitespace 	 change
	white space in the middle
	whitespace at end__
	unchanged line
	CR at end
	EOF

	tr "Q_" "\015 " <<-\EOF >expect &&
	diff --git a/x b/x
	index d99af23..22d9f73 100644
	--- a/x
	+++ b/x
	@@ -1,6 +1,6 @@
	-whitespace at beginning
	-whitespace change
	-whitespace in the middle
	-whitespace at end
	+ 	whitespace at beginning
	+whitespace 	 change
	+white space in the middle
	+whitespace at end__
	 unchanged line
	-CR at endQ
	+CR at end
	EOF

	git diff >out &&
	test_cmp expect out &&

	>expect &&
	git diff -w >out &&
	test_cmp expect out &&

	git diff -w -b >out &&
	test_cmp expect out &&

	git diff -w --ignore-space-at-eol >out &&
	test_cmp expect out &&

	git diff -w -b --ignore-space-at-eol >out &&
	test_cmp expect out &&

	git diff -w --ignore-cr-at-eol >out &&
	test_cmp expect out &&

	tr "Q_" "\015 " <<-\EOF >expect &&
	diff --git a/x b/x
	index d99af23..22d9f73 100644
	--- a/x
	+++ b/x
	@@ -1,6 +1,6 @@
	-whitespace at beginning
	+_	whitespace at beginning
	 whitespace 	 change
	-whitespace in the middle
	+white space in the middle
	 whitespace at end__
	 unchanged line
	 CR at end
	EOF
	git diff -b >out &&
	test_cmp expect out &&

	git diff -b --ignore-space-at-eol >out &&
	test_cmp expect out &&

	git diff -b --ignore-cr-at-eol >out &&
	test_cmp expect out &&

	tr "Q_" "\015 " <<-\EOF >expect &&
	diff --git a/x b/x
	index d99af23..22d9f73 100644
	--- a/x
	+++ b/x
	@@ -1,6 +1,6 @@
	-whitespace at beginning
	-whitespace change
	-whitespace in the middle
	+_	whitespace at beginning
	+whitespace 	 change
	+white space in the middle
	 whitespace at end__
	 unchanged line
	 CR at end
	EOF
	git diff --ignore-space-at-eol >out &&
	test_cmp expect out &&

	git diff --ignore-space-at-eol --ignore-cr-at-eol >out &&
	test_cmp expect out &&

	tr "Q_" "\015 " <<-\EOF >expect &&
	diff --git a/x b/x
	index_d99af23..22d9f73 100644
	--- a/x
	+++ b/x
	@@ -1,6 +1,6 @@
	-whitespace at beginning
	-whitespace change
	-whitespace in the middle
	-whitespace at end
	+_	whitespace at beginning
	+whitespace_	_change
	+white space in the middle
	+whitespace at end__
	 unchanged line
	 CR at end
	EOF
	git diff --ignore-cr-at-eol >out &&
	test_cmp expect out
'

test_expect_success 'ignore-blank-lines: only new lines' '
	test_seq 5 >x &&
	git update-index x &&
	test_seq 5 | sed "/3/i\\
" >x &&
	git diff --ignore-blank-lines >out &&
	>expect &&
	test_cmp expect out
'

test_expect_success 'ignore-blank-lines: only new lines with space' '
	test_seq 5 >x &&
	git update-index x &&
	test_seq 5 | sed "/3/i\\
 " >x &&
	git diff -w --ignore-blank-lines >out &&
	>expect &&
	test_cmp expect out
'

test_expect_success 'ignore-blank-lines: after change' '
	cat <<-\EOF >x &&
	1
	2

	3
	4
	5

	6
	7
	EOF
	git update-index x &&
	cat <<-\EOF >x &&
	change

	1
	2
	3
	4
	5
	6

	7
	EOF
	git diff --inter-hunk-context=100 --ignore-blank-lines >out.tmp &&
	cat <<-\EOF >expected &&
	diff --git a/x b/x
	--- a/x
	+++ b/x
	@@ -1,6 +1,7 @@
	+change
	+
	 1
	 2
	-
	 3
	 4
	 5
	EOF
	compare_diff_patch expected out.tmp
'

test_expect_success 'ignore-blank-lines: before change' '
	cat <<-\EOF >x &&
	1
	2

	3
	4
	5
	6
	7
	EOF
	git update-index x &&
	cat <<-\EOF >x &&

	1
	2
	3
	4
	5

	6
	7
	change
	EOF
	git diff --inter-hunk-context=100 --ignore-blank-lines >out.tmp &&
	cat <<-\EOF >expected &&
	diff --git a/x b/x
	--- a/x
	+++ b/x
	@@ -4,5 +4,7 @@
	 3
	 4
	 5
	+
	 6
	 7
	+change
	EOF
	compare_diff_patch expected out.tmp
'

test_expect_success 'ignore-blank-lines: between changes' '
	cat <<-\EOF >x &&
	1
	2
	3
	4
	5


	6
	7
	8
	9
	10
	EOF
	git update-index x &&
	cat <<-\EOF >x &&
	change
	1
	2

	3
	4
	5
	6
	7
	8

	9
	10
	change
	EOF
	git diff --ignore-blank-lines >out.tmp &&
	cat <<-\EOF >expected &&
	diff --git a/x b/x
	--- a/x
	+++ b/x
	@@ -1,5 +1,7 @@
	+change
	 1
	 2
	+
	 3
	 4
	 5
	@@ -8,5 +8,7 @@
	 6
	 7
	 8
	+
	 9
	 10
	+change
	EOF
	compare_diff_patch expected out.tmp
'

test_expect_success 'ignore-blank-lines: between changes (with interhunkctx)' '
	test_seq 10 >x &&
	git update-index x &&
	cat <<-\EOF >x &&
	change
	1
	2

	3
	4
	5

	6
	7
	8
	9

	10
	change
	EOF
	git diff --inter-hunk-context=2 --ignore-blank-lines >out.tmp &&
	cat <<-\EOF >expected &&
	diff --git a/x b/x
	--- a/x
	+++ b/x
	@@ -1,10 +1,15 @@
	+change
	 1
	 2
	+
	 3
	 4
	 5
	+
	 6
	 7
	 8
	 9
	+
	 10
	+change
	EOF
	compare_diff_patch expected out.tmp
'

test_expect_success 'ignore-blank-lines: scattered spaces' '
	test_seq 10 >x &&
	git update-index x &&
	cat <<-\EOF >x &&
	change
	1
	2
	3

	4

	5

	6


	7

	8
	9
	10
	change
	EOF
	git diff --inter-hunk-context=4 --ignore-blank-lines >out.tmp &&
	cat <<-\EOF >expected &&
	diff --git a/x b/x
	--- a/x
	+++ b/x
	@@ -1,3 +1,4 @@
	+change
	 1
	 2
	 3
	@@ -8,3 +15,4 @@
	 8
	 9
	 10
	+change
	EOF
	compare_diff_patch expected out.tmp
'

test_expect_success 'ignore-blank-lines: spaces coalesce' '
	test_seq 6 >x &&
	git update-index x &&
	cat <<-\EOF >x &&
	change
	1
	2
	3

	4

	5

	6
	change
	EOF
	git diff --inter-hunk-context=4 --ignore-blank-lines >out.tmp &&
	cat <<-\EOF >expected &&
	diff --git a/x b/x
	--- a/x
	+++ b/x
	@@ -1,6 +1,11 @@
	+change
	 1
	 2
	 3
	+
	 4
	+
	 5
	+
	 6
	+change
	EOF
	compare_diff_patch expected out.tmp
'

test_expect_success 'ignore-blank-lines: mix changes and blank lines' '
	test_seq 16 >x &&
	git update-index x &&
	cat <<-\EOF >x &&
	change
	1
	2

	3
	4
	5
	change
	6
	7
	8

	9
	10
	11
	change
	12
	13
	14

	15
	16
	change
	EOF
	git diff --ignore-blank-lines >out.tmp &&
	cat <<-\EOF >expected &&
	diff --git a/x b/x
	--- a/x
	+++ b/x
	@@ -1,8 +1,11 @@
	+change
	 1
	 2
	+
	 3
	 4
	 5
	+change
	 6
	 7
	 8
	@@ -9,8 +13,11 @@
	 9
	 10
	 11
	+change
	 12
	 13
	 14
	+
	 15
	 16
	+change
	EOF
	compare_diff_patch expected out.tmp
'

test_expect_success 'check mixed spaces and tabs in indent' '
	# This is indented with SP HT SP.
	echo " 	 foo();" >x &&
	git diff --check | grep "space before tab in indent"
'

test_expect_success 'check mixed tabs and spaces in indent' '
	# This is indented with HT SP HT.
	echo "	 	foo();" >x &&
	git diff --check | grep "space before tab in indent"
'

test_expect_success 'check with no whitespace errors' '
	git commit -m "snapshot" &&
	echo "foo();" >x &&
	git diff --check
'

test_expect_success 'check with trailing whitespace' '
	echo "foo(); " >x &&
	test_must_fail git diff --check
'

test_expect_success 'check with space before tab in indent' '
	# indent has space followed by hard tab
	echo " 	foo();" >x &&
	test_must_fail git diff --check
'

test_expect_success '--check and --exit-code are not exclusive' '
	git checkout x &&
	git diff --check --exit-code
'

test_expect_success '--check and --quiet are not exclusive' '
	git diff --check --quiet
'

test_expect_success 'check staged with no whitespace errors' '
	echo "foo();" >x &&
	git add x &&
	git diff --cached --check
'

test_expect_success 'check staged with trailing whitespace' '
	echo "foo(); " >x &&
	git add x &&
	test_must_fail git diff --cached --check
'

test_expect_success 'check staged with space before tab in indent' '
	# indent has space followed by hard tab
	echo " 	foo();" >x &&
	git add x &&
	test_must_fail git diff --cached --check
'

test_expect_success 'check with no whitespace errors (diff-index)' '
	echo "foo();" >x &&
	git add x &&
	git diff-index --check HEAD
'

test_expect_success 'check with trailing whitespace (diff-index)' '
	echo "foo(); " >x &&
	git add x &&
	test_must_fail git diff-index --check HEAD
'

test_expect_success 'check with space before tab in indent (diff-index)' '
	# indent has space followed by hard tab
	echo " 	foo();" >x &&
	git add x &&
	test_must_fail git diff-index --check HEAD
'

test_expect_success 'check staged with no whitespace errors (diff-index)' '
	echo "foo();" >x &&
	git add x &&
	git diff-index --cached --check HEAD
'

test_expect_success 'check staged with trailing whitespace (diff-index)' '
	echo "foo(); " >x &&
	git add x &&
	test_must_fail git diff-index --cached --check HEAD
'

test_expect_success 'check staged with space before tab in indent (diff-index)' '
	# indent has space followed by hard tab
	echo " 	foo();" >x &&
	git add x &&
	test_must_fail git diff-index --cached --check HEAD
'

test_expect_success 'check with no whitespace errors (diff-tree)' '
	echo "foo();" >x &&
	git commit -m "new commit" x &&
	git diff-tree --check HEAD^ HEAD
'

test_expect_success 'check with trailing whitespace (diff-tree)' '
	echo "foo(); " >x &&
	git commit -m "another commit" x &&
	test_must_fail git diff-tree --check HEAD^ HEAD
'

test_expect_success 'check with space before tab in indent (diff-tree)' '
	# indent has space followed by hard tab
	echo " 	foo();" >x &&
	git commit -m "yet another" x &&
	test_must_fail git diff-tree --check HEAD^ HEAD
'

test_expect_success 'check with ignored trailing whitespace attr (diff-tree)' '
	test_when_finished "git reset --hard HEAD^" &&

	# create a whitespace error that should be ignored
	echo "* -whitespace" >.gitattributes &&
	git add .gitattributes &&
	echo "foo(); " >x &&
	git add x &&
	git commit -m "add trailing space" &&

	# with a worktree diff-tree ignores the whitespace error
	git diff-tree --root --check HEAD &&

	# without a worktree diff-tree still ignores the whitespace error
	git -C .git diff-tree --root --check HEAD
'

test_expect_success 'check trailing whitespace (trailing-space: off)' '
	git config core.whitespace "-trailing-space" &&
	echo "foo ();   " >x &&
	git diff --check
'

test_expect_success 'check trailing whitespace (trailing-space: on)' '
	git config core.whitespace "trailing-space" &&
	echo "foo ();   " >x &&
	test_must_fail git diff --check
'

test_expect_success 'check space before tab in indent (space-before-tab: off)' '
	# indent contains space followed by HT
	git config core.whitespace "-space-before-tab" &&
	echo " 	foo ();" >x &&
	git diff --check
'

test_expect_success 'check space before tab in indent (space-before-tab: on)' '
	# indent contains space followed by HT
	git config core.whitespace "space-before-tab" &&
	echo " 	foo ();   " >x &&
	test_must_fail git diff --check
'

test_expect_success 'check spaces as indentation (indent-with-non-tab: off)' '
	git config core.whitespace "-indent-with-non-tab" &&
	echo "        foo ();" >x &&
	git diff --check
'

test_expect_success 'check spaces as indentation (indent-with-non-tab: on)' '
	git config core.whitespace "indent-with-non-tab" &&
	echo "        foo ();" >x &&
	test_must_fail git diff --check
'

test_expect_success 'ditto, but tabwidth=9' '
	git config core.whitespace "indent-with-non-tab,tabwidth=9" &&
	git diff --check
'

test_expect_success 'check tabs and spaces as indentation (indent-with-non-tab: on)' '
	git config core.whitespace "indent-with-non-tab" &&
	echo "	                foo ();" >x &&
	test_must_fail git diff --check
'

test_expect_success 'ditto, but tabwidth=10' '
	git config core.whitespace "indent-with-non-tab,tabwidth=10" &&
	test_must_fail git diff --check
'

test_expect_success 'ditto, but tabwidth=20' '
	git config core.whitespace "indent-with-non-tab,tabwidth=20" &&
	git diff --check
'

test_expect_success 'check tabs as indentation (tab-in-indent: off)' '
	git config core.whitespace "-tab-in-indent" &&
	echo "	foo ();" >x &&
	git diff --check
'

test_expect_success 'check tabs as indentation (tab-in-indent: on)' '
	git config core.whitespace "tab-in-indent" &&
	echo "	foo ();" >x &&
	test_must_fail git diff --check
'

test_expect_success 'check tabs and spaces as indentation (tab-in-indent: on)' '
	git config core.whitespace "tab-in-indent" &&
	echo "	                foo ();" >x &&
	test_must_fail git diff --check
'

test_expect_success 'ditto, but tabwidth=1 (must be irrelevant)' '
	git config core.whitespace "tab-in-indent,tabwidth=1" &&
	test_must_fail git diff --check
'

test_expect_success 'check tab-in-indent and indent-with-non-tab conflict' '
	git config core.whitespace "tab-in-indent,indent-with-non-tab" &&
	echo "foo ();" >x &&
	test_must_fail git diff --check
'

test_expect_success 'check tab-in-indent excluded from wildcard whitespace attribute' '
	git config --unset core.whitespace &&
	echo "x whitespace" >.gitattributes &&
	echo "	  foo ();" >x &&
	git diff --check &&
	rm -f .gitattributes
'

test_expect_success 'line numbers in --check output are correct' '
	echo "" >x &&
	echo "foo(); " >>x &&
	git diff --check | grep "x:2:"
'

test_expect_success 'checkdiff detects new trailing blank lines (1)' '
	echo "foo();" >x &&
	echo "" >>x &&
	git diff --check | grep "new blank line"
'

test_expect_success 'checkdiff detects new trailing blank lines (2)' '
	{ echo a; echo b; echo; echo; } >x &&
	git add x &&
	{ echo a; echo; echo; echo; echo; } >x &&
	git diff --check | grep "new blank line"
'

test_expect_success 'checkdiff allows new blank lines' '
	git checkout x &&
	mv x y &&
	(
		echo "/* This is new */" &&
		echo "" &&
		cat y
	) >x &&
	git diff --check
'

cat <<EOF >expect
EOF
test_expect_success 'whitespace-only changes not reported' '
	git reset --hard &&
	echo >x "hello world" &&
	git add x &&
	git commit -m "hello 1" &&
	echo >x "hello  world" &&
	git diff -b >actual &&
	test_cmp expect actual
'

cat <<EOF >expect
diff --git a/x b/z
similarity index NUM%
rename from x
rename to z
index 380c32a..a97b785 100644
EOF
test_expect_success 'whitespace-only changes reported across renames' '
	git reset --hard &&
	for i in 1 2 3 4 5 6 7 8 9; do echo "$i$i$i$i$i$i"; done >x &&
	git add x &&
	git commit -m "base" &&
	sed -e "5s/^/ /" x >z &&
	git rm x &&
	git add z &&
	git diff -w -M --cached |
	sed -e "/^similarity index /s/[0-9][0-9]*/NUM/" >actual &&
	test_cmp expect actual
'

cat >expected <<\EOF
diff --git a/empty b/void
similarity index 100%
rename from empty
rename to void
EOF

test_expect_success 'rename empty' '
	git reset --hard &&
	>empty &&
	git add empty &&
	git commit -m empty &&
	git mv empty void &&
	git diff -w --cached -M >current &&
	test_cmp expected current
'

test_expect_success 'combined diff with autocrlf conversion' '

	git reset --hard &&
	echo >x hello &&
	git commit -m "one side" x &&
	git checkout HEAD^ &&
	echo >x goodbye &&
	git commit -m "the other side" x &&
	git config core.autocrlf true &&
	test_must_fail git merge master &&

	git diff | sed -e "1,/^@@@/d" >actual &&
	! grep "^-" actual

'

# Start testing the colored format for whitespace checks

test_expect_success 'setup diff colors' '
	git config color.diff.plain normal &&
	git config color.diff.meta bold &&
	git config color.diff.frag cyan &&
	git config color.diff.func normal &&
	git config color.diff.old red &&
	git config color.diff.new green &&
	git config color.diff.commit yellow &&
	git config color.diff.whitespace blue &&

	git config core.autocrlf false
'

test_expect_success 'diff that introduces a line with only tabs' '
	git config core.whitespace blank-at-eol &&
	git reset --hard &&
	echo "test" >x &&
	git commit -m "initial" x &&
	echo "{NTN}" | tr "NT" "\n\t" >>x &&
	git diff --color | test_decode_color >current &&

	cat >expected <<-\EOF &&
	<BOLD>diff --git a/x b/x<RESET>
	<BOLD>index 9daeafb..2874b91 100644<RESET>
	<BOLD>--- a/x<RESET>
	<BOLD>+++ b/x<RESET>
	<CYAN>@@ -1 +1,4 @@<RESET>
	 test<RESET>
	<GREEN>+<RESET><GREEN>{<RESET>
	<GREEN>+<RESET><BLUE>	<RESET>
	<GREEN>+<RESET><GREEN>}<RESET>
	EOF

	test_cmp expected current
'

test_expect_success 'diff that introduces and removes ws breakages' '
	git reset --hard &&
	{
		echo "0. blank-at-eol " &&
		echo "1. blank-at-eol "
	} >x &&
	git commit -a --allow-empty -m preimage &&
	{
		echo "0. blank-at-eol " &&
		echo "1. still-blank-at-eol " &&
		echo "2. and a new line "
	} >x &&

	git diff --color |
	test_decode_color >current &&

	cat >expected <<-\EOF &&
	<BOLD>diff --git a/x b/x<RESET>
	<BOLD>index d0233a2..700886e 100644<RESET>
	<BOLD>--- a/x<RESET>
	<BOLD>+++ b/x<RESET>
	<CYAN>@@ -1,2 +1,3 @@<RESET>
	 0. blank-at-eol <RESET>
	<RED>-1. blank-at-eol <RESET>
	<GREEN>+<RESET><GREEN>1. still-blank-at-eol<RESET><BLUE> <RESET>
	<GREEN>+<RESET><GREEN>2. and a new line<RESET><BLUE> <RESET>
	EOF

	test_cmp expected current
'

test_expect_success 'ws-error-highlight test setup' '

	git reset --hard &&
	{
		echo "0. blank-at-eol " &&
		echo "1. blank-at-eol "
	} >x &&
	git commit -a --allow-empty -m preimage &&
	{
		echo "0. blank-at-eol " &&
		echo "1. still-blank-at-eol " &&
		echo "2. and a new line "
	} >x &&

	cat >expect.default-old <<-\EOF &&
	<BOLD>diff --git a/x b/x<RESET>
	<BOLD>index d0233a2..700886e 100644<RESET>
	<BOLD>--- a/x<RESET>
	<BOLD>+++ b/x<RESET>
	<CYAN>@@ -1,2 +1,3 @@<RESET>
	 0. blank-at-eol <RESET>
	<RED>-<RESET><RED>1. blank-at-eol<RESET><BLUE> <RESET>
	<GREEN>+<RESET><GREEN>1. still-blank-at-eol<RESET><BLUE> <RESET>
	<GREEN>+<RESET><GREEN>2. and a new line<RESET><BLUE> <RESET>
	EOF

	cat >expect.all <<-\EOF &&
	<BOLD>diff --git a/x b/x<RESET>
	<BOLD>index d0233a2..700886e 100644<RESET>
	<BOLD>--- a/x<RESET>
	<BOLD>+++ b/x<RESET>
	<CYAN>@@ -1,2 +1,3 @@<RESET>
	 <RESET>0. blank-at-eol<RESET><BLUE> <RESET>
	<RED>-<RESET><RED>1. blank-at-eol<RESET><BLUE> <RESET>
	<GREEN>+<RESET><GREEN>1. still-blank-at-eol<RESET><BLUE> <RESET>
	<GREEN>+<RESET><GREEN>2. and a new line<RESET><BLUE> <RESET>
	EOF

	cat >expect.none <<-\EOF
	<BOLD>diff --git a/x b/x<RESET>
	<BOLD>index d0233a2..700886e 100644<RESET>
	<BOLD>--- a/x<RESET>
	<BOLD>+++ b/x<RESET>
	<CYAN>@@ -1,2 +1,3 @@<RESET>
	 0. blank-at-eol <RESET>
	<RED>-1. blank-at-eol <RESET>
	<GREEN>+1. still-blank-at-eol <RESET>
	<GREEN>+2. and a new line <RESET>
	EOF

'

test_expect_success 'test --ws-error-highlight option' '

	git diff --color --ws-error-highlight=default,old |
	test_decode_color >current &&
	test_cmp expect.default-old current &&

	git diff --color --ws-error-highlight=all |
	test_decode_color >current &&
	test_cmp expect.all current &&

	git diff --color --ws-error-highlight=none |
	test_decode_color >current &&
	test_cmp expect.none current

'

test_expect_success 'test diff.wsErrorHighlight config' '

	git -c diff.wsErrorHighlight=default,old diff --color |
	test_decode_color >current &&
	test_cmp expect.default-old current &&

	git -c diff.wsErrorHighlight=all diff --color |
	test_decode_color >current &&
	test_cmp expect.all current &&

	git -c diff.wsErrorHighlight=none diff --color |
	test_decode_color >current &&
	test_cmp expect.none current

'

test_expect_success 'option overrides diff.wsErrorHighlight' '

	git -c diff.wsErrorHighlight=none \
		diff --color --ws-error-highlight=default,old |
	test_decode_color >current &&
	test_cmp expect.default-old current &&

	git -c diff.wsErrorHighlight=default \
		diff --color --ws-error-highlight=all |
	test_decode_color >current &&
	test_cmp expect.all current &&

	git -c diff.wsErrorHighlight=all \
		diff --color --ws-error-highlight=none |
	test_decode_color >current &&
	test_cmp expect.none current

'

test_expect_success 'detect moved code, complete file' '
	git reset --hard &&
	cat <<-\EOF >test.c &&
	#include<stdio.h>
	main()
	{
	printf("Hello World");
	}
	EOF
	git add test.c &&
	git commit -m "add main function" &&
	git mv test.c main.c &&
	test_config color.diff.oldMoved "normal red" &&
	test_config color.diff.newMoved "normal green" &&
	git diff HEAD --color-moved=zebra --color --no-renames | test_decode_color >actual &&
	cat >expected <<-\EOF &&
	<BOLD>diff --git a/main.c b/main.c<RESET>
	<BOLD>new file mode 100644<RESET>
	<BOLD>index 0000000..a986c57<RESET>
	<BOLD>--- /dev/null<RESET>
	<BOLD>+++ b/main.c<RESET>
	<CYAN>@@ -0,0 +1,5 @@<RESET>
	<BGREEN>+<RESET><BGREEN>#include<stdio.h><RESET>
	<BGREEN>+<RESET><BGREEN>main()<RESET>
	<BGREEN>+<RESET><BGREEN>{<RESET>
	<BGREEN>+<RESET><BGREEN>printf("Hello World");<RESET>
	<BGREEN>+<RESET><BGREEN>}<RESET>
	<BOLD>diff --git a/test.c b/test.c<RESET>
	<BOLD>deleted file mode 100644<RESET>
	<BOLD>index a986c57..0000000<RESET>
	<BOLD>--- a/test.c<RESET>
	<BOLD>+++ /dev/null<RESET>
	<CYAN>@@ -1,5 +0,0 @@<RESET>
	<BRED>-#include<stdio.h><RESET>
	<BRED>-main()<RESET>
	<BRED>-{<RESET>
	<BRED>-printf("Hello World");<RESET>
	<BRED>-}<RESET>
	EOF

	test_cmp expected actual
'

test_expect_success 'detect malicious moved code, inside file' '
	test_config color.diff.oldMoved "normal red" &&
	test_config color.diff.newMoved "normal green" &&
	test_config color.diff.oldMovedAlternative "blue" &&
	test_config color.diff.newMovedAlternative "yellow" &&
	git reset --hard &&
	cat <<-\EOF >main.c &&
		#include<stdio.h>
		int stuff()
		{
			printf("Hello ");
			printf("World\n");
		}

		int secure_foo(struct user *u)
		{
			if (!u->is_allowed_foo)
				return;
			foo(u);
		}

		int main()
		{
			foo();
		}
	EOF
	cat <<-\EOF >test.c &&
		#include<stdio.h>
		int bar()
		{
			printf("Hello World, but different\n");
		}

		int another_function()
		{
			bar();
		}
	EOF
	git add main.c test.c &&
	git commit -m "add main and test file" &&
	cat <<-\EOF >main.c &&
		#include<stdio.h>
		int stuff()
		{
			printf("Hello ");
			printf("World\n");
		}

		int main()
		{
			foo();
		}
	EOF
	cat <<-\EOF >test.c &&
		#include<stdio.h>
		int bar()
		{
			printf("Hello World, but different\n");
		}

		int secure_foo(struct user *u)
		{
			foo(u);
			if (!u->is_allowed_foo)
				return;
		}

		int another_function()
		{
			bar();
		}
	EOF
	git diff HEAD --no-renames --color-moved=zebra --color | test_decode_color >actual &&
	cat <<-\EOF >expected &&
	<BOLD>diff --git a/main.c b/main.c<RESET>
	<BOLD>index 27a619c..7cf9336 100644<RESET>
	<BOLD>--- a/main.c<RESET>
	<BOLD>+++ b/main.c<RESET>
	<CYAN>@@ -5,13 +5,6 @@<RESET> <RESET>printf("Hello ");<RESET>
	 printf("World\n");<RESET>
	 }<RESET>
	 <RESET>
	<BRED>-int secure_foo(struct user *u)<RESET>
	<BRED>-{<RESET>
	<BLUE>-if (!u->is_allowed_foo)<RESET>
	<BLUE>-return;<RESET>
	<RED>-foo(u);<RESET>
	<RED>-}<RESET>
	<RED>-<RESET>
	 int main()<RESET>
	 {<RESET>
	 foo();<RESET>
	<BOLD>diff --git a/test.c b/test.c<RESET>
	<BOLD>index 1dc1d85..2bedec9 100644<RESET>
	<BOLD>--- a/test.c<RESET>
	<BOLD>+++ b/test.c<RESET>
	<CYAN>@@ -4,6 +4,13 @@<RESET> <RESET>int bar()<RESET>
	 printf("Hello World, but different\n");<RESET>
	 }<RESET>
	 <RESET>
	<BGREEN>+<RESET><BGREEN>int secure_foo(struct user *u)<RESET>
	<BGREEN>+<RESET><BGREEN>{<RESET>
	<GREEN>+<RESET><GREEN>foo(u);<RESET>
	<BGREEN>+<RESET><BGREEN>if (!u->is_allowed_foo)<RESET>
	<BGREEN>+<RESET><BGREEN>return;<RESET>
	<GREEN>+<RESET><GREEN>}<RESET>
	<GREEN>+<RESET>
	 int another_function()<RESET>
	 {<RESET>
	 bar();<RESET>
	EOF

	test_cmp expected actual
'

test_expect_success 'plain moved code, inside file' '
	test_config color.diff.oldMoved "normal red" &&
	test_config color.diff.newMoved "normal green" &&
	test_config color.diff.oldMovedAlternative "blue" &&
	test_config color.diff.newMovedAlternative "yellow" &&
	# needs previous test as setup
	git diff HEAD --no-renames --color-moved=plain --color | test_decode_color >actual &&
	cat <<-\EOF >expected &&
	<BOLD>diff --git a/main.c b/main.c<RESET>
	<BOLD>index 27a619c..7cf9336 100644<RESET>
	<BOLD>--- a/main.c<RESET>
	<BOLD>+++ b/main.c<RESET>
	<CYAN>@@ -5,13 +5,6 @@<RESET> <RESET>printf("Hello ");<RESET>
	 printf("World\n");<RESET>
	 }<RESET>
	 <RESET>
	<BRED>-int secure_foo(struct user *u)<RESET>
	<BRED>-{<RESET>
	<BRED>-if (!u->is_allowed_foo)<RESET>
	<BRED>-return;<RESET>
	<BRED>-foo(u);<RESET>
	<BRED>-}<RESET>
	<BRED>-<RESET>
	 int main()<RESET>
	 {<RESET>
	 foo();<RESET>
	<BOLD>diff --git a/test.c b/test.c<RESET>
	<BOLD>index 1dc1d85..2bedec9 100644<RESET>
	<BOLD>--- a/test.c<RESET>
	<BOLD>+++ b/test.c<RESET>
	<CYAN>@@ -4,6 +4,13 @@<RESET> <RESET>int bar()<RESET>
	 printf("Hello World, but different\n");<RESET>
	 }<RESET>
	 <RESET>
	<BGREEN>+<RESET><BGREEN>int secure_foo(struct user *u)<RESET>
	<BGREEN>+<RESET><BGREEN>{<RESET>
	<BGREEN>+<RESET><BGREEN>foo(u);<RESET>
	<BGREEN>+<RESET><BGREEN>if (!u->is_allowed_foo)<RESET>
	<BGREEN>+<RESET><BGREEN>return;<RESET>
	<BGREEN>+<RESET><BGREEN>}<RESET>
	<BGREEN>+<RESET>
	 int another_function()<RESET>
	 {<RESET>
	 bar();<RESET>
	EOF

	test_cmp expected actual
'

<<<<<<< HEAD
test_expect_success 'detect blocks of moved code' '
=======
test_expect_success 'detect permutations inside moved code -- dimmed-zebra' '
>>>>>>> e3f2f5f9
	git reset --hard &&
	cat <<-\EOF >lines.txt &&
		long line 1
		long line 2
		long line 3
		line 4
		line 5
		line 6
		line 7
		line 8
		line 9
		line 10
		line 11
		line 12
		line 13
		long line 14
		long line 15
		long line 16
	EOF
	git add lines.txt &&
	git commit -m "add poetry" &&
	cat <<-\EOF >lines.txt &&
		line 4
		line 5
		line 6
		line 7
		line 8
		line 9
		long line 1
		long line 2
		long line 3
		long line 14
		long line 15
		long line 16
		line 10
		line 11
		line 12
		line 13
	EOF
	test_config color.diff.oldMoved "magenta" &&
	test_config color.diff.newMoved "cyan" &&
	test_config color.diff.oldMovedAlternative "blue" &&
	test_config color.diff.newMovedAlternative "yellow" &&
	test_config color.diff.oldMovedDimmed "normal magenta" &&
	test_config color.diff.newMovedDimmed "normal cyan" &&
	test_config color.diff.oldMovedAlternativeDimmed "normal blue" &&
	test_config color.diff.newMovedAlternativeDimmed "normal yellow" &&
<<<<<<< HEAD
	git diff HEAD --no-renames --color-moved=blocks --color >actual.raw &&
	grep -v "index" actual.raw | test_decode_color >actual &&
	cat <<-\EOF >expected &&
	<BOLD>diff --git a/lines.txt b/lines.txt<RESET>
	<BOLD>--- a/lines.txt<RESET>
	<BOLD>+++ b/lines.txt<RESET>
	<CYAN>@@ -1,16 +1,16 @@<RESET>
	<MAGENTA>-long line 1<RESET>
	<MAGENTA>-long line 2<RESET>
	<MAGENTA>-long line 3<RESET>
	 line 4<RESET>
	 line 5<RESET>
	 line 6<RESET>
	 line 7<RESET>
	 line 8<RESET>
	 line 9<RESET>
	<CYAN>+<RESET><CYAN>long line 1<RESET>
	<CYAN>+<RESET><CYAN>long line 2<RESET>
	<CYAN>+<RESET><CYAN>long line 3<RESET>
	<CYAN>+<RESET><CYAN>long line 14<RESET>
	<CYAN>+<RESET><CYAN>long line 15<RESET>
	<CYAN>+<RESET><CYAN>long line 16<RESET>
	 line 10<RESET>
	 line 11<RESET>
	 line 12<RESET>
	 line 13<RESET>
	<MAGENTA>-long line 14<RESET>
	<MAGENTA>-long line 15<RESET>
	<MAGENTA>-long line 16<RESET>
	EOF
	test_cmp expected actual

'

test_expect_success 'detect permutations inside moved code -- dimmed_zebra' '
	# reuse setup from test before!
	test_config color.diff.oldMoved "magenta" &&
	test_config color.diff.newMoved "cyan" &&
	test_config color.diff.oldMovedAlternative "blue" &&
	test_config color.diff.newMovedAlternative "yellow" &&
	test_config color.diff.oldMovedDimmed "normal magenta" &&
	test_config color.diff.newMovedDimmed "normal cyan" &&
	test_config color.diff.oldMovedAlternativeDimmed "normal blue" &&
	test_config color.diff.newMovedAlternativeDimmed "normal yellow" &&
	git diff HEAD --no-renames --color-moved=dimmed_zebra --color >actual.raw &&
	grep -v "index" actual.raw | test_decode_color >actual &&
=======
	git diff HEAD --no-renames --color-moved=dimmed-zebra --color |
		grep -v "index" |
		test_decode_color >actual &&
>>>>>>> e3f2f5f9
	cat <<-\EOF >expected &&
	<BOLD>diff --git a/lines.txt b/lines.txt<RESET>
	<BOLD>--- a/lines.txt<RESET>
	<BOLD>+++ b/lines.txt<RESET>
	<CYAN>@@ -1,16 +1,16 @@<RESET>
	<BMAGENTA>-long line 1<RESET>
	<BMAGENTA>-long line 2<RESET>
	<BMAGENTA>-long line 3<RESET>
	 line 4<RESET>
	 line 5<RESET>
	 line 6<RESET>
	 line 7<RESET>
	 line 8<RESET>
	 line 9<RESET>
	<BCYAN>+<RESET><BCYAN>long line 1<RESET>
	<BCYAN>+<RESET><BCYAN>long line 2<RESET>
	<CYAN>+<RESET><CYAN>long line 3<RESET>
	<YELLOW>+<RESET><YELLOW>long line 14<RESET>
	<BYELLOW>+<RESET><BYELLOW>long line 15<RESET>
	<BYELLOW>+<RESET><BYELLOW>long line 16<RESET>
	 line 10<RESET>
	 line 11<RESET>
	 line 12<RESET>
	 line 13<RESET>
	<BMAGENTA>-long line 14<RESET>
	<BMAGENTA>-long line 15<RESET>
	<BMAGENTA>-long line 16<RESET>
	EOF
	test_cmp expected actual
'

test_expect_success 'cmd option assumes configured colored-moved' '
	test_config color.diff.oldMoved "magenta" &&
	test_config color.diff.newMoved "cyan" &&
	test_config color.diff.oldMovedAlternative "blue" &&
	test_config color.diff.newMovedAlternative "yellow" &&
	test_config color.diff.oldMovedDimmed "normal magenta" &&
	test_config color.diff.newMovedDimmed "normal cyan" &&
	test_config color.diff.oldMovedAlternativeDimmed "normal blue" &&
	test_config color.diff.newMovedAlternativeDimmed "normal yellow" &&
	test_config diff.colorMoved zebra &&
	git diff HEAD --no-renames --color-moved --color >actual.raw &&
	grep -v "index" actual.raw | test_decode_color >actual &&
	cat <<-\EOF >expected &&
	<BOLD>diff --git a/lines.txt b/lines.txt<RESET>
	<BOLD>--- a/lines.txt<RESET>
	<BOLD>+++ b/lines.txt<RESET>
	<CYAN>@@ -1,16 +1,16 @@<RESET>
	<MAGENTA>-long line 1<RESET>
	<MAGENTA>-long line 2<RESET>
	<MAGENTA>-long line 3<RESET>
	 line 4<RESET>
	 line 5<RESET>
	 line 6<RESET>
	 line 7<RESET>
	 line 8<RESET>
	 line 9<RESET>
	<CYAN>+<RESET><CYAN>long line 1<RESET>
	<CYAN>+<RESET><CYAN>long line 2<RESET>
	<CYAN>+<RESET><CYAN>long line 3<RESET>
	<YELLOW>+<RESET><YELLOW>long line 14<RESET>
	<YELLOW>+<RESET><YELLOW>long line 15<RESET>
	<YELLOW>+<RESET><YELLOW>long line 16<RESET>
	 line 10<RESET>
	 line 11<RESET>
	 line 12<RESET>
	 line 13<RESET>
	<MAGENTA>-long line 14<RESET>
	<MAGENTA>-long line 15<RESET>
	<MAGENTA>-long line 16<RESET>
	EOF
	test_cmp expected actual
'

test_expect_success 'no effect from --color-moved with --word-diff' '
	cat <<-\EOF >text.txt &&
	Lorem Ipsum is simply dummy text of the printing and typesetting industry.
	EOF
	git add text.txt &&
	git commit -a -m "clean state" &&
	cat <<-\EOF >text.txt &&
	simply Lorem Ipsum dummy is text of the typesetting and printing industry.
	EOF
	git diff --color-moved --word-diff >actual &&
	git diff --word-diff >expect &&
	test_cmp expect actual
'

test_expect_success 'set up whitespace tests' '
	git reset --hard &&
	# Note that these lines have no leading or trailing whitespace.
	cat <<-\EOF >lines.txt &&
	line 1
	line 2
	line 3
	line 4
	line 5
	long line 6
	long line 7
	long line 8
	long line 9
	EOF
	git add lines.txt &&
	git commit -m "add poetry" &&
	git config color.diff.oldMoved "magenta" &&
	git config color.diff.newMoved "cyan"
'

test_expect_success 'move detection ignoring whitespace ' '
	q_to_tab <<-\EOF >lines.txt &&
	Qlong line 6
	Qlong line 7
	Qlong line 8
	Qchanged long line 9
	line 1
	line 2
	line 3
	line 4
	line 5
	EOF
	git diff HEAD --no-renames --color-moved --color >actual.raw &&
	grep -v "index" actual.raw | test_decode_color >actual &&
	cat <<-\EOF >expected &&
	<BOLD>diff --git a/lines.txt b/lines.txt<RESET>
	<BOLD>--- a/lines.txt<RESET>
	<BOLD>+++ b/lines.txt<RESET>
	<CYAN>@@ -1,9 +1,9 @@<RESET>
	<GREEN>+<RESET>	<GREEN>long line 6<RESET>
	<GREEN>+<RESET>	<GREEN>long line 7<RESET>
	<GREEN>+<RESET>	<GREEN>long line 8<RESET>
	<GREEN>+<RESET>	<GREEN>changed long line 9<RESET>
	 line 1<RESET>
	 line 2<RESET>
	 line 3<RESET>
	 line 4<RESET>
	 line 5<RESET>
	<RED>-long line 6<RESET>
	<RED>-long line 7<RESET>
	<RED>-long line 8<RESET>
	<RED>-long line 9<RESET>
	EOF
	test_cmp expected actual &&

	git diff HEAD --no-renames --color-moved --color \
		--color-moved-ws=ignore-all-space >actual.raw &&
	grep -v "index" actual.raw | test_decode_color >actual &&
	cat <<-\EOF >expected &&
	<BOLD>diff --git a/lines.txt b/lines.txt<RESET>
	<BOLD>--- a/lines.txt<RESET>
	<BOLD>+++ b/lines.txt<RESET>
	<CYAN>@@ -1,9 +1,9 @@<RESET>
	<CYAN>+<RESET>	<CYAN>long line 6<RESET>
	<CYAN>+<RESET>	<CYAN>long line 7<RESET>
	<CYAN>+<RESET>	<CYAN>long line 8<RESET>
	<GREEN>+<RESET>	<GREEN>changed long line 9<RESET>
	 line 1<RESET>
	 line 2<RESET>
	 line 3<RESET>
	 line 4<RESET>
	 line 5<RESET>
	<MAGENTA>-long line 6<RESET>
	<MAGENTA>-long line 7<RESET>
	<MAGENTA>-long line 8<RESET>
	<RED>-long line 9<RESET>
	EOF
	test_cmp expected actual
'

test_expect_success 'move detection ignoring whitespace changes' '
	git reset --hard &&
	# Lines 6-8 have a space change, but 9 is new whitespace
	q_to_tab <<-\EOF >lines.txt &&
	longQline 6
	longQline 7
	longQline 8
	long liQne 9
	line 1
	line 2
	line 3
	line 4
	line 5
	EOF

	git diff HEAD --no-renames --color-moved --color >actual.raw &&
	grep -v "index" actual.raw | test_decode_color >actual &&
	cat <<-\EOF >expected &&
	<BOLD>diff --git a/lines.txt b/lines.txt<RESET>
	<BOLD>--- a/lines.txt<RESET>
	<BOLD>+++ b/lines.txt<RESET>
	<CYAN>@@ -1,9 +1,9 @@<RESET>
	<GREEN>+<RESET><GREEN>long	line 6<RESET>
	<GREEN>+<RESET><GREEN>long	line 7<RESET>
	<GREEN>+<RESET><GREEN>long	line 8<RESET>
	<GREEN>+<RESET><GREEN>long li	ne 9<RESET>
	 line 1<RESET>
	 line 2<RESET>
	 line 3<RESET>
	 line 4<RESET>
	 line 5<RESET>
	<RED>-long line 6<RESET>
	<RED>-long line 7<RESET>
	<RED>-long line 8<RESET>
	<RED>-long line 9<RESET>
	EOF
	test_cmp expected actual &&

	git diff HEAD --no-renames --color-moved --color \
		--color-moved-ws=ignore-space-change >actual.raw &&
	grep -v "index" actual.raw | test_decode_color >actual &&
	cat <<-\EOF >expected &&
	<BOLD>diff --git a/lines.txt b/lines.txt<RESET>
	<BOLD>--- a/lines.txt<RESET>
	<BOLD>+++ b/lines.txt<RESET>
	<CYAN>@@ -1,9 +1,9 @@<RESET>
	<CYAN>+<RESET><CYAN>long	line 6<RESET>
	<CYAN>+<RESET><CYAN>long	line 7<RESET>
	<CYAN>+<RESET><CYAN>long	line 8<RESET>
	<GREEN>+<RESET><GREEN>long li	ne 9<RESET>
	 line 1<RESET>
	 line 2<RESET>
	 line 3<RESET>
	 line 4<RESET>
	 line 5<RESET>
	<MAGENTA>-long line 6<RESET>
	<MAGENTA>-long line 7<RESET>
	<MAGENTA>-long line 8<RESET>
	<RED>-long line 9<RESET>
	EOF
	test_cmp expected actual
'

test_expect_success 'move detection ignoring whitespace at eol' '
	git reset --hard &&
	# Lines 6-9 have new eol whitespace, but 9 also has it in the middle
	q_to_tab <<-\EOF >lines.txt &&
	long line 6Q
	long line 7Q
	long line 8Q
	longQline 9Q
	line 1
	line 2
	line 3
	line 4
	line 5
	EOF

	# avoid cluttering the output with complaints about our eol whitespace
	test_config core.whitespace -blank-at-eol &&

	git diff HEAD --no-renames --color-moved --color >actual.raw &&
	grep -v "index" actual.raw | test_decode_color >actual &&
	cat <<-\EOF >expected &&
	<BOLD>diff --git a/lines.txt b/lines.txt<RESET>
	<BOLD>--- a/lines.txt<RESET>
	<BOLD>+++ b/lines.txt<RESET>
	<CYAN>@@ -1,9 +1,9 @@<RESET>
	<GREEN>+<RESET><GREEN>long line 6	<RESET>
	<GREEN>+<RESET><GREEN>long line 7	<RESET>
	<GREEN>+<RESET><GREEN>long line 8	<RESET>
	<GREEN>+<RESET><GREEN>long	line 9	<RESET>
	 line 1<RESET>
	 line 2<RESET>
	 line 3<RESET>
	 line 4<RESET>
	 line 5<RESET>
	<RED>-long line 6<RESET>
	<RED>-long line 7<RESET>
	<RED>-long line 8<RESET>
	<RED>-long line 9<RESET>
	EOF
	test_cmp expected actual &&

	git diff HEAD --no-renames --color-moved --color \
		--color-moved-ws=ignore-space-at-eol >actual.raw &&
	grep -v "index" actual.raw | test_decode_color >actual &&
	cat <<-\EOF >expected &&
	<BOLD>diff --git a/lines.txt b/lines.txt<RESET>
	<BOLD>--- a/lines.txt<RESET>
	<BOLD>+++ b/lines.txt<RESET>
	<CYAN>@@ -1,9 +1,9 @@<RESET>
	<CYAN>+<RESET><CYAN>long line 6	<RESET>
	<CYAN>+<RESET><CYAN>long line 7	<RESET>
	<CYAN>+<RESET><CYAN>long line 8	<RESET>
	<GREEN>+<RESET><GREEN>long	line 9	<RESET>
	 line 1<RESET>
	 line 2<RESET>
	 line 3<RESET>
	 line 4<RESET>
	 line 5<RESET>
	<MAGENTA>-long line 6<RESET>
	<MAGENTA>-long line 7<RESET>
	<MAGENTA>-long line 8<RESET>
	<RED>-long line 9<RESET>
	EOF
	test_cmp expected actual
'

test_expect_success 'clean up whitespace-test colors' '
	git config --unset color.diff.oldMoved &&
	git config --unset color.diff.newMoved
'

test_expect_success '--color-moved block at end of diff output respects MIN_ALNUM_COUNT' '
	git reset --hard &&
	>bar &&
	cat <<-\EOF >foo &&
	irrelevant_line
	line1
	EOF
	git add foo bar &&
	git commit -m x &&

	cat <<-\EOF >bar &&
	line1
	EOF
	cat <<-\EOF >foo &&
	irrelevant_line
	EOF

	git diff HEAD --color-moved=zebra --color --no-renames >actual.raw &&
	grep -v "index" actual.raw | test_decode_color >actual &&
	cat >expected <<-\EOF &&
	<BOLD>diff --git a/bar b/bar<RESET>
	<BOLD>--- a/bar<RESET>
	<BOLD>+++ b/bar<RESET>
	<CYAN>@@ -0,0 +1 @@<RESET>
	<GREEN>+<RESET><GREEN>line1<RESET>
	<BOLD>diff --git a/foo b/foo<RESET>
	<BOLD>--- a/foo<RESET>
	<BOLD>+++ b/foo<RESET>
	<CYAN>@@ -1,2 +1 @@<RESET>
	 irrelevant_line<RESET>
	<RED>-line1<RESET>
	EOF

	test_cmp expected actual
'

test_expect_success '--color-moved respects MIN_ALNUM_COUNT' '
	git reset --hard &&
	cat <<-\EOF >foo &&
	nineteen chars 456789
	irrelevant_line
	twenty chars 234567890
	EOF
	>bar &&
	git add foo bar &&
	git commit -m x &&

	cat <<-\EOF >foo &&
	irrelevant_line
	EOF
	cat <<-\EOF >bar &&
	twenty chars 234567890
	nineteen chars 456789
	EOF

	git diff HEAD --color-moved=zebra --color --no-renames >actual.raw &&
	grep -v "index" actual.raw | test_decode_color >actual &&
	cat >expected <<-\EOF &&
	<BOLD>diff --git a/bar b/bar<RESET>
	<BOLD>--- a/bar<RESET>
	<BOLD>+++ b/bar<RESET>
	<CYAN>@@ -0,0 +1,2 @@<RESET>
	<BOLD;CYAN>+<RESET><BOLD;CYAN>twenty chars 234567890<RESET>
	<GREEN>+<RESET><GREEN>nineteen chars 456789<RESET>
	<BOLD>diff --git a/foo b/foo<RESET>
	<BOLD>--- a/foo<RESET>
	<BOLD>+++ b/foo<RESET>
	<CYAN>@@ -1,3 +1 @@<RESET>
	<RED>-nineteen chars 456789<RESET>
	 irrelevant_line<RESET>
	<BOLD;MAGENTA>-twenty chars 234567890<RESET>
	EOF

	test_cmp expected actual
'

test_expect_success '--color-moved treats adjacent blocks as separate for MIN_ALNUM_COUNT' '
	git reset --hard &&
	cat <<-\EOF >foo &&
	7charsA
	irrelevant_line
	7charsB
	7charsC
	EOF
	>bar &&
	git add foo bar &&
	git commit -m x &&

	cat <<-\EOF >foo &&
	irrelevant_line
	EOF
	cat <<-\EOF >bar &&
	7charsB
	7charsC
	7charsA
	EOF

	git diff HEAD --color-moved=zebra --color --no-renames >actual.raw &&
	grep -v "index" actual.raw | test_decode_color >actual &&
	cat >expected <<-\EOF &&
	<BOLD>diff --git a/bar b/bar<RESET>
	<BOLD>--- a/bar<RESET>
	<BOLD>+++ b/bar<RESET>
	<CYAN>@@ -0,0 +1,3 @@<RESET>
	<GREEN>+<RESET><GREEN>7charsB<RESET>
	<GREEN>+<RESET><GREEN>7charsC<RESET>
	<GREEN>+<RESET><GREEN>7charsA<RESET>
	<BOLD>diff --git a/foo b/foo<RESET>
	<BOLD>--- a/foo<RESET>
	<BOLD>+++ b/foo<RESET>
	<CYAN>@@ -1,4 +1 @@<RESET>
	<RED>-7charsA<RESET>
	 irrelevant_line<RESET>
	<RED>-7charsB<RESET>
	<RED>-7charsC<RESET>
	EOF

	test_cmp expected actual
'

test_expect_success 'move detection with submodules' '
	test_create_repo bananas &&
	echo ripe >bananas/recipe &&
	git -C bananas add recipe &&
	test_commit fruit &&
	test_commit -C bananas recipe &&
	git submodule add ./bananas &&
	git add bananas &&
	git commit -a -m "bananas are like a heavy library?" &&
	echo foul >bananas/recipe &&
	echo ripe >fruit.t &&

	git diff --submodule=diff --color-moved --color >actual &&

	# no move detection as the moved line is across repository boundaries.
	test_decode_color <actual >decoded_actual &&
	! grep BGREEN decoded_actual &&
	! grep BRED decoded_actual &&

	# nor did we mess with it another way
	git diff --submodule=diff --color | test_decode_color >expect &&
	test_cmp expect decoded_actual &&
	rm -rf bananas &&
	git submodule deinit bananas
'

test_expect_success 'only move detection ignores white spaces' '
	git reset --hard &&
	q_to_tab <<-\EOF >text.txt &&
		a long line to exceed per-line minimum
		another long line to exceed per-line minimum
		original file
	EOF
	git add text.txt &&
	git commit -m "add text" &&
	q_to_tab <<-\EOF >text.txt &&
		Qa long line to exceed per-line minimum
		Qanother long line to exceed per-line minimum
		new file
	EOF

	# Make sure we get a different diff using -w
	git diff --color --color-moved -w >actual.raw &&
	grep -v "index" actual.raw | test_decode_color >actual &&
	q_to_tab <<-\EOF >expected &&
	<BOLD>diff --git a/text.txt b/text.txt<RESET>
	<BOLD>--- a/text.txt<RESET>
	<BOLD>+++ b/text.txt<RESET>
	<CYAN>@@ -1,3 +1,3 @@<RESET>
	 Qa long line to exceed per-line minimum<RESET>
	 Qanother long line to exceed per-line minimum<RESET>
	<RED>-original file<RESET>
	<GREEN>+<RESET><GREEN>new file<RESET>
	EOF
	test_cmp expected actual &&

	# And now ignoring white space only in the move detection
	git diff --color --color-moved \
		--color-moved-ws=ignore-all-space,ignore-space-change,ignore-space-at-eol >actual.raw &&
	grep -v "index" actual.raw | test_decode_color >actual &&
	q_to_tab <<-\EOF >expected &&
	<BOLD>diff --git a/text.txt b/text.txt<RESET>
	<BOLD>--- a/text.txt<RESET>
	<BOLD>+++ b/text.txt<RESET>
	<CYAN>@@ -1,3 +1,3 @@<RESET>
	<BOLD;MAGENTA>-a long line to exceed per-line minimum<RESET>
	<BOLD;MAGENTA>-another long line to exceed per-line minimum<RESET>
	<RED>-original file<RESET>
	<BOLD;YELLOW>+<RESET>Q<BOLD;YELLOW>a long line to exceed per-line minimum<RESET>
	<BOLD;YELLOW>+<RESET>Q<BOLD;YELLOW>another long line to exceed per-line minimum<RESET>
	<GREEN>+<RESET><GREEN>new file<RESET>
	EOF
	test_cmp expected actual
'

test_expect_success 'compare whitespace delta across moved blocks' '

	git reset --hard &&
	q_to_tab <<-\EOF >text.txt &&
	QIndented
	QText across
	Qsome lines
	QBut! <- this stands out
	QAdjusting with
	QQdifferent starting
	Qwhite spaces
	QAnother outlier
	QQQIndented
	QQQText across
	QQQfive lines
	QQQthat has similar lines
	QQQto previous blocks, but with different indent
	QQQYetQAnotherQoutlierQ
	EOF

	git add text.txt &&
	git commit -m "add text.txt" &&

	q_to_tab <<-\EOF >text.txt &&
	QQIndented
	QQText across
	QQsome lines
	QQQBut! <- this stands out
	Adjusting with
	Qdifferent starting
	white spaces
	AnotherQoutlier
	QQIndented
	QQText across
	QQfive lines
	QQthat has similar lines
	QQto previous blocks, but with different indent
	QQYetQAnotherQoutlier
	EOF

	git diff --color --color-moved --color-moved-ws=allow-indentation-change >actual.raw &&
	grep -v "index" actual.raw | test_decode_color >actual &&

	q_to_tab <<-\EOF >expected &&
		<BOLD>diff --git a/text.txt b/text.txt<RESET>
		<BOLD>--- a/text.txt<RESET>
		<BOLD>+++ b/text.txt<RESET>
		<CYAN>@@ -1,14 +1,14 @@<RESET>
		<BOLD;MAGENTA>-QIndented<RESET>
		<BOLD;MAGENTA>-QText across<RESET>
		<BOLD;MAGENTA>-Qsome lines<RESET>
		<RED>-QBut! <- this stands out<RESET>
		<BOLD;MAGENTA>-QAdjusting with<RESET>
		<BOLD;MAGENTA>-QQdifferent starting<RESET>
		<BOLD;MAGENTA>-Qwhite spaces<RESET>
		<RED>-QAnother outlier<RESET>
		<BOLD;MAGENTA>-QQQIndented<RESET>
		<BOLD;MAGENTA>-QQQText across<RESET>
		<BOLD;MAGENTA>-QQQfive lines<RESET>
		<BOLD;MAGENTA>-QQQthat has similar lines<RESET>
		<BOLD;MAGENTA>-QQQto previous blocks, but with different indent<RESET>
		<RED>-QQQYetQAnotherQoutlierQ<RESET>
		<BOLD;CYAN>+<RESET>QQ<BOLD;CYAN>Indented<RESET>
		<BOLD;CYAN>+<RESET>QQ<BOLD;CYAN>Text across<RESET>
		<BOLD;CYAN>+<RESET>QQ<BOLD;CYAN>some lines<RESET>
		<GREEN>+<RESET>QQQ<GREEN>But! <- this stands out<RESET>
		<BOLD;CYAN>+<RESET><BOLD;CYAN>Adjusting with<RESET>
		<BOLD;CYAN>+<RESET>Q<BOLD;CYAN>different starting<RESET>
		<BOLD;CYAN>+<RESET><BOLD;CYAN>white spaces<RESET>
		<GREEN>+<RESET><GREEN>AnotherQoutlier<RESET>
		<BOLD;CYAN>+<RESET>QQ<BOLD;CYAN>Indented<RESET>
		<BOLD;CYAN>+<RESET>QQ<BOLD;CYAN>Text across<RESET>
		<BOLD;CYAN>+<RESET>QQ<BOLD;CYAN>five lines<RESET>
		<BOLD;CYAN>+<RESET>QQ<BOLD;CYAN>that has similar lines<RESET>
		<BOLD;CYAN>+<RESET>QQ<BOLD;CYAN>to previous blocks, but with different indent<RESET>
		<GREEN>+<RESET>QQ<GREEN>YetQAnotherQoutlier<RESET>
	EOF

	test_cmp expected actual
'

test_expect_success 'compare whitespace delta incompatible with other space options' '
	test_must_fail git diff \
		--color-moved-ws=allow-indentation-change,ignore-all-space \
		2>err &&
	test_i18ngrep allow-indentation-change err
'

test_done<|MERGE_RESOLUTION|>--- conflicted
+++ resolved
@@ -1223,11 +1223,7 @@
 	test_cmp expected actual
 '
 
-<<<<<<< HEAD
 test_expect_success 'detect blocks of moved code' '
-=======
-test_expect_success 'detect permutations inside moved code -- dimmed-zebra' '
->>>>>>> e3f2f5f9
 	git reset --hard &&
 	cat <<-\EOF >lines.txt &&
 		long line 1
@@ -1275,7 +1271,6 @@
 	test_config color.diff.newMovedDimmed "normal cyan" &&
 	test_config color.diff.oldMovedAlternativeDimmed "normal blue" &&
 	test_config color.diff.newMovedAlternativeDimmed "normal yellow" &&
-<<<<<<< HEAD
 	git diff HEAD --no-renames --color-moved=blocks --color >actual.raw &&
 	grep -v "index" actual.raw | test_decode_color >actual &&
 	cat <<-\EOF >expected &&
@@ -1310,7 +1305,7 @@
 
 '
 
-test_expect_success 'detect permutations inside moved code -- dimmed_zebra' '
+test_expect_success 'detect permutations inside moved code -- dimmed-zebra' '
 	# reuse setup from test before!
 	test_config color.diff.oldMoved "magenta" &&
 	test_config color.diff.newMoved "cyan" &&
@@ -1320,13 +1315,8 @@
 	test_config color.diff.newMovedDimmed "normal cyan" &&
 	test_config color.diff.oldMovedAlternativeDimmed "normal blue" &&
 	test_config color.diff.newMovedAlternativeDimmed "normal yellow" &&
-	git diff HEAD --no-renames --color-moved=dimmed_zebra --color >actual.raw &&
+	git diff HEAD --no-renames --color-moved=dimmed-zebra --color >actual.raw &&
 	grep -v "index" actual.raw | test_decode_color >actual &&
-=======
-	git diff HEAD --no-renames --color-moved=dimmed-zebra --color |
-		grep -v "index" |
-		test_decode_color >actual &&
->>>>>>> e3f2f5f9
 	cat <<-\EOF >expected &&
 	<BOLD>diff --git a/lines.txt b/lines.txt<RESET>
 	<BOLD>--- a/lines.txt<RESET>
