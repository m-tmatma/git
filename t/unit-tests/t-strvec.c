--- conflicted
+++ resolved
@@ -19,219 +19,7 @@
 		} \
 	} while (0)
 
-<<<<<<< HEAD
-int cmd_main(int argc, const char **argv)
-=======
-static void t_static_init(void)
-{
-	struct strvec vec = STRVEC_INIT;
-	check_pointer_eq(vec.v, empty_strvec);
-	check_uint(vec.nr, ==, 0);
-	check_uint(vec.alloc, ==, 0);
-}
-
-static void t_dynamic_init(void)
-{
-	struct strvec vec;
-	strvec_init(&vec);
-	check_pointer_eq(vec.v, empty_strvec);
-	check_uint(vec.nr, ==, 0);
-	check_uint(vec.alloc, ==, 0);
-}
-
-static void t_clear(void)
-{
-	struct strvec vec = STRVEC_INIT;
-	strvec_push(&vec, "foo");
-	strvec_clear(&vec);
-	check_pointer_eq(vec.v, empty_strvec);
-	check_uint(vec.nr, ==, 0);
-	check_uint(vec.alloc, ==, 0);
-}
-
-static void t_push(void)
-{
-	struct strvec vec = STRVEC_INIT;
-
-	strvec_push(&vec, "foo");
-	check_strvec(&vec, "foo", NULL);
-
-	strvec_push(&vec, "bar");
-	check_strvec(&vec, "foo", "bar", NULL);
-
-	strvec_clear(&vec);
-}
-
-static void t_pushf(void)
-{
-	struct strvec vec = STRVEC_INIT;
-	strvec_pushf(&vec, "foo: %d", 1);
-	check_strvec(&vec, "foo: 1", NULL);
-	strvec_clear(&vec);
-}
-
-static void t_pushl(void)
-{
-	struct strvec vec = STRVEC_INIT;
-	strvec_pushl(&vec, "foo", "bar", "baz", NULL);
-	check_strvec(&vec, "foo", "bar", "baz", NULL);
-	strvec_clear(&vec);
-}
-
-static void t_pushv(void)
-{
-	const char *strings[] = {
-		"foo", "bar", "baz", NULL,
-	};
-	struct strvec vec = STRVEC_INIT;
-
-	strvec_pushv(&vec, strings);
-	check_strvec(&vec, "foo", "bar", "baz", NULL);
-
-	strvec_clear(&vec);
-}
-
-static void t_replace_at_head(void)
-{
-	struct strvec vec = STRVEC_INIT;
-	strvec_pushl(&vec, "foo", "bar", "baz", NULL);
-	strvec_replace(&vec, 0, "replaced");
-	check_strvec(&vec, "replaced", "bar", "baz", NULL);
-	strvec_clear(&vec);
-}
-
-static void t_replace_at_tail(void)
-{
-	struct strvec vec = STRVEC_INIT;
-	strvec_pushl(&vec, "foo", "bar", "baz", NULL);
-	strvec_replace(&vec, 2, "replaced");
-	check_strvec(&vec, "foo", "bar", "replaced", NULL);
-	strvec_clear(&vec);
-}
-
-static void t_replace_in_between(void)
-{
-	struct strvec vec = STRVEC_INIT;
-	strvec_pushl(&vec, "foo", "bar", "baz", NULL);
-	strvec_replace(&vec, 1, "replaced");
-	check_strvec(&vec, "foo", "replaced", "baz", NULL);
-	strvec_clear(&vec);
-}
-
-static void t_replace_with_substring(void)
-{
-	struct strvec vec = STRVEC_INIT;
-	strvec_pushl(&vec, "foo", NULL);
-	strvec_replace(&vec, 0, vec.v[0] + 1);
-	check_strvec(&vec, "oo", NULL);
-	strvec_clear(&vec);
-}
-
-static void t_remove_at_head(void)
-{
-	struct strvec vec = STRVEC_INIT;
-	strvec_pushl(&vec, "foo", "bar", "baz", NULL);
-	strvec_remove(&vec, 0);
-	check_strvec(&vec, "bar", "baz", NULL);
-	strvec_clear(&vec);
-}
-
-static void t_remove_at_tail(void)
-{
-	struct strvec vec = STRVEC_INIT;
-	strvec_pushl(&vec, "foo", "bar", "baz", NULL);
-	strvec_remove(&vec, 2);
-	check_strvec(&vec, "foo", "bar", NULL);
-	strvec_clear(&vec);
-}
-
-static void t_remove_in_between(void)
-{
-	struct strvec vec = STRVEC_INIT;
-	strvec_pushl(&vec, "foo", "bar", "baz", NULL);
-	strvec_remove(&vec, 1);
-	check_strvec(&vec, "foo", "baz", NULL);
-	strvec_clear(&vec);
-}
-
-static void t_pop_empty_array(void)
-{
-	struct strvec vec = STRVEC_INIT;
-	strvec_pop(&vec);
-	check_strvec(&vec, NULL);
-	strvec_clear(&vec);
-}
-
-static void t_pop_non_empty_array(void)
-{
-	struct strvec vec = STRVEC_INIT;
-	strvec_pushl(&vec, "foo", "bar", "baz", NULL);
-	strvec_pop(&vec);
-	check_strvec(&vec, "foo", "bar", NULL);
-	strvec_clear(&vec);
-}
-
-static void t_split_empty_string(void)
-{
-	struct strvec vec = STRVEC_INIT;
-	strvec_split(&vec, "");
-	check_strvec(&vec, NULL);
-	strvec_clear(&vec);
-}
-
-static void t_split_single_item(void)
-{
-	struct strvec vec = STRVEC_INIT;
-	strvec_split(&vec, "foo");
-	check_strvec(&vec, "foo", NULL);
-	strvec_clear(&vec);
-}
-
-static void t_split_multiple_items(void)
-{
-	struct strvec vec = STRVEC_INIT;
-	strvec_split(&vec, "foo bar baz");
-	check_strvec(&vec, "foo", "bar", "baz", NULL);
-	strvec_clear(&vec);
-}
-
-static void t_split_whitespace_only(void)
-{
-	struct strvec vec = STRVEC_INIT;
-	strvec_split(&vec, " \t\n");
-	check_strvec(&vec, NULL);
-	strvec_clear(&vec);
-}
-
-static void t_split_multiple_consecutive_whitespaces(void)
-{
-	struct strvec vec = STRVEC_INIT;
-	strvec_split(&vec, "foo\n\t bar");
-	check_strvec(&vec, "foo", "bar", NULL);
-	strvec_clear(&vec);
-}
-
-static void t_detach(void)
-{
-	struct strvec vec = STRVEC_INIT;
-	const char **detached;
-
-	strvec_push(&vec, "foo");
-
-	detached = strvec_detach(&vec);
-	check_str(detached[0], "foo");
-	check_pointer_eq(detached[1], NULL);
-
-	check_pointer_eq(vec.v, empty_strvec);
-	check_uint(vec.nr, ==, 0);
-	check_uint(vec.alloc, ==, 0);
-
-	free((char *) detached[0]);
-	free(detached);
-}
-
 int cmd_main(int argc UNUSED, const char **argv UNUSED)
->>>>>>> a6bcb3ca
 {
 	if_test ("static initialization") {
 		struct strvec vec = STRVEC_INIT;
