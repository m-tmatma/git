#!/bin/sh
#
# Copyright (c) 2005 Amos Waterland
#

test_description='git branch assorted tests'

GIT_TEST_DEFAULT_INITIAL_BRANCH_NAME=main
export GIT_TEST_DEFAULT_INITIAL_BRANCH_NAME

TEST_PASSES_SANITIZE_LEAK=true
. ./test-lib.sh
. "$TEST_DIRECTORY"/lib-rebase.sh

test_expect_success 'prepare a trivial repository' '
	echo Hello >A &&
	git update-index --add A &&
	git commit -m "Initial commit." &&
	git branch -M main &&
	echo World >>A &&
	git update-index --add A &&
	git commit -m "Second commit." &&
	HEAD=$(git rev-parse --verify HEAD)
'

test_expect_success 'git branch --help should not have created a bogus branch' '
	test_might_fail git branch --man --help </dev/null >/dev/null 2>&1 &&
	test_ref_missing refs/heads/--help
'

test_expect_success REFFILES 'branch -h in broken repository' '
	mkdir broken &&
	(
		cd broken &&
		git init -b main &&
		>.git/refs/heads/main &&
		test_expect_code 129 git branch -h >usage 2>&1
	) &&
	test_grep "[Uu]sage" broken/usage
'

test_expect_success 'git branch abc should create a branch' '
	git branch abc &&
	test_ref_exists refs/heads/abc
'

test_expect_success 'git branch abc should fail when abc exists' '
	test_must_fail git branch abc
'

test_expect_success 'git branch --force abc should fail when abc is checked out' '
	test_when_finished git switch main &&
	git switch abc &&
	test_must_fail git branch --force abc HEAD~1
'

test_expect_success 'git branch --force abc should succeed when abc exists' '
	git rev-parse HEAD~1 >expect &&
	git branch --force abc HEAD~1 &&
	git rev-parse abc >actual &&
	test_cmp expect actual
'

test_expect_success 'git branch a/b/c should create a branch' '
	git branch a/b/c &&
	test_ref_exists refs/heads/a/b/c
'

test_expect_success 'git branch mb main... should create a branch' '
	git branch mb main... &&
	test_ref_exists refs/heads/mb
'

test_expect_success 'git branch HEAD should fail' '
	test_must_fail git branch HEAD
'

cat >expect <<EOF
$HEAD refs/heads/d/e/f@{0}: branch: Created from main
EOF
test_expect_success 'git branch --create-reflog d/e/f should create a branch and a log' '
	GIT_COMMITTER_DATE="2005-05-26 23:30" \
	git -c core.logallrefupdates=false branch --create-reflog d/e/f &&
	test_ref_exists refs/heads/d/e/f &&
<<<<<<< HEAD
	test_path_is_file .git/logs/refs/heads/d/e/f &&
	test_cmp expect .git/logs/refs/heads/d/e/f
=======
	git reflog show --no-abbrev-commit refs/heads/d/e/f >actual &&
	test_cmp expect actual
>>>>>>> a6f43364
'

test_expect_success 'git branch -d d/e/f should delete a branch and a log' '
	git branch -d d/e/f &&
	test_ref_missing refs/heads/d/e/f &&
	test_must_fail git reflog exists refs/heads/d/e/f
'

test_expect_success 'git branch j/k should work after branch j has been deleted' '
	git branch j &&
	git branch -d j &&
	git branch j/k
'

test_expect_success 'git branch l should work after branch l/m has been deleted' '
	git branch l/m &&
	git branch -d l/m &&
	git branch l
'

test_expect_success 'git branch -m dumps usage' '
	test_expect_code 128 git branch -m 2>err &&
	test_grep "branch name required" err
'

test_expect_success 'git branch -m m broken_symref should work' '
	test_when_finished "git branch -D broken_symref" &&
	git branch --create-reflog m &&
	git symbolic-ref refs/heads/broken_symref refs/heads/i_am_broken &&
	git branch -m m broken_symref &&
	git reflog exists refs/heads/broken_symref &&
	test_must_fail git reflog exists refs/heads/i_am_broken
'

test_expect_success 'git branch -m m m/m should work' '
	git branch --create-reflog m &&
	git branch -m m m/m &&
	git reflog exists refs/heads/m/m
'

test_expect_success 'git branch -m n/n n should work' '
	git branch --create-reflog n/n &&
	git branch -m n/n n &&
	git reflog exists refs/heads/n
'

# The topmost entry in reflog for branch bbb is about branch creation.
# Hence, we compare bbb@{1} (instead of bbb@{0}) with aaa@{0}.

test_expect_success 'git branch -m bbb should rename checked out branch' '
	test_when_finished git branch -D bbb &&
	test_when_finished git checkout main &&
	git checkout -b aaa &&
	git commit --allow-empty -m "a new commit" &&
	git rev-parse aaa@{0} >expect &&
	git branch -m bbb &&
	git rev-parse bbb@{1} >actual &&
	test_cmp expect actual &&
	git symbolic-ref HEAD >actual &&
	echo refs/heads/bbb >expect &&
	test_cmp expect actual
'

test_expect_success 'renaming checked out branch works with d/f conflict' '
	test_when_finished "git branch -D foo/bar || git branch -D foo" &&
	test_when_finished git checkout main &&
	git checkout -b foo &&
	git branch -m foo/bar &&
	git symbolic-ref HEAD >actual &&
	echo refs/heads/foo/bar >expect &&
	test_cmp expect actual
'

test_expect_success 'git branch -m o/o o should fail when o/p exists' '
	git branch o/o &&
	git branch o/p &&
	test_must_fail git branch -m o/o o
'

test_expect_success 'git branch -m o/q o/p should fail when o/p exists' '
	git branch o/q &&
	test_must_fail git branch -m o/q o/p
'

test_expect_success 'git branch -M o/q o/p should work when o/p exists' '
	git branch -M o/q o/p
'

test_expect_success 'git branch -m -f o/q o/p should work when o/p exists' '
	git branch o/q &&
	git branch -m -f o/q o/p
'

test_expect_success 'git branch -m q r/q should fail when r exists' '
	git branch q &&
	git branch r &&
	test_must_fail git branch -m q r/q
'

test_expect_success 'git branch -M foo bar should fail when bar is checked out' '
	git branch bar &&
	git checkout -b foo &&
	test_must_fail git branch -M bar foo
'

test_expect_success 'git branch -M foo bar should fail when bar is checked out in worktree' '
	git branch -f bar &&
	test_when_finished "git worktree remove wt && git branch -D wt" &&
	git worktree add wt &&
	test_must_fail git branch -M bar wt
'

test_expect_success 'git branch -M baz bam should succeed when baz is checked out' '
	git checkout -b baz &&
	git branch bam &&
	git branch -M baz bam &&
	test $(git rev-parse --abbrev-ref HEAD) = bam
'

test_expect_success 'git branch -M baz bam should add entries to HEAD reflog' '
	git reflog show HEAD >actual &&
	grep "HEAD@{0}: Branch: renamed refs/heads/baz to refs/heads/bam" actual
'

test_expect_success 'git branch -M should leave orphaned HEAD alone' '
	git init -b main orphan &&
	(
		cd orphan &&
		test_commit initial &&
		git checkout --orphan lonely &&
<<<<<<< HEAD
		grep lonely .git/HEAD &&
=======
		git symbolic-ref HEAD >expect &&
		echo refs/heads/lonely >actual &&
		test_cmp expect actual &&
>>>>>>> a6f43364
		test_ref_missing refs/head/lonely &&
		git branch -M main mistress &&
		git symbolic-ref HEAD >expect &&
		test_cmp expect actual
	)
'

test_expect_success 'resulting reflog can be shown by log -g' '
	oid=$(git rev-parse HEAD) &&
	cat >expect <<-EOF &&
	HEAD@{0} $oid Branch: renamed refs/heads/baz to refs/heads/bam
	HEAD@{2} $oid checkout: moving from foo to baz
	EOF
	git log -g --format="%gd %H %gs" -2 HEAD >actual &&
	test_cmp expect actual
'

test_expect_success 'git branch -M baz bam should succeed when baz is checked out as linked working tree' '
	git checkout main &&
	git worktree add -b baz bazdir &&
	git worktree add -f bazdir2 baz &&
	git branch -M baz bam &&
	test $(git -C bazdir rev-parse --abbrev-ref HEAD) = bam &&
	test $(git -C bazdir2 rev-parse --abbrev-ref HEAD) = bam &&
	rm -r bazdir bazdir2 &&
	git worktree prune
'

test_expect_success REFFILES 'git branch -M fails if updating any linked working tree fails' '
	git worktree add -b baz bazdir1 &&
	git worktree add -f bazdir2 baz &&
	touch .git/worktrees/bazdir1/HEAD.lock &&
	test_must_fail git branch -M baz bam &&
	test $(git -C bazdir2 rev-parse --abbrev-ref HEAD) = bam &&
	git branch -M bam baz &&
	rm .git/worktrees/bazdir1/HEAD.lock &&
	touch .git/worktrees/bazdir2/HEAD.lock &&
	test_must_fail git branch -M baz bam &&
	test $(git -C bazdir1 rev-parse --abbrev-ref HEAD) = bam &&
	rm -rf bazdir1 bazdir2 &&
	git worktree prune
'

test_expect_success 'git branch -M baz bam should succeed within a worktree in which baz is checked out' '
	git checkout -b baz &&
	git worktree add -f bazdir baz &&
	(
		cd bazdir &&
		git branch -M baz bam &&
		echo bam >expect &&
		git rev-parse --abbrev-ref HEAD >actual &&
		test_cmp expect actual
	) &&
	echo bam >expect &&
	git rev-parse --abbrev-ref HEAD >actual &&
	test_cmp expect actual &&
	rm -r bazdir &&
	git worktree prune
'

test_expect_success 'git branch -M main should work when main is checked out' '
	git checkout main &&
	git branch -M main
'

test_expect_success 'git branch -M main main should work when main is checked out' '
	git checkout main &&
	git branch -M main main
'

test_expect_success 'git branch -M topic topic should work when main is checked out' '
	git checkout main &&
	git branch topic &&
	git branch -M topic topic
'

test_expect_success 'git branch -M and -C fail on detached HEAD' '
	git checkout HEAD^{} &&
	test_when_finished git checkout - &&
	echo "fatal: cannot rename the current branch while not on any" >expect &&
	test_must_fail git branch -M must-fail 2>err &&
	test_cmp expect err &&
	echo "fatal: cannot copy the current branch while not on any" >expect &&
	test_must_fail git branch -C must-fail 2>err &&
	test_cmp expect err
'

test_expect_success 'git branch -m should work with orphan branches' '
	test_when_finished git checkout - &&
	test_when_finished git worktree remove -f wt &&
	git worktree add wt --detach &&
	# rename orphan in another worktreee
	git -C wt checkout --orphan orphan-foo-wt &&
	git branch -m orphan-foo-wt orphan-bar-wt &&
	test orphan-bar-wt=$(git -C orphan-worktree branch --show-current) &&
	# rename orphan in the current worktree
	git checkout --orphan orphan-foo &&
	git branch -m orphan-foo orphan-bar &&
	test orphan-bar=$(git branch --show-current)
'

test_expect_success 'git branch -d on orphan HEAD (merged)' '
	test_when_finished git checkout main &&
	git checkout --orphan orphan &&
	test_when_finished "rm -rf .git/objects/commit-graph*" &&
	git commit-graph write --reachable &&
	git branch --track to-delete main &&
	git branch -d to-delete
'

test_expect_success 'git branch -d on orphan HEAD (merged, graph)' '
	test_when_finished git checkout main &&
	git checkout --orphan orphan &&
	git branch --track to-delete main &&
	git branch -d to-delete
'

test_expect_success 'git branch -d on orphan HEAD (unmerged)' '
	test_when_finished git checkout main &&
	git checkout --orphan orphan &&
	test_when_finished "git branch -D to-delete" &&
	git branch to-delete main &&
	test_must_fail git branch -d to-delete 2>err &&
	grep "not fully merged" err
'

test_expect_success 'git branch -d on orphan HEAD (unmerged, graph)' '
	test_when_finished git checkout main &&
	git checkout --orphan orphan &&
	test_when_finished "git branch -D to-delete" &&
	git branch to-delete main &&
	test_when_finished "rm -rf .git/objects/commit-graph*" &&
	git commit-graph write --reachable &&
	test_must_fail git branch -d to-delete 2>err &&
	grep "not fully merged" err
'

test_expect_success 'git branch -v -d t should work' '
	git branch t &&
	git rev-parse --verify refs/heads/t &&
	git branch -v -d t &&
	test_must_fail git rev-parse --verify refs/heads/t
'

test_expect_success 'git branch -v -m t s should work' '
	git branch t &&
	git rev-parse --verify refs/heads/t &&
	git branch -v -m t s &&
	test_must_fail git rev-parse --verify refs/heads/t &&
	git rev-parse --verify refs/heads/s &&
	git branch -d s
'

test_expect_success 'git branch -m -d t s should fail' '
	git branch t &&
	git rev-parse refs/heads/t &&
	test_must_fail git branch -m -d t s &&
	git branch -d t &&
	test_must_fail git rev-parse refs/heads/t
'

test_expect_success 'git branch --list -d t should fail' '
	git branch t &&
	git rev-parse refs/heads/t &&
	test_must_fail git branch --list -d t &&
	git branch -d t &&
	test_must_fail git rev-parse refs/heads/t
'

test_expect_success 'deleting checked-out branch from repo that is a submodule' '
	test_when_finished "rm -rf repo1 repo2" &&

	git init repo1 &&
	git init repo1/sub &&
	test_commit -C repo1/sub x &&
	test_config_global protocol.file.allow always &&
	git -C repo1 submodule add ./sub &&
	git -C repo1 commit -m "adding sub" &&

	git clone --recurse-submodules repo1 repo2 &&
	git -C repo2/sub checkout -b work &&
	test_must_fail git -C repo2/sub branch -D work
'

test_expect_success 'bare main worktree has HEAD at branch deleted by secondary worktree' '
	test_when_finished "rm -rf nonbare base secondary" &&

	git init -b main nonbare &&
	test_commit -C nonbare x &&
	git clone --bare nonbare bare &&
	git -C bare worktree add --detach ../secondary main &&
	git -C secondary branch -D main
'

test_expect_success 'git branch --list -v with --abbrev' '
	test_when_finished "git branch -D t" &&
	git branch t &&
	git branch -v --list t >actual.default &&
	git branch -v --list --abbrev t >actual.abbrev &&
	test_cmp actual.default actual.abbrev &&

	git branch -v --list --no-abbrev t >actual.noabbrev &&
	git branch -v --list --abbrev=0 t >actual.0abbrev &&
	git -c core.abbrev=no branch -v --list t >actual.noabbrev-conf &&
	test_cmp actual.noabbrev actual.0abbrev &&
	test_cmp actual.noabbrev actual.noabbrev-conf &&

	git branch -v --list --abbrev=36 t >actual.36abbrev &&
	# how many hexdigits are used?
	read name objdefault rest <actual.abbrev &&
	read name obj36 rest <actual.36abbrev &&
	objfull=$(git rev-parse --verify t) &&

	# are we really getting abbreviations?
	test "$obj36" != "$objdefault" &&
	expr "$obj36" : "$objdefault" >/dev/null &&
	test "$objfull" != "$obj36" &&
	expr "$objfull" : "$obj36" >/dev/null

'

test_expect_success 'git branch --column' '
	COLUMNS=81 git branch --column=column >actual &&
	cat >expect <<\EOF &&
  a/b/c   bam     foo     l     * main    n       o/p     r
  abc     bar     j/k     m/m     mb      o/o     q       topic
EOF
	test_cmp expect actual
'

test_expect_success 'git branch --column with an extremely long branch name' '
	long=this/is/a/part/of/long/branch/name &&
	long=z$long/$long/$long/$long &&
	test_when_finished "git branch -d $long" &&
	git branch $long &&
	COLUMNS=80 git branch --column=column >actual &&
	cat >expect <<EOF &&
  a/b/c
  abc
  bam
  bar
  foo
  j/k
  l
  m/m
* main
  mb
  n
  o/o
  o/p
  q
  r
  topic
  $long
EOF
	test_cmp expect actual
'

test_expect_success 'git branch with column.*' '
	git config column.ui column &&
	git config column.branch "dense" &&
	COLUMNS=80 git branch >actual &&
	git config --unset column.branch &&
	git config --unset column.ui &&
	cat >expect <<\EOF &&
  a/b/c   bam   foo   l   * main   n     o/p   r
  abc     bar   j/k   m/m   mb     o/o   q     topic
EOF
	test_cmp expect actual
'

test_expect_success 'git branch --column -v should fail' '
	test_must_fail git branch --column -v
'

test_expect_success 'git branch -v with column.ui ignored' '
	git config column.ui column &&
	COLUMNS=80 git branch -v | cut -c -8 | sed "s/ *$//" >actual &&
	git config --unset column.ui &&
	cat >expect <<\EOF &&
  a/b/c
  abc
  bam
  bar
  foo
  j/k
  l
  m/m
* main
  mb
  n
  o/o
  o/p
  q
  r
  topic
EOF
	test_cmp expect actual
'

mv .git/config .git/config-saved

test_expect_success SHA1 'git branch -m q q2 without config should succeed' '
	git branch -m q q2 &&
	git branch -m q2 q
'

mv .git/config-saved .git/config

git config branch.s/s.dummy Hello

test_expect_success 'git branch -m s/s s should work when s/t is deleted' '
	git branch --create-reflog s/s &&
	git reflog exists refs/heads/s/s &&
	git branch --create-reflog s/t &&
	git reflog exists refs/heads/s/t &&
	git branch -d s/t &&
	git branch -m s/s s &&
	git reflog exists refs/heads/s
'

test_expect_success 'config information was renamed, too' '
	test $(git config branch.s.dummy) = Hello &&
	test_must_fail git config branch.s/s.dummy
'

test_expect_success 'git branch -m correctly renames multiple config sections' '
	test_when_finished "git checkout main" &&
	git checkout -b source main &&

	# Assert that a config file with multiple config sections has
	# those sections preserved...
	cat >expect <<-\EOF &&
	branch.dest.key1=value1
	some.gar.b=age
	branch.dest.key2=value2
	EOF
	cat >config.branch <<\EOF &&
;; Note the lack of -\EOF above & mixed indenting here. This is
;; intentional, we are also testing that the formatting of copied
;; sections is preserved.

;; Comment for source. Tabs
[branch "source"]
	;; Comment for the source value
	key1 = value1
;; Comment for some.gar. Spaces
[some "gar"]
    ;; Comment for the some.gar value
    b = age
;; Comment for source, again. Mixed tabs/spaces.
[branch "source"]
    ;; Comment for the source value, again
	key2 = value2
EOF
	cat config.branch >>.git/config &&
	git branch -m source dest &&
	git config -f .git/config -l | grep -F -e source -e dest -e some.gar >actual &&
	test_cmp expect actual &&

	# ...and that the comments for those sections are also
	# preserved.
	cat config.branch | sed "s/\"source\"/\"dest\"/" >expect &&
	sed -n -e "/Note the lack/,\$p" .git/config >actual &&
	test_cmp expect actual
'

test_expect_success 'git branch -c dumps usage' '
	test_expect_code 128 git branch -c 2>err &&
	test_grep "branch name required" err
'

test_expect_success 'git branch --copy dumps usage' '
	test_expect_code 128 git branch --copy 2>err &&
	test_grep "branch name required" err
'

test_expect_success 'git branch -c d e should work' '
	git branch --create-reflog d &&
	git reflog exists refs/heads/d &&
	git config branch.d.dummy Hello &&
	git branch -c d e &&
	git reflog exists refs/heads/d &&
	git reflog exists refs/heads/e &&
	echo Hello >expect &&
	git config branch.e.dummy >actual &&
	test_cmp expect actual &&
	echo Hello >expect &&
	git config branch.d.dummy >actual &&
	test_cmp expect actual
'

test_expect_success 'git branch --copy is a synonym for -c' '
	git branch --create-reflog copy &&
	git reflog exists refs/heads/copy &&
	git config branch.copy.dummy Hello &&
	git branch --copy copy copy-to &&
	git reflog exists refs/heads/copy &&
	git reflog exists refs/heads/copy-to &&
	echo Hello >expect &&
	git config branch.copy.dummy >actual &&
	test_cmp expect actual &&
	echo Hello >expect &&
	git config branch.copy-to.dummy >actual &&
	test_cmp expect actual
'

test_expect_success 'git branch -c ee ef should copy ee to create branch ef' '
	git checkout -b ee &&
	git reflog exists refs/heads/ee &&
	git config branch.ee.dummy Hello &&
	git branch -c ee ef &&
	git reflog exists refs/heads/ee &&
	git reflog exists refs/heads/ef &&
	test $(git config branch.ee.dummy) = Hello &&
	test $(git config branch.ef.dummy) = Hello &&
	test $(git rev-parse --abbrev-ref HEAD) = ee
'

test_expect_success 'git branch -c f/f g/g should work' '
	git branch --create-reflog f/f &&
	git reflog exists refs/heads/f/f &&
	git config branch.f/f.dummy Hello &&
	git branch -c f/f g/g &&
	git reflog exists refs/heads/f/f &&
	git reflog exists refs/heads/g/g &&
	test $(git config branch.f/f.dummy) = Hello &&
	test $(git config branch.g/g.dummy) = Hello
'

test_expect_success 'git branch -c m2 m2 should work' '
	git branch --create-reflog m2 &&
	git reflog exists refs/heads/m2 &&
	git config branch.m2.dummy Hello &&
	git branch -c m2 m2 &&
	git reflog exists refs/heads/m2 &&
	test $(git config branch.m2.dummy) = Hello
'

test_expect_success 'git branch -c zz zz/zz should fail' '
	git branch --create-reflog zz &&
	git reflog exists refs/heads/zz &&
	test_must_fail git branch -c zz zz/zz
'

test_expect_success 'git branch -c b/b b should fail' '
	git branch --create-reflog b/b &&
	test_must_fail git branch -c b/b b
'

test_expect_success 'git branch -C o/q o/p should work when o/p exists' '
	git branch --create-reflog o/q &&
	git reflog exists refs/heads/o/q &&
	git reflog exists refs/heads/o/p &&
	git branch -C o/q o/p
'

test_expect_success 'git branch -c -f o/q o/p should work when o/p exists' '
	git reflog exists refs/heads/o/q &&
	git reflog exists refs/heads/o/p &&
	git branch -c -f o/q o/p
'

test_expect_success 'git branch -c qq rr/qq should fail when rr exists' '
	git branch qq &&
	git branch rr &&
	test_must_fail git branch -c qq rr/qq
'

test_expect_success 'git branch -C b1 b2 should fail when b2 is checked out' '
	git branch b1 &&
	git checkout -b b2 &&
	test_must_fail git branch -C b1 b2
'

test_expect_success 'git branch -C c1 c2 should succeed when c1 is checked out' '
	git checkout -b c1 &&
	git branch c2 &&
	git branch -C c1 c2 &&
	test $(git rev-parse --abbrev-ref HEAD) = c1
'

test_expect_success 'git branch -C c1 c2 should never touch HEAD' '
	msg="Branch: copied refs/heads/c1 to refs/heads/c2" &&
	git reflog HEAD >actual &&
	! grep "$msg$" actual
'

test_expect_success 'git branch -C main should work when main is checked out' '
	git checkout main &&
	git branch -C main
'

test_expect_success 'git branch -C main main should work when main is checked out' '
	git checkout main &&
	git branch -C main main
'

test_expect_success 'git branch -C main5 main5 should work when main is checked out' '
	git checkout main &&
	git branch main5 &&
	git branch -C main5 main5
'

test_expect_success 'git branch -C ab cd should overwrite existing config for cd' '
	git branch --create-reflog cd &&
	git reflog exists refs/heads/cd &&
	git config branch.cd.dummy CD &&
	git branch --create-reflog ab &&
	git reflog exists refs/heads/ab &&
	git config branch.ab.dummy AB &&
	git branch -C ab cd &&
	git reflog exists refs/heads/ab &&
	git reflog exists refs/heads/cd &&
	test $(git config branch.ab.dummy) = AB &&
	test $(git config branch.cd.dummy) = AB
'

test_expect_success 'git branch -c correctly copies multiple config sections' '
	FOO=1 &&
	export FOO &&
	test_when_finished "git checkout main" &&
	git checkout -b source2 main &&

	# Assert that a config file with multiple config sections has
	# those sections preserved...
	cat >expect <<-\EOF &&
	branch.source2.key1=value1
	branch.dest2.key1=value1
	more.gar.b=age
	branch.source2.key2=value2
	branch.dest2.key2=value2
	EOF
	cat >config.branch <<\EOF &&
;; Note the lack of -\EOF above & mixed indenting here. This is
;; intentional, we are also testing that the formatting of copied
;; sections is preserved.

;; Comment for source2. Tabs
[branch "source2"]
	;; Comment for the source2 value
	key1 = value1
;; Comment for more.gar. Spaces
[more "gar"]
    ;; Comment for the more.gar value
    b = age
;; Comment for source2, again. Mixed tabs/spaces.
[branch "source2"]
    ;; Comment for the source2 value, again
	key2 = value2
EOF
	cat config.branch >>.git/config &&
	git branch -c source2 dest2 &&
	git config -f .git/config -l | grep -F -e source2 -e dest2 -e more.gar >actual &&
	test_cmp expect actual &&

	# ...and that the comments and formatting for those sections
	# is also preserved.
	cat >expect <<\EOF &&
;; Comment for source2. Tabs
[branch "source2"]
	;; Comment for the source2 value
	key1 = value1
;; Comment for more.gar. Spaces
[branch "dest2"]
	;; Comment for the source2 value
	key1 = value1
;; Comment for more.gar. Spaces
[more "gar"]
    ;; Comment for the more.gar value
    b = age
;; Comment for source2, again. Mixed tabs/spaces.
[branch "source2"]
    ;; Comment for the source2 value, again
	key2 = value2
[branch "dest2"]
    ;; Comment for the source2 value, again
	key2 = value2
EOF
	sed -n -e "/Comment for source2/,\$p" .git/config >actual &&
	test_cmp expect actual
'

test_expect_success 'deleting a symref' '
	git branch target &&
	git symbolic-ref refs/heads/symref refs/heads/target &&
	echo "Deleted branch symref (was refs/heads/target)." >expect &&
	git branch -d symref >actual &&
	test_ref_exists refs/heads/target &&
	test_ref_missing refs/heads/symref &&
	test_cmp expect actual
'

test_expect_success 'deleting a dangling symref' '
	git symbolic-ref refs/heads/dangling-symref nowhere &&
	git symbolic-ref --no-recurse refs/heads/dangling-symref &&
	echo "Deleted branch dangling-symref (was nowhere)." >expect &&
	git branch -d dangling-symref >actual &&
	test_ref_missing refs/heads/dangling-symref &&
	test_cmp expect actual
'

test_expect_success 'deleting a self-referential symref' '
	git symbolic-ref refs/heads/self-reference refs/heads/self-reference &&
	test_ref_exists refs/heads/self-reference &&
	echo "Deleted branch self-reference (was refs/heads/self-reference)." >expect &&
	git branch -d self-reference >actual &&
	test_ref_missing refs/heads/self-reference &&
	test_cmp expect actual
'

test_expect_success 'renaming a symref is not allowed' '
	git symbolic-ref refs/heads/topic refs/heads/main &&
	test_must_fail git branch -m topic new-topic &&
	git symbolic-ref refs/heads/topic &&
	test_ref_exists refs/heads/main &&
	test_ref_missing refs/heads/new-topic
'

test_expect_success SYMLINKS,REFFILES 'git branch -m u v should fail when the reflog for u is a symlink' '
	git branch --create-reflog u &&
	mv .git/logs/refs/heads/u real-u &&
	ln -s real-u .git/logs/refs/heads/u &&
	test_must_fail git branch -m u v
'

test_expect_success SYMLINKS,REFFILES 'git branch -m with symlinked .git/refs' '
	test_when_finished "rm -rf subdir" &&
	git init --bare subdir &&

	rm -rfv subdir/refs subdir/objects subdir/packed-refs &&
	ln -s ../.git/refs subdir/refs &&
	ln -s ../.git/objects subdir/objects &&
	ln -s ../.git/packed-refs subdir/packed-refs &&

	git -C subdir rev-parse --absolute-git-dir >subdir.dir &&
	git rev-parse --absolute-git-dir >our.dir &&
	! test_cmp subdir.dir our.dir &&

	git -C subdir log &&
	git -C subdir branch rename-src &&
	git rev-parse rename-src >expect &&
	git -C subdir branch -m rename-src rename-dest &&
	git rev-parse rename-dest >actual &&
	test_cmp expect actual &&
	git branch -D rename-dest
'

test_expect_success 'test tracking setup via --track' '
	git config remote.local.url . &&
	git config remote.local.fetch refs/heads/*:refs/remotes/local/* &&
	(git show-ref -q refs/remotes/local/main || git fetch local) &&
	git branch --track my1 local/main &&
	test $(git config branch.my1.remote) = local &&
	test $(git config branch.my1.merge) = refs/heads/main
'

test_expect_success 'test tracking setup (non-wildcard, matching)' '
	git config remote.local.url . &&
	git config remote.local.fetch refs/heads/main:refs/remotes/local/main &&
	(git show-ref -q refs/remotes/local/main || git fetch local) &&
	git branch --track my4 local/main &&
	test $(git config branch.my4.remote) = local &&
	test $(git config branch.my4.merge) = refs/heads/main
'

test_expect_success 'tracking setup fails on non-matching refspec' '
	git config remote.local.url . &&
	git config remote.local.fetch refs/heads/*:refs/remotes/local/* &&
	(git show-ref -q refs/remotes/local/main || git fetch local) &&
	git config remote.local.fetch refs/heads/s:refs/remotes/local/s &&
	test_must_fail git branch --track my5 local/main &&
	test_must_fail git config branch.my5.remote &&
	test_must_fail git config branch.my5.merge
'

test_expect_success 'test tracking setup via config' '
	git config branch.autosetupmerge true &&
	git config remote.local.url . &&
	git config remote.local.fetch refs/heads/*:refs/remotes/local/* &&
	(git show-ref -q refs/remotes/local/main || git fetch local) &&
	git branch my3 local/main &&
	test $(git config branch.my3.remote) = local &&
	test $(git config branch.my3.merge) = refs/heads/main
'

test_expect_success 'test overriding tracking setup via --no-track' '
	git config branch.autosetupmerge true &&
	git config remote.local.url . &&
	git config remote.local.fetch refs/heads/*:refs/remotes/local/* &&
	(git show-ref -q refs/remotes/local/main || git fetch local) &&
	git branch --no-track my2 local/main &&
	git config branch.autosetupmerge false &&
	! test "$(git config branch.my2.remote)" = local &&
	! test "$(git config branch.my2.merge)" = refs/heads/main
'

test_expect_success 'no tracking without .fetch entries' '
	git config branch.autosetupmerge true &&
	git branch my6 s &&
	git config branch.autosetupmerge false &&
	test -z "$(git config branch.my6.remote)" &&
	test -z "$(git config branch.my6.merge)"
'

test_expect_success 'test tracking setup via --track but deeper' '
	git config remote.local.url . &&
	git config remote.local.fetch refs/heads/*:refs/remotes/local/* &&
	(git show-ref -q refs/remotes/local/o/o || git fetch local) &&
	git branch --track my7 local/o/o &&
	test "$(git config branch.my7.remote)" = local &&
	test "$(git config branch.my7.merge)" = refs/heads/o/o
'

test_expect_success 'test deleting branch deletes branch config' '
	git branch -d my7 &&
	test -z "$(git config branch.my7.remote)" &&
	test -z "$(git config branch.my7.merge)"
'

test_expect_success 'test deleting branch without config' '
	git branch my7 s &&
	sha1=$(git rev-parse my7 | cut -c 1-7) &&
	echo "Deleted branch my7 (was $sha1)." >expect &&
	git branch -d my7 >actual 2>&1 &&
	test_cmp expect actual
'

test_expect_success 'deleting currently checked out branch fails' '
	git worktree add -b my7 my7 &&
	test_must_fail git -C my7 branch -d my7 &&
	test_must_fail git branch -d my7 2>actual &&
	grep "^error: cannot delete branch .my7. used by worktree at " actual &&
	rm -r my7 &&
	git worktree prune
'

test_expect_success 'deleting in-use branch fails' '
	git worktree add my7 &&
	test_commit -C my7 bt7 &&
	git -C my7 bisect start HEAD HEAD~2 &&
	test_must_fail git -C my7 branch -d my7 &&
	test_must_fail git branch -d my7 2>actual &&
	grep "^error: cannot delete branch .my7. used by worktree at " actual &&
	rm -r my7 &&
	git worktree prune
'

test_expect_success 'test --track without .fetch entries' '
	git branch --track my8 &&
	test "$(git config branch.my8.remote)" &&
	test "$(git config branch.my8.merge)"
'

test_expect_success 'branch from non-branch HEAD w/autosetupmerge=always' '
	git config branch.autosetupmerge always &&
	git branch my9 HEAD^ &&
	git config branch.autosetupmerge false
'

test_expect_success 'branch from non-branch HEAD w/--track causes failure' '
	test_must_fail git branch --track my10 HEAD^
'

test_expect_success 'branch from tag w/--track causes failure' '
	git tag foobar &&
	test_must_fail git branch --track my11 foobar
'

test_expect_success 'simple tracking works when remote branch name matches' '
	test_when_finished "rm -rf otherserver" &&
	git init otherserver &&
	test_commit -C otherserver my_commit 1 &&
	git -C otherserver branch feature &&
	test_config branch.autosetupmerge simple &&
	test_config remote.otherserver.url otherserver &&
	test_config remote.otherserver.fetch refs/heads/*:refs/remotes/otherserver/* &&
	git fetch otherserver &&
	git branch feature otherserver/feature &&
	test_cmp_config otherserver branch.feature.remote &&
	test_cmp_config refs/heads/feature branch.feature.merge
'

test_expect_success 'simple tracking skips when remote branch name does not match' '
	test_config branch.autosetupmerge simple &&
	test_config remote.local.url . &&
	test_config remote.local.fetch refs/heads/*:refs/remotes/local/* &&
	git fetch local &&
	git branch my-other local/main &&
	test_cmp_config "" --default "" branch.my-other.remote &&
	test_cmp_config "" --default "" branch.my-other.merge
'

test_expect_success 'simple tracking skips when remote ref is not a branch' '
	test_config branch.autosetupmerge simple &&
	test_config remote.localtags.url . &&
	test_config remote.localtags.fetch refs/tags/*:refs/remotes/localtags/* &&
	git tag mytag12 main &&
	git fetch localtags &&
	git branch mytag12 localtags/mytag12 &&
	test_cmp_config "" --default "" branch.mytag12.remote &&
	test_cmp_config "" --default "" branch.mytag12.merge
'

test_expect_success '--set-upstream-to fails on multiple branches' '
	echo "fatal: too many arguments to set new upstream" >expect &&
	test_must_fail git branch --set-upstream-to main a b c 2>err &&
	test_cmp expect err
'

test_expect_success '--set-upstream-to fails on detached HEAD' '
	git checkout HEAD^{} &&
	test_when_finished git checkout - &&
	echo "fatal: could not set upstream of HEAD to main when it does not point to any branch" >expect &&
	test_must_fail git branch --set-upstream-to main 2>err &&
	test_cmp expect err
'

test_expect_success '--set-upstream-to fails on a missing dst branch' '
	echo "fatal: branch '"'"'does-not-exist'"'"' does not exist" >expect &&
	test_must_fail git branch --set-upstream-to main does-not-exist 2>err &&
	test_cmp expect err
'

test_expect_success '--set-upstream-to fails on a missing src branch' '
	test_must_fail git branch --set-upstream-to does-not-exist main 2>err &&
	test_grep "the requested upstream branch '"'"'does-not-exist'"'"' does not exist" err
'

test_expect_success '--set-upstream-to fails on a non-ref' '
	echo "fatal: cannot set up tracking information; starting point '"'"'HEAD^{}'"'"' is not a branch" >expect &&
	test_must_fail git branch --set-upstream-to HEAD^{} 2>err &&
	test_cmp expect err
'

test_expect_success '--set-upstream-to fails on locked config' '
	test_when_finished "rm -f .git/config.lock" &&
	>.git/config.lock &&
	git branch locked &&
	test_must_fail git branch --set-upstream-to locked 2>err &&
	test_grep "could not lock config file .git/config" err
'

test_expect_success 'use --set-upstream-to modify HEAD' '
	test_config branch.main.remote foo &&
	test_config branch.main.merge foo &&
	git branch my12 &&
	git branch --set-upstream-to my12 &&
	test "$(git config branch.main.remote)" = "." &&
	test "$(git config branch.main.merge)" = "refs/heads/my12"
'

test_expect_success 'use --set-upstream-to modify a particular branch' '
	git branch my13 &&
	git branch --set-upstream-to main my13 &&
	test_when_finished "git branch --unset-upstream my13" &&
	test "$(git config branch.my13.remote)" = "." &&
	test "$(git config branch.my13.merge)" = "refs/heads/main"
'

test_expect_success '--unset-upstream should fail if given a non-existent branch' '
	echo "fatal: branch '"'"'i-dont-exist'"'"' has no upstream information" >expect &&
	test_must_fail git branch --unset-upstream i-dont-exist 2>err &&
	test_cmp expect err
'

test_expect_success '--unset-upstream should fail if config is locked' '
	test_when_finished "rm -f .git/config.lock" &&
	git branch --set-upstream-to locked &&
	>.git/config.lock &&
	test_must_fail git branch --unset-upstream 2>err &&
	test_grep "could not lock config file .git/config" err
'

test_expect_success 'test --unset-upstream on HEAD' '
	git branch my14 &&
	test_config branch.main.remote foo &&
	test_config branch.main.merge foo &&
	git branch --set-upstream-to my14 &&
	git branch --unset-upstream &&
	test_must_fail git config branch.main.remote &&
	test_must_fail git config branch.main.merge &&
	# fail for a branch without upstream set
	echo "fatal: branch '"'"'main'"'"' has no upstream information" >expect &&
	test_must_fail git branch --unset-upstream 2>err &&
	test_cmp expect err
'

test_expect_success '--unset-upstream should fail on multiple branches' '
	echo "fatal: too many arguments to unset upstream" >expect &&
	test_must_fail git branch --unset-upstream a b c 2>err &&
	test_cmp expect err
'

test_expect_success '--unset-upstream should fail on detached HEAD' '
	git checkout HEAD^{} &&
	test_when_finished git checkout - &&
	echo "fatal: could not unset upstream of HEAD when it does not point to any branch" >expect &&
	test_must_fail git branch --unset-upstream 2>err &&
	test_cmp expect err
'

test_expect_success 'test --unset-upstream on a particular branch' '
	git branch my15 &&
	git branch --set-upstream-to main my14 &&
	git branch --unset-upstream my14 &&
	test_must_fail git config branch.my14.remote &&
	test_must_fail git config branch.my14.merge
'

test_expect_success 'disabled option --set-upstream fails' '
	test_must_fail git branch --set-upstream origin/main
'

test_expect_success '--set-upstream-to notices an error to set branch as own upstream' "
	git branch --set-upstream-to refs/heads/my13 my13 2>actual &&
	cat >expect <<-\EOF &&
	warning: not setting branch 'my13' as its own upstream
	EOF
	test_expect_code 1 git config branch.my13.remote &&
	test_expect_code 1 git config branch.my13.merge &&
	test_cmp expect actual
"

# Keep this test last, as it changes the current branch
cat >expect <<EOF
$HEAD refs/heads/g/h/i@{0}: branch: Created from main
EOF
test_expect_success 'git checkout -b g/h/i -l should create a branch and a log' '
	GIT_COMMITTER_DATE="2005-05-26 23:30" \
	git checkout -b g/h/i -l main &&
	test_ref_exists refs/heads/g/h/i &&
<<<<<<< HEAD
	test_path_is_file .git/logs/refs/heads/g/h/i &&
	test_cmp expect .git/logs/refs/heads/g/h/i
=======
	git reflog show --no-abbrev-commit refs/heads/g/h/i >actual &&
	test_cmp expect actual
>>>>>>> a6f43364
'

test_expect_success 'checkout -b makes reflog by default' '
	git checkout main &&
	git config --unset core.logAllRefUpdates &&
	git checkout -b alpha &&
	git rev-parse --verify alpha@{0}
'

test_expect_success 'checkout -b does not make reflog when core.logAllRefUpdates = false' '
	git checkout main &&
	git config core.logAllRefUpdates false &&
	git checkout -b beta &&
	test_must_fail git rev-parse --verify beta@{0}
'

test_expect_success 'checkout -b with -l makes reflog when core.logAllRefUpdates = false' '
	git checkout main &&
	git checkout -lb gamma &&
	git config --unset core.logAllRefUpdates &&
	git rev-parse --verify gamma@{0}
'

test_expect_success 'avoid ambiguous track and advise' '
	git config branch.autosetupmerge true &&
	git config remote.ambi1.url lalala &&
	git config remote.ambi1.fetch refs/heads/lalala:refs/heads/main &&
	git config remote.ambi2.url lilili &&
	git config remote.ambi2.fetch refs/heads/lilili:refs/heads/main &&
	cat <<-EOF >expected &&
	fatal: not tracking: ambiguous information for ref '\''refs/heads/main'\''
	hint: There are multiple remotes whose fetch refspecs map to the remote
	hint: tracking ref '\''refs/heads/main'\'':
	hint:   ambi1
	hint:   ambi2
	hint: ''
	hint: This is typically a configuration error.
	hint: ''
	hint: To support setting up tracking branches, ensure that
	hint: different remotes'\'' fetch refspecs map into different
	hint: tracking namespaces.
	EOF
	test_must_fail git branch all1 main 2>actual &&
	test_cmp expected actual &&
	test -z "$(git config branch.all1.merge)"
'

test_expect_success 'autosetuprebase local on a tracked local branch' '
	git config remote.local.url . &&
	git config remote.local.fetch refs/heads/*:refs/remotes/local/* &&
	git config branch.autosetuprebase local &&
	(git show-ref -q refs/remotes/local/o || git fetch local) &&
	git branch mybase &&
	git branch --track myr1 mybase &&
	test "$(git config branch.myr1.remote)" = . &&
	test "$(git config branch.myr1.merge)" = refs/heads/mybase &&
	test "$(git config branch.myr1.rebase)" = true
'

test_expect_success 'autosetuprebase always on a tracked local branch' '
	git config remote.local.url . &&
	git config remote.local.fetch refs/heads/*:refs/remotes/local/* &&
	git config branch.autosetuprebase always &&
	(git show-ref -q refs/remotes/local/o || git fetch local) &&
	git branch mybase2 &&
	git branch --track myr2 mybase &&
	test "$(git config branch.myr2.remote)" = . &&
	test "$(git config branch.myr2.merge)" = refs/heads/mybase &&
	test "$(git config branch.myr2.rebase)" = true
'

test_expect_success 'autosetuprebase remote on a tracked local branch' '
	git config remote.local.url . &&
	git config remote.local.fetch refs/heads/*:refs/remotes/local/* &&
	git config branch.autosetuprebase remote &&
	(git show-ref -q refs/remotes/local/o || git fetch local) &&
	git branch mybase3 &&
	git branch --track myr3 mybase2 &&
	test "$(git config branch.myr3.remote)" = . &&
	test "$(git config branch.myr3.merge)" = refs/heads/mybase2 &&
	! test "$(git config branch.myr3.rebase)" = true
'

test_expect_success 'autosetuprebase never on a tracked local branch' '
	git config remote.local.url . &&
	git config remote.local.fetch refs/heads/*:refs/remotes/local/* &&
	git config branch.autosetuprebase never &&
	(git show-ref -q refs/remotes/local/o || git fetch local) &&
	git branch mybase4 &&
	git branch --track myr4 mybase2 &&
	test "$(git config branch.myr4.remote)" = . &&
	test "$(git config branch.myr4.merge)" = refs/heads/mybase2 &&
	! test "$(git config branch.myr4.rebase)" = true
'

test_expect_success 'autosetuprebase local on a tracked remote branch' '
	git config remote.local.url . &&
	git config remote.local.fetch refs/heads/*:refs/remotes/local/* &&
	git config branch.autosetuprebase local &&
	(git show-ref -q refs/remotes/local/main || git fetch local) &&
	git branch --track myr5 local/main &&
	test "$(git config branch.myr5.remote)" = local &&
	test "$(git config branch.myr5.merge)" = refs/heads/main &&
	! test "$(git config branch.myr5.rebase)" = true
'

test_expect_success 'autosetuprebase never on a tracked remote branch' '
	git config remote.local.url . &&
	git config remote.local.fetch refs/heads/*:refs/remotes/local/* &&
	git config branch.autosetuprebase never &&
	(git show-ref -q refs/remotes/local/main || git fetch local) &&
	git branch --track myr6 local/main &&
	test "$(git config branch.myr6.remote)" = local &&
	test "$(git config branch.myr6.merge)" = refs/heads/main &&
	! test "$(git config branch.myr6.rebase)" = true
'

test_expect_success 'autosetuprebase remote on a tracked remote branch' '
	git config remote.local.url . &&
	git config remote.local.fetch refs/heads/*:refs/remotes/local/* &&
	git config branch.autosetuprebase remote &&
	(git show-ref -q refs/remotes/local/main || git fetch local) &&
	git branch --track myr7 local/main &&
	test "$(git config branch.myr7.remote)" = local &&
	test "$(git config branch.myr7.merge)" = refs/heads/main &&
	test "$(git config branch.myr7.rebase)" = true
'

test_expect_success 'autosetuprebase always on a tracked remote branch' '
	git config remote.local.url . &&
	git config remote.local.fetch refs/heads/*:refs/remotes/local/* &&
	git config branch.autosetuprebase remote &&
	(git show-ref -q refs/remotes/local/main || git fetch local) &&
	git branch --track myr8 local/main &&
	test "$(git config branch.myr8.remote)" = local &&
	test "$(git config branch.myr8.merge)" = refs/heads/main &&
	test "$(git config branch.myr8.rebase)" = true
'

test_expect_success 'autosetuprebase unconfigured on a tracked remote branch' '
	git config --unset branch.autosetuprebase &&
	git config remote.local.url . &&
	git config remote.local.fetch refs/heads/*:refs/remotes/local/* &&
	(git show-ref -q refs/remotes/local/main || git fetch local) &&
	git branch --track myr9 local/main &&
	test "$(git config branch.myr9.remote)" = local &&
	test "$(git config branch.myr9.merge)" = refs/heads/main &&
	test "z$(git config branch.myr9.rebase)" = z
'

test_expect_success 'autosetuprebase unconfigured on a tracked local branch' '
	git config remote.local.url . &&
	git config remote.local.fetch refs/heads/*:refs/remotes/local/* &&
	(git show-ref -q refs/remotes/local/o || git fetch local) &&
	git branch mybase10 &&
	git branch --track myr10 mybase2 &&
	test "$(git config branch.myr10.remote)" = . &&
	test "$(git config branch.myr10.merge)" = refs/heads/mybase2 &&
	test "z$(git config branch.myr10.rebase)" = z
'

test_expect_success 'autosetuprebase unconfigured on untracked local branch' '
	git config remote.local.url . &&
	git config remote.local.fetch refs/heads/*:refs/remotes/local/* &&
	(git show-ref -q refs/remotes/local/main || git fetch local) &&
	git branch --no-track myr11 mybase2 &&
	test "z$(git config branch.myr11.remote)" = z &&
	test "z$(git config branch.myr11.merge)" = z &&
	test "z$(git config branch.myr11.rebase)" = z
'

test_expect_success 'autosetuprebase unconfigured on untracked remote branch' '
	git config remote.local.url . &&
	git config remote.local.fetch refs/heads/*:refs/remotes/local/* &&
	(git show-ref -q refs/remotes/local/main || git fetch local) &&
	git branch --no-track myr12 local/main &&
	test "z$(git config branch.myr12.remote)" = z &&
	test "z$(git config branch.myr12.merge)" = z &&
	test "z$(git config branch.myr12.rebase)" = z
'

test_expect_success 'autosetuprebase never on an untracked local branch' '
	git config branch.autosetuprebase never &&
	git config remote.local.url . &&
	git config remote.local.fetch refs/heads/*:refs/remotes/local/* &&
	(git show-ref -q refs/remotes/local/main || git fetch local) &&
	git branch --no-track myr13 mybase2 &&
	test "z$(git config branch.myr13.remote)" = z &&
	test "z$(git config branch.myr13.merge)" = z &&
	test "z$(git config branch.myr13.rebase)" = z
'

test_expect_success 'autosetuprebase local on an untracked local branch' '
	git config branch.autosetuprebase local &&
	git config remote.local.url . &&
	git config remote.local.fetch refs/heads/*:refs/remotes/local/* &&
	(git show-ref -q refs/remotes/local/main || git fetch local) &&
	git branch --no-track myr14 mybase2 &&
	test "z$(git config branch.myr14.remote)" = z &&
	test "z$(git config branch.myr14.merge)" = z &&
	test "z$(git config branch.myr14.rebase)" = z
'

test_expect_success 'autosetuprebase remote on an untracked local branch' '
	git config branch.autosetuprebase remote &&
	git config remote.local.url . &&
	git config remote.local.fetch refs/heads/*:refs/remotes/local/* &&
	(git show-ref -q refs/remotes/local/main || git fetch local) &&
	git branch --no-track myr15 mybase2 &&
	test "z$(git config branch.myr15.remote)" = z &&
	test "z$(git config branch.myr15.merge)" = z &&
	test "z$(git config branch.myr15.rebase)" = z
'

test_expect_success 'autosetuprebase always on an untracked local branch' '
	git config branch.autosetuprebase always &&
	git config remote.local.url . &&
	git config remote.local.fetch refs/heads/*:refs/remotes/local/* &&
	(git show-ref -q refs/remotes/local/main || git fetch local) &&
	git branch --no-track myr16 mybase2 &&
	test "z$(git config branch.myr16.remote)" = z &&
	test "z$(git config branch.myr16.merge)" = z &&
	test "z$(git config branch.myr16.rebase)" = z
'

test_expect_success 'autosetuprebase never on an untracked remote branch' '
	git config branch.autosetuprebase never &&
	git config remote.local.url . &&
	git config remote.local.fetch refs/heads/*:refs/remotes/local/* &&
	(git show-ref -q refs/remotes/local/main || git fetch local) &&
	git branch --no-track myr17 local/main &&
	test "z$(git config branch.myr17.remote)" = z &&
	test "z$(git config branch.myr17.merge)" = z &&
	test "z$(git config branch.myr17.rebase)" = z
'

test_expect_success 'autosetuprebase local on an untracked remote branch' '
	git config branch.autosetuprebase local &&
	git config remote.local.url . &&
	git config remote.local.fetch refs/heads/*:refs/remotes/local/* &&
	(git show-ref -q refs/remotes/local/main || git fetch local) &&
	git branch --no-track myr18 local/main &&
	test "z$(git config branch.myr18.remote)" = z &&
	test "z$(git config branch.myr18.merge)" = z &&
	test "z$(git config branch.myr18.rebase)" = z
'

test_expect_success 'autosetuprebase remote on an untracked remote branch' '
	git config branch.autosetuprebase remote &&
	git config remote.local.url . &&
	git config remote.local.fetch refs/heads/*:refs/remotes/local/* &&
	(git show-ref -q refs/remotes/local/main || git fetch local) &&
	git branch --no-track myr19 local/main &&
	test "z$(git config branch.myr19.remote)" = z &&
	test "z$(git config branch.myr19.merge)" = z &&
	test "z$(git config branch.myr19.rebase)" = z
'

test_expect_success 'autosetuprebase always on an untracked remote branch' '
	git config branch.autosetuprebase always &&
	git config remote.local.url . &&
	git config remote.local.fetch refs/heads/*:refs/remotes/local/* &&
	(git show-ref -q refs/remotes/local/main || git fetch local) &&
	git branch --no-track myr20 local/main &&
	test "z$(git config branch.myr20.remote)" = z &&
	test "z$(git config branch.myr20.merge)" = z &&
	test "z$(git config branch.myr20.rebase)" = z
'

test_expect_success 'autosetuprebase always on detached HEAD' '
	git config branch.autosetupmerge always &&
	test_when_finished git checkout main &&
	git checkout HEAD^0 &&
	git branch my11 &&
	test -z "$(git config branch.my11.remote)" &&
	test -z "$(git config branch.my11.merge)"
'

test_expect_success 'detect misconfigured autosetuprebase (bad value)' '
	git config branch.autosetuprebase garbage &&
	test_must_fail git branch
'

test_expect_success 'detect misconfigured autosetuprebase (no value)' '
	git config --unset branch.autosetuprebase &&
	echo "[branch] autosetuprebase" >>.git/config &&
	test_must_fail git branch &&
	git config --unset branch.autosetuprebase
'

test_expect_success 'attempt to delete a branch without base and unmerged to HEAD' '
	git checkout my9 &&
	git config --unset branch.my8.merge &&
	test_must_fail git branch -d my8
'

test_expect_success 'attempt to delete a branch merged to its base' '
	# we are on my9 which is the initial commit; traditionally
	# we would not have allowed deleting my8 that is not merged
	# to my9, but it is set to track main that already has my8
	git config branch.my8.merge refs/heads/main &&
	git branch -d my8
'

test_expect_success 'attempt to delete a branch merged to its base' '
	git checkout main &&
	echo Third >>A &&
	git commit -m "Third commit" A &&
	git branch -t my10 my9 &&
	git branch -f my10 HEAD^ &&
	# we are on main which is at the third commit, and my10
	# is behind us, so traditionally we would have allowed deleting
	# it; but my10 is set to track my9 that is further behind.
	test_must_fail git branch -d my10
'

test_expect_success 'branch --delete --force removes dangling branch' '
	git checkout main &&
	test_commit unstable &&
	hash=$(git rev-parse HEAD) &&
	objpath=$(echo $hash | sed -e "s|^..|.git/objects/&/|") &&
	git branch --no-track dangling &&
	mv $objpath $objpath.x &&
	test_when_finished "mv $objpath.x $objpath" &&
	git branch --delete --force dangling &&
	git for-each-ref refs/heads/dangling >actual &&
	test_must_be_empty actual
'

test_expect_success 'use --edit-description' '
	EDITOR=: git branch --edit-description &&
	test_expect_code 1 git config branch.main.description &&

	write_script editor <<-\EOF &&
		echo "New contents" >"$1"
	EOF
	EDITOR=./editor git branch --edit-description &&
		write_script editor <<-\EOF &&
		git stripspace -s <"$1" >"EDITOR_OUTPUT"
	EOF
	EDITOR=./editor git branch --edit-description &&
	echo "New contents" >expect &&
	test_cmp expect EDITOR_OUTPUT
'

test_expect_success 'detect typo in branch name when using --edit-description' '
	write_script editor <<-\EOF &&
		echo "New contents" >"$1"
	EOF
	test_must_fail env EDITOR=./editor git branch --edit-description no-such-branch
'

test_expect_success 'refuse --edit-description on unborn branch for now' '
	test_when_finished "git checkout main" &&
	write_script editor <<-\EOF &&
		echo "New contents" >"$1"
	EOF
	git checkout --orphan unborn &&
	test_must_fail env EDITOR=./editor git branch --edit-description
'

test_expect_success '--merged catches invalid object names' '
	test_must_fail git branch --merged 0000000000000000000000000000000000000000
'

test_expect_success '--list during rebase' '
	test_when_finished "reset_rebase" &&
	git checkout main &&
	FAKE_LINES="1 edit 2" &&
	export FAKE_LINES &&
	set_fake_editor &&
	git rebase -i HEAD~2 &&
	git branch --list >actual &&
	test_grep "rebasing main" actual
'

test_expect_success '--list during rebase from detached HEAD' '
	test_when_finished "reset_rebase && git checkout main" &&
	git checkout main^0 &&
	oid=$(git rev-parse --short HEAD) &&
	FAKE_LINES="1 edit 2" &&
	export FAKE_LINES &&
	set_fake_editor &&
	git rebase -i HEAD~2 &&
	git branch --list >actual &&
	test_grep "rebasing detached HEAD $oid" actual
'

test_expect_success 'tracking with unexpected .fetch refspec' '
	rm -rf a b c d &&
	git init -b main a &&
	(
		cd a &&
		test_commit a
	) &&
	git init -b main b &&
	(
		cd b &&
		test_commit b
	) &&
	git init -b main c &&
	(
		cd c &&
		test_commit c &&
		git remote add a ../a &&
		git remote add b ../b &&
		git fetch --all
	) &&
	git init -b main d &&
	(
		cd d &&
		git remote add c ../c &&
		git config remote.c.fetch "+refs/remotes/*:refs/remotes/*" &&
		git fetch c &&
		git branch --track local/a/main remotes/a/main &&
		test "$(git config branch.local/a/main.remote)" = "c" &&
		test "$(git config branch.local/a/main.merge)" = "refs/remotes/a/main" &&
		git rev-parse --verify a >expect &&
		git rev-parse --verify local/a/main >actual &&
		test_cmp expect actual
	)
'

test_expect_success 'configured committerdate sort' '
	git init -b main sort &&
	(
		cd sort &&
		git config branch.sort committerdate &&
		test_commit initial &&
		git checkout -b a &&
		test_commit a &&
		git checkout -b c &&
		test_commit c &&
		git checkout -b b &&
		test_commit b &&
		git branch >actual &&
		cat >expect <<-\EOF &&
		  main
		  a
		  c
		* b
		EOF
		test_cmp expect actual
	)
'

test_expect_success 'option override configured sort' '
	(
		cd sort &&
		git config branch.sort committerdate &&
		git branch --sort=refname >actual &&
		cat >expect <<-\EOF &&
		  a
		* b
		  c
		  main
		EOF
		test_cmp expect actual
	)
'

test_expect_success 'invalid sort parameter in configuration' '
	(
		cd sort &&
		git config branch.sort "v:notvalid" &&

		# this works in the "listing" mode, so bad sort key
		# is a dying offence.
		test_must_fail git branch &&

		# these do not need to use sorting, and should all
		# succeed
		git branch newone main &&
		git branch -c newone newerone &&
		git branch -m newone newestone &&
		git branch -d newerone newestone
	)
'

test_expect_success 'tracking info copied with --track=inherit' '
	git branch --track=inherit foo2 my1 &&
	test_cmp_config local branch.foo2.remote &&
	test_cmp_config refs/heads/main branch.foo2.merge
'

test_expect_success 'tracking info copied with autoSetupMerge=inherit' '
	test_unconfig branch.autoSetupMerge &&
	# default config does not copy tracking info
	git branch foo-no-inherit my1 &&
	test_cmp_config "" --default "" branch.foo-no-inherit.remote &&
	test_cmp_config "" --default "" branch.foo-no-inherit.merge &&
	# with autoSetupMerge=inherit, we copy tracking info from my1
	test_config branch.autoSetupMerge inherit &&
	git branch foo3 my1 &&
	test_cmp_config local branch.foo3.remote &&
	test_cmp_config refs/heads/main branch.foo3.merge &&
	# no tracking info to inherit from main
	git branch main2 main &&
	test_cmp_config "" --default "" branch.main2.remote &&
	test_cmp_config "" --default "" branch.main2.merge
'

test_expect_success '--track overrides branch.autoSetupMerge' '
	test_config branch.autoSetupMerge inherit &&
	git branch --track=direct foo4 my1 &&
	test_cmp_config . branch.foo4.remote &&
	test_cmp_config refs/heads/my1 branch.foo4.merge &&
	git branch --no-track foo5 my1 &&
	test_cmp_config "" --default "" branch.foo5.remote &&
	test_cmp_config "" --default "" branch.foo5.merge
'

test_done<|MERGE_RESOLUTION|>--- conflicted
+++ resolved
@@ -82,13 +82,8 @@
 	GIT_COMMITTER_DATE="2005-05-26 23:30" \
 	git -c core.logallrefupdates=false branch --create-reflog d/e/f &&
 	test_ref_exists refs/heads/d/e/f &&
-<<<<<<< HEAD
-	test_path_is_file .git/logs/refs/heads/d/e/f &&
-	test_cmp expect .git/logs/refs/heads/d/e/f
-=======
 	git reflog show --no-abbrev-commit refs/heads/d/e/f >actual &&
 	test_cmp expect actual
->>>>>>> a6f43364
 '
 
 test_expect_success 'git branch -d d/e/f should delete a branch and a log' '
@@ -219,13 +214,9 @@
 		cd orphan &&
 		test_commit initial &&
 		git checkout --orphan lonely &&
-<<<<<<< HEAD
-		grep lonely .git/HEAD &&
-=======
 		git symbolic-ref HEAD >expect &&
 		echo refs/heads/lonely >actual &&
 		test_cmp expect actual &&
->>>>>>> a6f43364
 		test_ref_missing refs/head/lonely &&
 		git branch -M main mistress &&
 		git symbolic-ref HEAD >expect &&
@@ -1158,13 +1149,8 @@
 	GIT_COMMITTER_DATE="2005-05-26 23:30" \
 	git checkout -b g/h/i -l main &&
 	test_ref_exists refs/heads/g/h/i &&
-<<<<<<< HEAD
-	test_path_is_file .git/logs/refs/heads/g/h/i &&
-	test_cmp expect .git/logs/refs/heads/g/h/i
-=======
 	git reflog show --no-abbrev-commit refs/heads/g/h/i >actual &&
 	test_cmp expect actual
->>>>>>> a6f43364
 '
 
 test_expect_success 'checkout -b makes reflog by default' '
