--- conflicted
+++ resolved
@@ -1,11 +1,7 @@
 /*
  * Copyright (c) 2011, Google Inc.
  */
-<<<<<<< HEAD
-#include "cache.h"
-=======
 #include "git-compat-util.h"
->>>>>>> 331b094e
 #include "alloc.h"
 #include "bulk-checkin.h"
 #include "environment.h"
