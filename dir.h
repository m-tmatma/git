--- conflicted
+++ resolved
@@ -1,10 +1,7 @@
 #ifndef DIR_H
 #define DIR_H
 
-<<<<<<< HEAD
 #include "hash-ll.h"
-=======
->>>>>>> 0f158320
 #include "hashmap.h"
 #include "pathspec.h"
 #include "statinfo.h"
@@ -656,21 +653,4 @@
 	return path_match_flags(path, what | PATH_MATCH_NATIVE);
 }
 
-<<<<<<< HEAD
-=======
-#if defined(DT_UNKNOWN) && !defined(NO_D_TYPE_IN_DIRENT)
-#define DTYPE(de)	((de)->d_type)
-#else
-#undef DT_UNKNOWN
-#undef DT_DIR
-#undef DT_REG
-#undef DT_LNK
-#define DT_UNKNOWN	0
-#define DT_DIR		1
-#define DT_REG		2
-#define DT_LNK		3
-#define DTYPE(de)	DT_UNKNOWN
-#endif
-
->>>>>>> 0f158320
 #endif