--- conflicted
+++ resolved
@@ -524,20 +524,6 @@
 					p->pcre2_jit_on);
 			return;
 		}
-<<<<<<< HEAD
-
-		p->pcre2_jit_stack = pcre2_jit_stack_create(1, 1024 * 1024, NULL);
-		if (!p->pcre2_jit_stack)
-			die("Couldn't allocate PCRE2 JIT stack");
-		p->pcre2_match_context = pcre2_match_context_create(NULL);
-		if (!p->pcre2_match_context)
-			die("Couldn't allocate PCRE2 match context");
-		pcre2_jit_stack_assign(p->pcre2_match_context, NULL, p->pcre2_jit_stack);
-	} else if (p->pcre2_jit_on != 0) {
-		BUG("The pcre2_jit_on variable should be 0 or 1, not %d",
-		    p->pcre2_jit_on);
-=======
->>>>>>> c581e4a7
 	}
 }
 
