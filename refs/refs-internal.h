#ifndef REFS_REFS_INTERNAL_H
#define REFS_REFS_INTERNAL_H

#include "refs.h"
#include "iterator.h"

struct ref_transaction;

/*
 * Data structures and functions for the internal use of the refs
 * module. Code outside of the refs module should use only the public
 * functions defined in "refs.h", and should *not* include this file.
 */

/*
 * The following flags can appear in `ref_update::flags`. Their
 * numerical values must not conflict with those of REF_NO_DEREF and
 * REF_FORCE_CREATE_REFLOG, which are also stored in
 * `ref_update::flags`.
 */

/*
 * The reference should be updated to new_oid.
 */
#define REF_HAVE_NEW (1 << 2)

/*
 * The current reference's value should be checked to make sure that
 * it agrees with old_oid.
 */
#define REF_HAVE_OLD (1 << 3)

/*
 * Used as a flag in ref_update::flags when we want to log a ref
 * update but not actually perform it.  This is used when a symbolic
 * ref update is split up.
 */
#define REF_LOG_ONLY (1 << 7)

/*
 * Return the length of time to retry acquiring a loose reference lock
 * before giving up, in milliseconds:
 */
long get_files_ref_lock_timeout_ms(void);

/*
 * Return true iff refname is minimally safe. "Safe" here means that
 * deleting a loose reference by this name will not do any damage, for
 * example by causing a file that is not a reference to be deleted.
 * This function does not check that the reference name is legal; for
 * that, use check_refname_format().
 *
 * A refname that starts with "refs/" is considered safe iff it
 * doesn't contain any "." or ".." components or consecutive '/'
 * characters, end with '/', or (on Windows) contain any '\'
 * characters. Names that do not start with "refs/" are considered
 * safe iff they consist entirely of upper case characters and '_'
 * (like "HEAD" and "MERGE_HEAD" but not "config" or "FOO/BAR").
 */
int refname_is_safe(const char *refname);

/*
 * Helper function: return true if refname, which has the specified
 * oid and flags, can be resolved to an object in the database. If the
 * referred-to object does not exist, emit a warning and return false.
 */
int ref_resolves_to_object(const char *refname,
			   struct repository *repo,
			   const struct object_id *oid,
			   unsigned int flags);

/**
 * Information needed for a single ref update. Set new_oid to the new
 * value or to null_oid to delete the ref. To check the old value
 * while the ref is locked, set (flags & REF_HAVE_OLD) and set old_oid
 * to the old value, or to null_oid to ensure the ref does not exist
 * before update.
 */
struct ref_update {
	/*
	 * If (flags & REF_HAVE_NEW), set the reference to this value
	 * (or delete it, if `new_oid` is `null_oid`).
	 */
	struct object_id new_oid;

	/*
	 * If (flags & REF_HAVE_OLD), check that the reference
	 * previously had this value (or didn't previously exist, if
	 * `old_oid` is `null_oid`).
	 */
	struct object_id old_oid;

	/*
	 * If set, point the reference to this value. This can also be
	 * used to convert regular references to become symbolic refs.
	 * Cannot be set together with `new_oid`.
	 */
	const char *new_target;

	/*
	 * If set, check that the reference previously pointed to this
	 * value. Cannot be set together with `old_oid`.
	 */
	const char *old_target;

	/*
	 * One or more of REF_NO_DEREF, REF_FORCE_CREATE_REFLOG,
	 * REF_HAVE_NEW, REF_HAVE_OLD, or backend-specific flags.
	 */
	unsigned int flags;

	void *backend_data;
	unsigned int type;
	char *msg;

	/*
	 * If this ref_update was split off of a symref update via
	 * split_symref_update(), then this member points at that
	 * update. This is used for two purposes:
	 * 1. When reporting errors, we report the refname under which
	 *    the update was originally requested.
	 * 2. When we read the old value of this reference, we
	 *    propagate it back to its parent update for recording in
	 *    the latter's reflog.
	 */
	struct ref_update *parent_update;

	const char refname[FLEX_ARRAY];
};

int refs_read_raw_ref(struct ref_store *ref_store, const char *refname,
		      struct object_id *oid, struct strbuf *referent,
		      unsigned int *type, int *failure_errno);

/*
 * Write an error to `err` and return a nonzero value iff the same
 * refname appears multiple times in `refnames`. `refnames` must be
 * sorted on entry to this function.
 */
int ref_update_reject_duplicates(struct string_list *refnames,
				 struct strbuf *err);

/*
 * Add a ref_update with the specified properties to transaction, and
 * return a pointer to the new object. This function does not verify
 * that refname is well-formed. new_oid and old_oid are only
 * dereferenced if the REF_HAVE_NEW and REF_HAVE_OLD bits,
 * respectively, are set in flags.
 */
struct ref_update *ref_transaction_add_update(
		struct ref_transaction *transaction,
		const char *refname, unsigned int flags,
		const struct object_id *new_oid,
		const struct object_id *old_oid,
		const char *new_target, const char *old_target,
		const char *msg);

/*
 * Transaction states.
 *
 * OPEN:   The transaction is initialized and new updates can still be
 *         added to it. An OPEN transaction can be prepared,
 *         committed, freed, or aborted (freeing and aborting an open
 *         transaction are equivalent).
 *
 * PREPARED: ref_transaction_prepare(), which locks all of the
 *         references involved in the update and checks that the
 *         update has no errors, has been called successfully for the
 *         transaction. A PREPARED transaction can be committed or
 *         aborted.
 *
 * CLOSED: The transaction is no longer active. A transaction becomes
 *         CLOSED if there is a failure while building the transaction
 *         or if a transaction is committed or aborted. A CLOSED
 *         transaction can only be freed.
 */
enum ref_transaction_state {
	REF_TRANSACTION_OPEN     = 0,
	REF_TRANSACTION_PREPARED = 1,
	REF_TRANSACTION_CLOSED   = 2
};

/*
 * Data structure for holding a reference transaction, which can
 * consist of checks and updates to multiple references, carried out
 * as atomically as possible.  This structure is opaque to callers.
 */
struct ref_transaction {
	struct ref_store *ref_store;
	struct ref_update **updates;
	size_t alloc;
	size_t nr;
	enum ref_transaction_state state;
	void *backend_data;
};

/*
 * Check for entries in extras that are within the specified
 * directory, where dirname is a reference directory name including
 * the trailing slash (e.g., "refs/heads/foo/"). Ignore any
 * conflicting references that are found in skip. If there is a
 * conflicting reference, return its name.
 *
 * extras and skip must be sorted lists of reference names. Either one
 * can be NULL, signifying the empty list.
 */
const char *find_descendant_ref(const char *dirname,
				const struct string_list *extras,
				const struct string_list *skip);

/* We allow "recursive" symbolic refs. Only within reason, though */
#define SYMREF_MAXDEPTH 5

/*
 * These flags are passed to refs_ref_iterator_begin() (and do_for_each_ref(),
 * which feeds it).
 */
enum do_for_each_ref_flags {
	/*
	 * Include broken references in a do_for_each_ref*() iteration, which
	 * would normally be omitted. This includes both refs that point to
	 * missing objects (a true repository corruption), ones with illegal
	 * names (which we prefer not to expose to callers), as well as
	 * dangling symbolic refs (i.e., those that point to a non-existent
	 * ref; this is not a corruption, but as they have no valid oid, we
	 * omit them from normal iteration results).
	 */
	DO_FOR_EACH_INCLUDE_BROKEN = (1 << 0),

	/*
	 * Only include per-worktree refs in a do_for_each_ref*() iteration.
	 * Normally this will be used with a files ref_store, since that's
	 * where all reference backends will presumably store their
	 * per-worktree refs.
	 */
	DO_FOR_EACH_PER_WORKTREE_ONLY = (1 << 1),

	/*
	 * Omit dangling symrefs from output; this only has an effect with
	 * INCLUDE_BROKEN, since they are otherwise not included at all.
	 */
	DO_FOR_EACH_OMIT_DANGLING_SYMREFS = (1 << 2),

	/*
	 * Include root refs i.e. HEAD and pseudorefs along with the regular
	 * refs.
	 */
	DO_FOR_EACH_INCLUDE_ROOT_REFS = (1 << 3),
};

/*
 * Reference iterators
 *
 * A reference iterator encapsulates the state of an in-progress
 * iteration over references. Create an instance of `struct
 * ref_iterator` via one of the functions in this module.
 *
 * A freshly-created ref_iterator doesn't yet point at a reference. To
 * advance the iterator, call ref_iterator_advance(). If successful,
 * this sets the iterator's refname, oid, and flags fields to describe
 * the next reference and returns ITER_OK. The data pointed at by
 * refname and oid belong to the iterator; if you want to retain them
 * after calling ref_iterator_advance() again or calling
 * ref_iterator_abort(), you must make a copy. When the iteration has
 * been exhausted, ref_iterator_advance() releases any resources
 * associated with the iteration, frees the ref_iterator object, and
 * returns ITER_DONE. If you want to abort the iteration early, call
 * ref_iterator_abort(), which also frees the ref_iterator object and
 * any associated resources. If there was an internal error advancing
 * to the next entry, ref_iterator_advance() aborts the iteration,
 * frees the ref_iterator, and returns ITER_ERROR.
 *
 * The reference currently being looked at can be peeled by calling
 * ref_iterator_peel(). This function is often faster than peel_ref(),
 * so it should be preferred when iterating over references.
 *
 * Putting it all together, a typical iteration looks like this:
 *
 *     int ok;
 *     struct ref_iterator *iter = ...;
 *
 *     while ((ok = ref_iterator_advance(iter)) == ITER_OK) {
 *             if (want_to_stop_iteration()) {
 *                     ok = ref_iterator_abort(iter);
 *                     break;
 *             }
 *
 *             // Access information about the current reference:
 *             if (!(iter->flags & REF_ISSYMREF))
 *                     printf("%s is %s\n", iter->refname, oid_to_hex(iter->oid));
 *
 *             // If you need to peel the reference:
 *             ref_iterator_peel(iter, &oid);
 *     }
 *
 *     if (ok != ITER_DONE)
 *             handle_error();
 */
struct ref_iterator {
	struct ref_iterator_vtable *vtable;
	const char *refname;
	const struct object_id *oid;
	unsigned int flags;
};

/*
 * Advance the iterator to the first or next item and return ITER_OK.
 * If the iteration is exhausted, free the resources associated with
 * the ref_iterator and return ITER_DONE. On errors, free the iterator
 * resources and return ITER_ERROR. It is a bug to use ref_iterator or
 * call this function again after it has returned ITER_DONE or
 * ITER_ERROR.
 */
int ref_iterator_advance(struct ref_iterator *ref_iterator);

/*
 * If possible, peel the reference currently being viewed by the
 * iterator. Return 0 on success.
 */
int ref_iterator_peel(struct ref_iterator *ref_iterator,
		      struct object_id *peeled);

/*
 * End the iteration before it has been exhausted, freeing the
 * reference iterator and any associated resources and returning
 * ITER_DONE. If the abort itself failed, return ITER_ERROR.
 */
int ref_iterator_abort(struct ref_iterator *ref_iterator);

/*
 * An iterator over nothing (its first ref_iterator_advance() call
 * returns ITER_DONE).
 */
struct ref_iterator *empty_ref_iterator_begin(void);

/*
 * Return true iff ref_iterator is an empty_ref_iterator.
 */
int is_empty_ref_iterator(struct ref_iterator *ref_iterator);

/*
 * Return an iterator that goes over each reference in `refs` for
 * which the refname begins with prefix. If trim is non-zero, then
 * trim that many characters off the beginning of each refname.
 * The output is ordered by refname.
 */
struct ref_iterator *refs_ref_iterator_begin(
		struct ref_store *refs,
		const char *prefix, const char **exclude_patterns,
		int trim, enum do_for_each_ref_flags flags);

/*
 * A callback function used to instruct merge_ref_iterator how to
 * interleave the entries from iter0 and iter1. The function should
 * return one of the constants defined in enum iterator_selection. It
 * must not advance either of the iterators itself.
 *
 * The function must be prepared to handle the case that iter0 and/or
 * iter1 is NULL, which indicates that the corresponding sub-iterator
 * has been exhausted. Its return value must be consistent with the
 * current states of the iterators; e.g., it must not return
 * ITER_SKIP_1 if iter1 has already been exhausted.
 */
typedef enum iterator_selection ref_iterator_select_fn(
		struct ref_iterator *iter0, struct ref_iterator *iter1,
		void *cb_data);

/*
 * An implementation of ref_iterator_select_fn that merges worktree and common
 * refs. Per-worktree refs from the common iterator are ignored, worktree refs
 * override common refs. Refs are selected lexicographically.
 */
enum iterator_selection ref_iterator_select(struct ref_iterator *iter_worktree,
					    struct ref_iterator *iter_common,
					    void *cb_data);

/*
 * Iterate over the entries from iter0 and iter1, with the values
 * interleaved as directed by the select function. The iterator takes
 * ownership of iter0 and iter1 and frees them when the iteration is
 * over.
 */
struct ref_iterator *merge_ref_iterator_begin(
		struct ref_iterator *iter0, struct ref_iterator *iter1,
		ref_iterator_select_fn *select, void *cb_data);

/*
 * An iterator consisting of the union of the entries from front and
 * back. If there are entries common to the two sub-iterators, use the
 * one from front. Each iterator must iterate over its entries in
 * strcmp() order by refname for this to work.
 *
 * The new iterator takes ownership of its arguments and frees them
 * when the iteration is over. As a convenience to callers, if front
 * or back is an empty_ref_iterator, then abort that one immediately
 * and return the other iterator directly, without wrapping it.
 */
struct ref_iterator *overlay_ref_iterator_begin(
		struct ref_iterator *front, struct ref_iterator *back);

/*
 * Wrap iter0, only letting through the references whose names start
 * with prefix. If trim is set, set iter->refname to the name of the
 * reference with that many characters trimmed off the front;
 * otherwise set it to the full refname. The new iterator takes over
 * ownership of iter0 and frees it when iteration is over. It makes
 * its own copy of prefix.
 *
 * As an convenience to callers, if prefix is the empty string and
 * trim is zero, this function returns iter0 directly, without
 * wrapping it.
 */
struct ref_iterator *prefix_ref_iterator_begin(struct ref_iterator *iter0,
					       const char *prefix,
					       int trim);

/* Internal implementation of reference iteration: */

/*
 * Base class constructor for ref_iterators. Initialize the
 * ref_iterator part of iter, setting its vtable pointer as specified.
 * This is meant to be called only by the initializers of derived
 * classes.
 */
void base_ref_iterator_init(struct ref_iterator *iter,
			    struct ref_iterator_vtable *vtable);

/*
 * Base class destructor for ref_iterators. Destroy the ref_iterator
 * part of iter and shallow-free the object. This is meant to be
 * called only by the destructors of derived classes.
 */
void base_ref_iterator_free(struct ref_iterator *iter);

/* Virtual function declarations for ref_iterators: */

/*
 * backend-specific implementation of ref_iterator_advance. For symrefs, the
 * function should set REF_ISSYMREF, and it should also dereference the symref
 * to provide the OID referent. It should respect do_for_each_ref_flags
 * that were passed to refs_ref_iterator_begin().
 */
typedef int ref_iterator_advance_fn(struct ref_iterator *ref_iterator);

/*
 * Peels the current ref, returning 0 for success or -1 for failure.
 */
typedef int ref_iterator_peel_fn(struct ref_iterator *ref_iterator,
				 struct object_id *peeled);

/*
 * Implementations of this function should free any resources specific
 * to the derived class, then call base_ref_iterator_free() to clean
 * up and free the ref_iterator object.
 */
typedef int ref_iterator_abort_fn(struct ref_iterator *ref_iterator);

struct ref_iterator_vtable {
	ref_iterator_advance_fn *advance;
	ref_iterator_peel_fn *peel;
	ref_iterator_abort_fn *abort;
};

/*
 * current_ref_iter is a performance hack: when iterating over
 * references using the for_each_ref*() functions, current_ref_iter is
 * set to the reference iterator before calling the callback function.
 * If the callback function calls peel_ref(), then peel_ref() first
 * checks whether the reference to be peeled is the one referred to by
 * the iterator (it usually is) and if so, asks the iterator for the
 * peeled version of the reference if it is available. This avoids a
 * refname lookup in a common case. current_ref_iter is set to NULL
 * when the iteration is over.
 */
extern struct ref_iterator *current_ref_iter;

/*
 * The common backend for the for_each_*ref* functions. Call fn for
 * each reference in iter. If the iterator itself ever returns
 * ITER_ERROR, return -1. If fn ever returns a non-zero value, stop
 * the iteration and return that value. Otherwise, return 0. In any
 * case, free the iterator when done. This function is basically an
 * adapter between the callback style of reference iteration and the
 * iterator style.
 */
int do_for_each_ref_iterator(struct ref_iterator *iter,
			     each_ref_fn fn, void *cb_data);

struct ref_store;

/* refs backends */

/* ref_store_init flags */
#define REF_STORE_READ		(1 << 0)
#define REF_STORE_WRITE		(1 << 1) /* can perform update operations */
#define REF_STORE_ODB		(1 << 2) /* has access to object database */
#define REF_STORE_MAIN		(1 << 3)
#define REF_STORE_ALL_CAPS	(REF_STORE_READ | \
				 REF_STORE_WRITE | \
				 REF_STORE_ODB | \
				 REF_STORE_MAIN)

/*
 * Initialize the ref_store for the specified gitdir. These functions
 * should call base_ref_store_init() to initialize the shared part of
 * the ref_store and to record the ref_store for later lookup.
 */
typedef struct ref_store *ref_store_init_fn(struct repository *repo,
					    const char *gitdir,
					    unsigned int flags);
/*
 * Release all memory and resources associated with the ref store.
 */
typedef void ref_store_release_fn(struct ref_store *refs);
<<<<<<< HEAD

typedef int ref_store_create_on_disk_fn(struct ref_store *refs,
					int flags,
=======

typedef int ref_store_create_on_disk_fn(struct ref_store *refs,
					int flags,
					struct strbuf *err);

/*
 * Remove the reference store from disk.
 */
typedef int ref_store_remove_on_disk_fn(struct ref_store *refs,
>>>>>>> 25a0023f
					struct strbuf *err);

typedef int ref_transaction_prepare_fn(struct ref_store *refs,
				       struct ref_transaction *transaction,
				       struct strbuf *err);

typedef int ref_transaction_finish_fn(struct ref_store *refs,
				      struct ref_transaction *transaction,
				      struct strbuf *err);

typedef int ref_transaction_abort_fn(struct ref_store *refs,
				     struct ref_transaction *transaction,
				     struct strbuf *err);

typedef int ref_transaction_commit_fn(struct ref_store *refs,
				      struct ref_transaction *transaction,
				      struct strbuf *err);

typedef int pack_refs_fn(struct ref_store *ref_store,
			 struct pack_refs_opts *opts);
typedef int rename_ref_fn(struct ref_store *ref_store,
			  const char *oldref, const char *newref,
			  const char *logmsg);
typedef int copy_ref_fn(struct ref_store *ref_store,
			  const char *oldref, const char *newref,
			  const char *logmsg);

/*
 * Iterate over the references in `ref_store` whose names start with
 * `prefix`. `prefix` is matched as a literal string, without regard
 * for path separators. If prefix is NULL or the empty string, iterate
 * over all references in `ref_store`. The output is ordered by
 * refname.
 */
typedef struct ref_iterator *ref_iterator_begin_fn(
		struct ref_store *ref_store,
		const char *prefix, const char **exclude_patterns,
		unsigned int flags);

/* reflog functions */

/*
 * Iterate over the references in the specified ref_store that have a
 * reflog. The refs are iterated over in arbitrary order.
 */
typedef struct ref_iterator *reflog_iterator_begin_fn(
		struct ref_store *ref_store);

typedef int for_each_reflog_ent_fn(struct ref_store *ref_store,
				   const char *refname,
				   each_reflog_ent_fn fn,
				   void *cb_data);
typedef int for_each_reflog_ent_reverse_fn(struct ref_store *ref_store,
					   const char *refname,
					   each_reflog_ent_fn fn,
					   void *cb_data);
typedef int reflog_exists_fn(struct ref_store *ref_store, const char *refname);
typedef int create_reflog_fn(struct ref_store *ref_store, const char *refname,
			     struct strbuf *err);
typedef int delete_reflog_fn(struct ref_store *ref_store, const char *refname);
typedef int reflog_expire_fn(struct ref_store *ref_store,
			     const char *refname,
			     unsigned int flags,
			     reflog_expiry_prepare_fn prepare_fn,
			     reflog_expiry_should_prune_fn should_prune_fn,
			     reflog_expiry_cleanup_fn cleanup_fn,
			     void *policy_cb_data);

/*
 * Read a reference from the specified reference store, non-recursively.
 * Set type to describe the reference, and:
 *
 * - If refname is the name of a normal reference, fill in oid
 *   (leaving referent unchanged).
 *
 * - If refname is the name of a symbolic reference, write the full
 *   name of the reference to which it refers (e.g.
 *   "refs/heads/master") to referent and set the REF_ISSYMREF bit in
 *   type (leaving oid unchanged). The caller is responsible for
 *   validating that referent is a valid reference name.
 *
 * WARNING: refname might be used as part of a filename, so it is
 * important from a security standpoint that it be safe in the sense
 * of refname_is_safe(). Moreover, for symrefs this function sets
 * referent to whatever the repository says, which might not be a
 * properly-formatted or even safe reference name. NEITHER INPUT NOR
 * OUTPUT REFERENCE NAMES ARE VALIDATED WITHIN THIS FUNCTION.
 *
 * Return 0 on success, or -1 on failure. If the ref exists but is neither a
 * symbolic ref nor an object ID, it is broken. In this case set REF_ISBROKEN in
 * type, and return -1 (failure_errno should not be ENOENT)
 *
 * failure_errno provides errno codes that are interpreted beyond error
 * reporting. The following error codes have special meaning:
 *    * ENOENT: the ref doesn't exist
 *    * EISDIR: ref name is a directory
 *    * ENOTDIR: ref prefix is not a directory
 *
 * Backend-specific flags might be set in type as well, regardless of
 * outcome.
 *
 * It is OK for refname to point into referent. If so:
 *
 * - if the function succeeds with REF_ISSYMREF, referent will be
 *   overwritten and the memory formerly pointed to by it might be
 *   changed or even freed.
 *
 * - in all other cases, referent will be untouched, and therefore
 *   refname will still be valid and unchanged.
 */
typedef int read_raw_ref_fn(struct ref_store *ref_store, const char *refname,
			    struct object_id *oid, struct strbuf *referent,
			    unsigned int *type, int *failure_errno);

/*
 * Read a symbolic reference from the specified reference store. This function
 * is optional: if not implemented by a backend, then `read_raw_ref_fn` is used
 * to read the symbolcic reference instead. It is intended to be implemented
 * only in case the backend can optimize the reading of symbolic references.
 *
 * Return 0 on success, or -1 on failure. `referent` will be set to the target
 * of the symbolic reference on success. This function explicitly does not
 * distinguish between error cases and the reference not being a symbolic
 * reference to allow backends to optimize this operation in case symbolic and
 * non-symbolic references are treated differently.
 */
typedef int read_symbolic_ref_fn(struct ref_store *ref_store, const char *refname,
				 struct strbuf *referent);

struct ref_storage_be {
	const char *name;
	ref_store_init_fn *init;
	ref_store_release_fn *release;
	ref_store_create_on_disk_fn *create_on_disk;
<<<<<<< HEAD
=======
	ref_store_remove_on_disk_fn *remove_on_disk;
>>>>>>> 25a0023f

	ref_transaction_prepare_fn *transaction_prepare;
	ref_transaction_finish_fn *transaction_finish;
	ref_transaction_abort_fn *transaction_abort;
	ref_transaction_commit_fn *initial_transaction_commit;

	pack_refs_fn *pack_refs;
	rename_ref_fn *rename_ref;
	copy_ref_fn *copy_ref;

	ref_iterator_begin_fn *iterator_begin;
	read_raw_ref_fn *read_raw_ref;
	read_symbolic_ref_fn *read_symbolic_ref;

	reflog_iterator_begin_fn *reflog_iterator_begin;
	for_each_reflog_ent_fn *for_each_reflog_ent;
	for_each_reflog_ent_reverse_fn *for_each_reflog_ent_reverse;
	reflog_exists_fn *reflog_exists;
	create_reflog_fn *create_reflog;
	delete_reflog_fn *delete_reflog;
	reflog_expire_fn *reflog_expire;
};

extern struct ref_storage_be refs_be_files;
extern struct ref_storage_be refs_be_reftable;
extern struct ref_storage_be refs_be_packed;

/*
 * A representation of the reference store for the main repository or
 * a submodule. The ref_store instances for submodules are kept in a
 * hash map; see repo_get_submodule_ref_store() for more info.
 */
struct ref_store {
	/* The backend describing this ref_store's storage scheme: */
	const struct ref_storage_be *be;

	struct repository *repo;

	/*
	 * The gitdir that this ref_store applies to. Note that this is not
	 * necessarily repo->gitdir if the repo has multiple worktrees.
	 */
	char *gitdir;
};

/*
 * Parse contents of a loose ref file. *failure_errno maybe be set to EINVAL for
 * invalid contents.
 */
int parse_loose_ref_contents(const char *buf, struct object_id *oid,
			     struct strbuf *referent, unsigned int *type,
			     int *failure_errno);

/*
 * Fill in the generic part of refs and add it to our collection of
 * reference stores.
 */
void base_ref_store_init(struct ref_store *refs, struct repository *repo,
			 const char *path, const struct ref_storage_be *be);

/*
 * Support GIT_TRACE_REFS by optionally wrapping the given ref_store instance.
 */
struct ref_store *maybe_debug_wrap_ref_store(const char *gitdir, struct ref_store *store);

/*
 * Return the refname under which update was originally requested.
 */
const char *ref_update_original_update_refname(struct ref_update *update);

/*
 * Helper function to check if the new value is null, this
 * takes into consideration that the update could be a regular
 * ref or a symbolic ref.
 */
int ref_update_has_null_new_value(struct ref_update *update);

/*
 * Check whether the old_target values stored in update are consistent
 * with the referent, which is the symbolic reference's current value.
 * If everything is OK, return 0; otherwise, write an error message to
 * err and return -1.
 */
int ref_update_check_old_target(const char *referent, struct ref_update *update,
				struct strbuf *err);

#endif /* REFS_REFS_INTERNAL_H */<|MERGE_RESOLUTION|>--- conflicted
+++ resolved
@@ -512,11 +512,6 @@
  * Release all memory and resources associated with the ref store.
  */
 typedef void ref_store_release_fn(struct ref_store *refs);
-<<<<<<< HEAD
-
-typedef int ref_store_create_on_disk_fn(struct ref_store *refs,
-					int flags,
-=======
 
 typedef int ref_store_create_on_disk_fn(struct ref_store *refs,
 					int flags,
@@ -526,7 +521,6 @@
  * Remove the reference store from disk.
  */
 typedef int ref_store_remove_on_disk_fn(struct ref_store *refs,
->>>>>>> 25a0023f
 					struct strbuf *err);
 
 typedef int ref_transaction_prepare_fn(struct ref_store *refs,
@@ -661,10 +655,7 @@
 	ref_store_init_fn *init;
 	ref_store_release_fn *release;
 	ref_store_create_on_disk_fn *create_on_disk;
-<<<<<<< HEAD
-=======
 	ref_store_remove_on_disk_fn *remove_on_disk;
->>>>>>> 25a0023f
 
 	ref_transaction_prepare_fn *transaction_prepare;
 	ref_transaction_finish_fn *transaction_finish;
