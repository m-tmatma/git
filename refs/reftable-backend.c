--- conflicted
+++ resolved
@@ -942,11 +942,7 @@
 	size_t updates_nr;
 	size_t updates_alloc;
 	size_t updates_expected;
-<<<<<<< HEAD
-	unsigned int max_index;
-=======
 	uint64_t max_index;
->>>>>>> 017bd892
 };
 
 struct reftable_transaction_data {
@@ -1448,13 +1444,9 @@
 	 * multiple entries. Each entry will contain a different update_index,
 	 * so set the limits accordingly.
 	 */
-<<<<<<< HEAD
-	reftable_writer_set_limits(writer, ts, ts + arg->max_index);
-=======
 	ret = reftable_writer_set_limits(writer, ts, ts + arg->max_index);
 	if (ret < 0)
 		goto done;
->>>>>>> 017bd892
 
 	for (i = 0; i < arg->updates_nr; i++) {
 		struct reftable_transaction_update *tx_update = &arg->updates[i];
@@ -1639,9 +1631,6 @@
 	struct reftable_transaction_data *tx_data = transaction->backend_data;
 	int ret = 0;
 
-	if (tx_data->args)
-		tx_data->args->max_index = transaction->max_index;
-
 	for (size_t i = 0; i < tx_data->args_nr; i++) {
 		tx_data->args[i].max_index = transaction->max_index;
 
