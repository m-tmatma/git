#include "../git-compat-util.h"
#include "../copy.h"
#include "../environment.h"
#include "../gettext.h"
#include "../hash.h"
#include "../hex.h"
#include "../refs.h"
#include "refs-internal.h"
#include "ref-cache.h"
#include "packed-backend.h"
#include "../ident.h"
#include "../iterator.h"
#include "../dir-iterator.h"
#include "../lockfile.h"
#include "../object.h"
#include "../object-file.h"
#include "../path.h"
#include "../dir.h"
#include "../chdir-notify.h"
#include "../setup.h"
#include "../wrapper.h"
#include "../write-or-die.h"
#include "../revision.h"
#include <wildmatch.h>

/*
 * This backend uses the following flags in `ref_update::flags` for
 * internal bookkeeping purposes. Their numerical values must not
 * conflict with REF_NO_DEREF, REF_FORCE_CREATE_REFLOG, REF_HAVE_NEW,
 * or REF_HAVE_OLD, which are also stored in `ref_update::flags`.
 */

/*
 * Used as a flag in ref_update::flags when a loose ref is being
 * pruned. This flag must only be used when REF_NO_DEREF is set.
 */
#define REF_IS_PRUNING (1 << 4)

/*
 * Flag passed to lock_ref_sha1_basic() telling it to tolerate broken
 * refs (i.e., because the reference is about to be deleted anyway).
 */
#define REF_DELETING (1 << 5)

/*
 * Used as a flag in ref_update::flags when the lockfile needs to be
 * committed.
 */
#define REF_NEEDS_COMMIT (1 << 6)

/*
 * Used as a flag in ref_update::flags when the ref_update was via an
 * update to HEAD.
 */
#define REF_UPDATE_VIA_HEAD (1 << 8)

/*
 * Used as a flag in ref_update::flags when a reference has been
 * deleted and the ref's parent directories may need cleanup.
 */
#define REF_DELETED_RMDIR (1 << 9)

struct ref_lock {
	char *ref_name;
	struct lock_file lk;
	struct object_id old_oid;
};

struct files_ref_store {
	struct ref_store base;
	unsigned int store_flags;

	char *gitcommondir;

	struct ref_cache *loose;

	struct ref_store *packed_ref_store;
};

static void clear_loose_ref_cache(struct files_ref_store *refs)
{
	if (refs->loose) {
		free_ref_cache(refs->loose);
		refs->loose = NULL;
	}
}

/*
 * Create a new submodule ref cache and add it to the internal
 * set of caches.
 */
static struct ref_store *files_ref_store_init(struct repository *repo,
					      const char *gitdir,
					      unsigned int flags)
{
	struct files_ref_store *refs = xcalloc(1, sizeof(*refs));
	struct ref_store *ref_store = (struct ref_store *)refs;
	struct strbuf sb = STRBUF_INIT;

	base_ref_store_init(ref_store, repo, gitdir, &refs_be_files);
	refs->store_flags = flags;
	get_common_dir_noenv(&sb, gitdir);
	refs->gitcommondir = strbuf_detach(&sb, NULL);
	refs->packed_ref_store =
		packed_ref_store_init(repo, refs->gitcommondir, flags);

	chdir_notify_reparent("files-backend $GIT_DIR", &refs->base.gitdir);
	chdir_notify_reparent("files-backend $GIT_COMMONDIR",
			      &refs->gitcommondir);

	return ref_store;
}

/*
 * Die if refs is not the main ref store. caller is used in any
 * necessary error messages.
 */
static void files_assert_main_repository(struct files_ref_store *refs,
					 const char *caller)
{
	if (refs->store_flags & REF_STORE_MAIN)
		return;

	BUG("operation %s only allowed for main ref store", caller);
}

/*
 * Downcast ref_store to files_ref_store. Die if ref_store is not a
 * files_ref_store. required_flags is compared with ref_store's
 * store_flags to ensure the ref_store has all required capabilities.
 * "caller" is used in any necessary error messages.
 */
static struct files_ref_store *files_downcast(struct ref_store *ref_store,
					      unsigned int required_flags,
					      const char *caller)
{
	struct files_ref_store *refs;

	if (ref_store->be != &refs_be_files)
		BUG("ref_store is type \"%s\" not \"files\" in %s",
		    ref_store->be->name, caller);

	refs = (struct files_ref_store *)ref_store;

	if ((refs->store_flags & required_flags) != required_flags)
		BUG("operation %s requires abilities 0x%x, but only have 0x%x",
		    caller, required_flags, refs->store_flags);

	return refs;
}

static void files_ref_store_release(struct ref_store *ref_store)
{
	struct files_ref_store *refs = files_downcast(ref_store, 0, "release");
	free_ref_cache(refs->loose);
	free(refs->gitcommondir);
	ref_store_release(refs->packed_ref_store);
	free(refs->packed_ref_store);
}

static void files_reflog_path(struct files_ref_store *refs,
			      struct strbuf *sb,
			      const char *refname)
{
	const char *bare_refname;
	const char *wtname;
	int wtname_len;
	enum ref_worktree_type wt_type = parse_worktree_ref(
		refname, &wtname, &wtname_len, &bare_refname);

	switch (wt_type) {
	case REF_WORKTREE_CURRENT:
		strbuf_addf(sb, "%s/logs/%s", refs->base.gitdir, refname);
		break;
	case REF_WORKTREE_SHARED:
	case REF_WORKTREE_MAIN:
		strbuf_addf(sb, "%s/logs/%s", refs->gitcommondir, bare_refname);
		break;
	case REF_WORKTREE_OTHER:
		strbuf_addf(sb, "%s/worktrees/%.*s/logs/%s", refs->gitcommondir,
			    wtname_len, wtname, bare_refname);
		break;
	default:
		BUG("unknown ref type %d of ref %s", wt_type, refname);
	}
}

static void files_ref_path(struct files_ref_store *refs,
			   struct strbuf *sb,
			   const char *refname)
{
	const char *bare_refname;
	const char *wtname;
	int wtname_len;
	enum ref_worktree_type wt_type = parse_worktree_ref(
		refname, &wtname, &wtname_len, &bare_refname);
	switch (wt_type) {
	case REF_WORKTREE_CURRENT:
		strbuf_addf(sb, "%s/%s", refs->base.gitdir, refname);
		break;
	case REF_WORKTREE_OTHER:
		strbuf_addf(sb, "%s/worktrees/%.*s/%s", refs->gitcommondir,
			    wtname_len, wtname, bare_refname);
		break;
	case REF_WORKTREE_SHARED:
	case REF_WORKTREE_MAIN:
		strbuf_addf(sb, "%s/%s", refs->gitcommondir, bare_refname);
		break;
	default:
		BUG("unknown ref type %d of ref %s", wt_type, refname);
	}
}

/*
 * Manually add refs/bisect, refs/rewritten and refs/worktree, which, being
 * per-worktree, might not appear in the directory listing for
 * refs/ in the main repo.
 */
static void add_per_worktree_entries_to_dir(struct ref_dir *dir, const char *dirname)
{
	const char *prefixes[] = { "refs/bisect/", "refs/worktree/", "refs/rewritten/" };
	int ip;

	if (strcmp(dirname, "refs/"))
		return;

	for (ip = 0; ip < ARRAY_SIZE(prefixes); ip++) {
		const char *prefix = prefixes[ip];
		int prefix_len = strlen(prefix);
		struct ref_entry *child_entry;
		int pos;

		pos = search_ref_dir(dir, prefix, prefix_len);
		if (pos >= 0)
			continue;
		child_entry = create_dir_entry(dir->cache, prefix, prefix_len);
		add_entry_to_dir(dir, child_entry);
	}
}

static void loose_fill_ref_dir_regular_file(struct files_ref_store *refs,
					    const char *refname,
					    struct ref_dir *dir)
{
	struct object_id oid;
	int flag;
	const char *referent = refs_resolve_ref_unsafe(&refs->base,
						       refname,
						       RESOLVE_REF_READING,
						       &oid, &flag);

<<<<<<< HEAD
	if (!refs_resolve_ref_unsafe(&refs->base, refname, RESOLVE_REF_READING,
				     &oid, &flag)) {
		oidclr(&oid, refs->base.repo->hash_algo);
=======
	if (!referent) {
		oidclr(&oid, the_repository->hash_algo);
>>>>>>> a30ce14a
		flag |= REF_ISBROKEN;
	} else if (is_null_oid(&oid)) {
		/*
		 * It is so astronomically unlikely
		 * that null_oid is the OID of an
		 * actual object that we consider its
		 * appearance in a loose reference
		 * file to be repo corruption
		 * (probably due to a software bug).
		 */
		flag |= REF_ISBROKEN;
	}

	if (check_refname_format(refname, REFNAME_ALLOW_ONELEVEL)) {
		if (!refname_is_safe(refname))
			die("loose refname is dangerous: %s", refname);
		oidclr(&oid, refs->base.repo->hash_algo);
		flag |= REF_BAD_NAME | REF_ISBROKEN;
	}

	if (!(flag & REF_ISSYMREF))
		referent = NULL;

	add_entry_to_dir(dir, create_ref_entry(refname, referent, &oid, flag));
}

/*
 * Read the loose references from the namespace dirname into dir
 * (without recursing).  dirname must end with '/'.  dir must be the
 * directory entry corresponding to dirname.
 */
static void loose_fill_ref_dir(struct ref_store *ref_store,
			       struct ref_dir *dir, const char *dirname)
{
	struct files_ref_store *refs =
		files_downcast(ref_store, REF_STORE_READ, "fill_ref_dir");
	DIR *d;
	struct dirent *de;
	int dirnamelen = strlen(dirname);
	struct strbuf refname;
	struct strbuf path = STRBUF_INIT;

	files_ref_path(refs, &path, dirname);

	d = opendir(path.buf);
	if (!d) {
		strbuf_release(&path);
		return;
	}

	strbuf_init(&refname, dirnamelen + 257);
	strbuf_add(&refname, dirname, dirnamelen);

	while ((de = readdir(d)) != NULL) {
		unsigned char dtype;

		if (de->d_name[0] == '.')
			continue;
		if (ends_with(de->d_name, ".lock"))
			continue;
		strbuf_addstr(&refname, de->d_name);

		dtype = get_dtype(de, &path, 1);
		if (dtype == DT_DIR) {
			strbuf_addch(&refname, '/');
			add_entry_to_dir(dir,
					 create_dir_entry(dir->cache, refname.buf,
							  refname.len));
		} else if (dtype == DT_REG) {
			loose_fill_ref_dir_regular_file(refs, refname.buf, dir);
		}
		strbuf_setlen(&refname, dirnamelen);
	}
	strbuf_release(&refname);
	strbuf_release(&path);
	closedir(d);

	add_per_worktree_entries_to_dir(dir, dirname);
}

static int for_each_root_ref(struct files_ref_store *refs,
			     int (*cb)(const char *refname, void *cb_data),
			     void *cb_data)
{
	struct strbuf path = STRBUF_INIT, refname = STRBUF_INIT;
	const char *dirname = refs->loose->root->name;
	struct dirent *de;
	size_t dirnamelen;
	int ret;
	DIR *d;

	files_ref_path(refs, &path, dirname);

	d = opendir(path.buf);
	if (!d) {
		strbuf_release(&path);
		return -1;
	}

	strbuf_addstr(&refname, dirname);
	dirnamelen = refname.len;

	while ((de = readdir(d)) != NULL) {
		unsigned char dtype;

		if (de->d_name[0] == '.')
			continue;
		if (ends_with(de->d_name, ".lock"))
			continue;
		strbuf_addstr(&refname, de->d_name);

		dtype = get_dtype(de, &path, 1);
		if (dtype == DT_REG && is_root_ref(de->d_name)) {
			ret = cb(refname.buf, cb_data);
			if (ret)
				goto done;
		}

		strbuf_setlen(&refname, dirnamelen);
	}

	ret = 0;

done:
	strbuf_release(&refname);
	strbuf_release(&path);
	closedir(d);
	return ret;
}

struct fill_root_ref_data {
	struct files_ref_store *refs;
	struct ref_dir *dir;
};

static int fill_root_ref(const char *refname, void *cb_data)
{
	struct fill_root_ref_data *data = cb_data;
	loose_fill_ref_dir_regular_file(data->refs, refname, data->dir);
	return 0;
}

/*
 * Add root refs to the ref dir by parsing the directory for any files which
 * follow the root ref syntax.
 */
static void add_root_refs(struct files_ref_store *refs,
			  struct ref_dir *dir)
{
	struct fill_root_ref_data data = {
		.refs = refs,
		.dir = dir,
	};

	for_each_root_ref(refs, fill_root_ref, &data);
}

static struct ref_cache *get_loose_ref_cache(struct files_ref_store *refs,
					     unsigned int flags)
{
	if (!refs->loose) {
		struct ref_dir *dir;

		/*
		 * Mark the top-level directory complete because we
		 * are about to read the only subdirectory that can
		 * hold references:
		 */
		refs->loose = create_ref_cache(&refs->base, loose_fill_ref_dir);

		/* We're going to fill the top level ourselves: */
		refs->loose->root->flag &= ~REF_INCOMPLETE;

		dir = get_ref_dir(refs->loose->root);

		if (flags & DO_FOR_EACH_INCLUDE_ROOT_REFS)
			add_root_refs(refs, dir);

		/*
		 * Add an incomplete entry for "refs/" (to be filled
		 * lazily):
		 */
		add_entry_to_dir(dir, create_dir_entry(refs->loose, "refs/", 5));
	}
	return refs->loose;
}

static int read_ref_internal(struct ref_store *ref_store, const char *refname,
			     struct object_id *oid, struct strbuf *referent,
			     unsigned int *type, int *failure_errno, int skip_packed_refs)
{
	struct files_ref_store *refs =
		files_downcast(ref_store, REF_STORE_READ, "read_raw_ref");
	struct strbuf sb_contents = STRBUF_INIT;
	struct strbuf sb_path = STRBUF_INIT;
	const char *path;
	const char *buf;
	struct stat st;
	int fd;
	int ret = -1;
	int remaining_retries = 3;
	int myerr = 0;

	*type = 0;
	strbuf_reset(&sb_path);

	files_ref_path(refs, &sb_path, refname);

	path = sb_path.buf;

stat_ref:
	/*
	 * We might have to loop back here to avoid a race
	 * condition: first we lstat() the file, then we try
	 * to read it as a link or as a file.  But if somebody
	 * changes the type of the file (file <-> directory
	 * <-> symlink) between the lstat() and reading, then
	 * we don't want to report that as an error but rather
	 * try again starting with the lstat().
	 *
	 * We'll keep a count of the retries, though, just to avoid
	 * any confusing situation sending us into an infinite loop.
	 */

	if (remaining_retries-- <= 0)
		goto out;

	if (lstat(path, &st) < 0) {
		int ignore_errno;
		myerr = errno;
		if (myerr != ENOENT || skip_packed_refs)
			goto out;
		if (refs_read_raw_ref(refs->packed_ref_store, refname, oid,
				      referent, type, &ignore_errno)) {
			myerr = ENOENT;
			goto out;
		}
		ret = 0;
		goto out;
	}

	/* Follow "normalized" - ie "refs/.." symlinks by hand */
	if (S_ISLNK(st.st_mode)) {
		strbuf_reset(&sb_contents);
		if (strbuf_readlink(&sb_contents, path, st.st_size) < 0) {
			myerr = errno;
			if (myerr == ENOENT || myerr == EINVAL)
				/* inconsistent with lstat; retry */
				goto stat_ref;
			else
				goto out;
		}
		if (starts_with(sb_contents.buf, "refs/") &&
		    !check_refname_format(sb_contents.buf, 0)) {
			strbuf_swap(&sb_contents, referent);
			*type |= REF_ISSYMREF;
			ret = 0;
			goto out;
		}
		/*
		 * It doesn't look like a refname; fall through to just
		 * treating it like a non-symlink, and reading whatever it
		 * points to.
		 */
	}

	/* Is it a directory? */
	if (S_ISDIR(st.st_mode)) {
		int ignore_errno;
		/*
		 * Even though there is a directory where the loose
		 * ref is supposed to be, there could still be a
		 * packed ref:
		 */
		if (skip_packed_refs ||
		    refs_read_raw_ref(refs->packed_ref_store, refname, oid,
				      referent, type, &ignore_errno)) {
			myerr = EISDIR;
			goto out;
		}
		ret = 0;
		goto out;
	}

	/*
	 * Anything else, just open it and try to use it as
	 * a ref
	 */
	fd = open(path, O_RDONLY);
	if (fd < 0) {
		myerr = errno;
		if (myerr == ENOENT && !S_ISLNK(st.st_mode))
			/* inconsistent with lstat; retry */
			goto stat_ref;
		else
			goto out;
	}
	strbuf_reset(&sb_contents);
	if (strbuf_read(&sb_contents, fd, 256) < 0) {
		myerr = errno;
		close(fd);
		goto out;
	}
	close(fd);
	strbuf_rtrim(&sb_contents);
	buf = sb_contents.buf;

	ret = parse_loose_ref_contents(ref_store->repo->hash_algo, buf,
				       oid, referent, type, &myerr);

out:
	if (ret && !myerr)
		BUG("returning non-zero %d, should have set myerr!", ret);
	*failure_errno = myerr;

	strbuf_release(&sb_path);
	strbuf_release(&sb_contents);
	errno = 0;
	return ret;
}

static int files_read_raw_ref(struct ref_store *ref_store, const char *refname,
			      struct object_id *oid, struct strbuf *referent,
			      unsigned int *type, int *failure_errno)
{
	return read_ref_internal(ref_store, refname, oid, referent, type, failure_errno, 0);
}

static int files_read_symbolic_ref(struct ref_store *ref_store, const char *refname,
				   struct strbuf *referent)
{
	struct object_id oid;
	int failure_errno, ret;
	unsigned int type;

	ret = read_ref_internal(ref_store, refname, &oid, referent, &type, &failure_errno, 1);
	if (ret)
		return ret;

	return !(type & REF_ISSYMREF);
}

int parse_loose_ref_contents(const struct git_hash_algo *algop,
			     const char *buf, struct object_id *oid,
			     struct strbuf *referent, unsigned int *type,
			     int *failure_errno)
{
	const char *p;
	if (skip_prefix(buf, "ref:", &buf)) {
		while (isspace(*buf))
			buf++;

		strbuf_reset(referent);
		strbuf_addstr(referent, buf);
		*type |= REF_ISSYMREF;
		return 0;
	}

	/*
	 * FETCH_HEAD has additional data after the sha.
	 */
	if (parse_oid_hex_algop(buf, oid, &p, algop) ||
	    (*p != '\0' && !isspace(*p))) {
		*type |= REF_ISBROKEN;
		*failure_errno = EINVAL;
		return -1;
	}
	return 0;
}

static void unlock_ref(struct ref_lock *lock)
{
	rollback_lock_file(&lock->lk);
	free(lock->ref_name);
	free(lock);
}

/*
 * Lock refname, without following symrefs, and set *lock_p to point
 * at a newly-allocated lock object. Fill in lock->old_oid, referent,
 * and type similarly to read_raw_ref().
 *
 * The caller must verify that refname is a "safe" reference name (in
 * the sense of refname_is_safe()) before calling this function.
 *
 * If the reference doesn't already exist, verify that refname doesn't
 * have a D/F conflict with any existing references. extras and skip
 * are passed to refs_verify_refname_available() for this check.
 *
 * If mustexist is not set and the reference is not found or is
 * broken, lock the reference anyway but clear old_oid.
 *
 * Return 0 on success. On failure, write an error message to err and
 * return TRANSACTION_NAME_CONFLICT or TRANSACTION_GENERIC_ERROR.
 *
 * Implementation note: This function is basically
 *
 *     lock reference
 *     read_raw_ref()
 *
 * but it includes a lot more code to
 * - Deal with possible races with other processes
 * - Avoid calling refs_verify_refname_available() when it can be
 *   avoided, namely if we were successfully able to read the ref
 * - Generate informative error messages in the case of failure
 */
static int lock_raw_ref(struct files_ref_store *refs,
			const char *refname, int mustexist,
			const struct string_list *extras,
			struct ref_lock **lock_p,
			struct strbuf *referent,
			unsigned int *type,
			struct strbuf *err)
{
	struct ref_lock *lock;
	struct strbuf ref_file = STRBUF_INIT;
	int attempts_remaining = 3;
	int ret = TRANSACTION_GENERIC_ERROR;
	int failure_errno;

	assert(err);
	files_assert_main_repository(refs, "lock_raw_ref");

	*type = 0;

	/* First lock the file so it can't change out from under us. */

	*lock_p = CALLOC_ARRAY(lock, 1);

	lock->ref_name = xstrdup(refname);
	files_ref_path(refs, &ref_file, refname);

retry:
	switch (safe_create_leading_directories(ref_file.buf)) {
	case SCLD_OK:
		break; /* success */
	case SCLD_EXISTS:
		/*
		 * Suppose refname is "refs/foo/bar". We just failed
		 * to create the containing directory, "refs/foo",
		 * because there was a non-directory in the way. This
		 * indicates a D/F conflict, probably because of
		 * another reference such as "refs/foo". There is no
		 * reason to expect this error to be transitory.
		 */
		if (refs_verify_refname_available(&refs->base, refname,
						  extras, NULL, err)) {
			if (mustexist) {
				/*
				 * To the user the relevant error is
				 * that the "mustexist" reference is
				 * missing:
				 */
				strbuf_reset(err);
				strbuf_addf(err, "unable to resolve reference '%s'",
					    refname);
			} else {
				/*
				 * The error message set by
				 * refs_verify_refname_available() is
				 * OK.
				 */
				ret = TRANSACTION_NAME_CONFLICT;
			}
		} else {
			/*
			 * The file that is in the way isn't a loose
			 * reference. Report it as a low-level
			 * failure.
			 */
			strbuf_addf(err, "unable to create lock file %s.lock; "
				    "non-directory in the way",
				    ref_file.buf);
		}
		goto error_return;
	case SCLD_VANISHED:
		/* Maybe another process was tidying up. Try again. */
		if (--attempts_remaining > 0)
			goto retry;
		/* fall through */
	default:
		strbuf_addf(err, "unable to create directory for %s",
			    ref_file.buf);
		goto error_return;
	}

	if (hold_lock_file_for_update_timeout(
			    &lock->lk, ref_file.buf, LOCK_NO_DEREF,
			    get_files_ref_lock_timeout_ms()) < 0) {
		int myerr = errno;
		errno = 0;
		if (myerr == ENOENT && --attempts_remaining > 0) {
			/*
			 * Maybe somebody just deleted one of the
			 * directories leading to ref_file.  Try
			 * again:
			 */
			goto retry;
		} else {
			unable_to_lock_message(ref_file.buf, myerr, err);
			goto error_return;
		}
	}

	/*
	 * Now we hold the lock and can read the reference without
	 * fear that its value will change.
	 */

	if (files_read_raw_ref(&refs->base, refname, &lock->old_oid, referent,
			       type, &failure_errno)) {
		if (failure_errno == ENOENT) {
			if (mustexist) {
				/* Garden variety missing reference. */
				strbuf_addf(err, "unable to resolve reference '%s'",
					    refname);
				goto error_return;
			} else {
				/*
				 * Reference is missing, but that's OK. We
				 * know that there is not a conflict with
				 * another loose reference because
				 * (supposing that we are trying to lock
				 * reference "refs/foo/bar"):
				 *
				 * - We were successfully able to create
				 *   the lockfile refs/foo/bar.lock, so we
				 *   know there cannot be a loose reference
				 *   named "refs/foo".
				 *
				 * - We got ENOENT and not EISDIR, so we
				 *   know that there cannot be a loose
				 *   reference named "refs/foo/bar/baz".
				 */
			}
		} else if (failure_errno == EISDIR) {
			/*
			 * There is a directory in the way. It might have
			 * contained references that have been deleted. If
			 * we don't require that the reference already
			 * exists, try to remove the directory so that it
			 * doesn't cause trouble when we want to rename the
			 * lockfile into place later.
			 */
			if (mustexist) {
				/* Garden variety missing reference. */
				strbuf_addf(err, "unable to resolve reference '%s'",
					    refname);
				goto error_return;
			} else if (remove_dir_recursively(&ref_file,
							  REMOVE_DIR_EMPTY_ONLY)) {
				if (refs_verify_refname_available(
						    &refs->base, refname,
						    extras, NULL, err)) {
					/*
					 * The error message set by
					 * verify_refname_available() is OK.
					 */
					ret = TRANSACTION_NAME_CONFLICT;
					goto error_return;
				} else {
					/*
					 * We can't delete the directory,
					 * but we also don't know of any
					 * references that it should
					 * contain.
					 */
					strbuf_addf(err, "there is a non-empty directory '%s' "
						    "blocking reference '%s'",
						    ref_file.buf, refname);
					goto error_return;
				}
			}
		} else if (failure_errno == EINVAL && (*type & REF_ISBROKEN)) {
			strbuf_addf(err, "unable to resolve reference '%s': "
				    "reference broken", refname);
			goto error_return;
		} else {
			strbuf_addf(err, "unable to resolve reference '%s': %s",
				    refname, strerror(failure_errno));
			goto error_return;
		}

		/*
		 * If the ref did not exist and we are creating it,
		 * make sure there is no existing packed ref that
		 * conflicts with refname:
		 */
		if (refs_verify_refname_available(
				    refs->packed_ref_store, refname,
				    extras, NULL, err)) {
			ret = TRANSACTION_NAME_CONFLICT;
			goto error_return;
		}
	}

	ret = 0;
	goto out;

error_return:
	unlock_ref(lock);
	*lock_p = NULL;

out:
	strbuf_release(&ref_file);
	return ret;
}

struct files_ref_iterator {
	struct ref_iterator base;

	struct ref_iterator *iter0;
	struct repository *repo;
	unsigned int flags;
};

static int files_ref_iterator_advance(struct ref_iterator *ref_iterator)
{
	struct files_ref_iterator *iter =
		(struct files_ref_iterator *)ref_iterator;
	int ok;

	while ((ok = ref_iterator_advance(iter->iter0)) == ITER_OK) {
		if (iter->flags & DO_FOR_EACH_PER_WORKTREE_ONLY &&
		    parse_worktree_ref(iter->iter0->refname, NULL, NULL,
				       NULL) != REF_WORKTREE_CURRENT)
			continue;

		if ((iter->flags & DO_FOR_EACH_OMIT_DANGLING_SYMREFS) &&
		    (iter->iter0->flags & REF_ISSYMREF) &&
		    (iter->iter0->flags & REF_ISBROKEN))
			continue;

		if (!(iter->flags & DO_FOR_EACH_INCLUDE_BROKEN) &&
		    !ref_resolves_to_object(iter->iter0->refname,
					    iter->repo,
					    iter->iter0->oid,
					    iter->iter0->flags))
			continue;

		iter->base.refname = iter->iter0->refname;
		iter->base.oid = iter->iter0->oid;
		iter->base.flags = iter->iter0->flags;
		iter->base.referent = iter->iter0->referent;

		return ITER_OK;
	}

	iter->iter0 = NULL;
	if (ref_iterator_abort(ref_iterator) != ITER_DONE)
		ok = ITER_ERROR;

	return ok;
}

static int files_ref_iterator_peel(struct ref_iterator *ref_iterator,
				   struct object_id *peeled)
{
	struct files_ref_iterator *iter =
		(struct files_ref_iterator *)ref_iterator;

	return ref_iterator_peel(iter->iter0, peeled);
}

static int files_ref_iterator_abort(struct ref_iterator *ref_iterator)
{
	struct files_ref_iterator *iter =
		(struct files_ref_iterator *)ref_iterator;
	int ok = ITER_DONE;

	if (iter->iter0)
		ok = ref_iterator_abort(iter->iter0);

	base_ref_iterator_free(ref_iterator);
	return ok;
}

static struct ref_iterator_vtable files_ref_iterator_vtable = {
	.advance = files_ref_iterator_advance,
	.peel = files_ref_iterator_peel,
	.abort = files_ref_iterator_abort,
};

static struct ref_iterator *files_ref_iterator_begin(
		struct ref_store *ref_store,
		const char *prefix, const char **exclude_patterns,
		unsigned int flags)
{
	struct files_ref_store *refs;
	struct ref_iterator *loose_iter, *packed_iter, *overlay_iter;
	struct files_ref_iterator *iter;
	struct ref_iterator *ref_iterator;
	unsigned int required_flags = REF_STORE_READ;

	if (!(flags & DO_FOR_EACH_INCLUDE_BROKEN))
		required_flags |= REF_STORE_ODB;

	refs = files_downcast(ref_store, required_flags, "ref_iterator_begin");

	/*
	 * We must make sure that all loose refs are read before
	 * accessing the packed-refs file; this avoids a race
	 * condition if loose refs are migrated to the packed-refs
	 * file by a simultaneous process, but our in-memory view is
	 * from before the migration. We ensure this as follows:
	 * First, we call start the loose refs iteration with its
	 * `prime_ref` argument set to true. This causes the loose
	 * references in the subtree to be pre-read into the cache.
	 * (If they've already been read, that's OK; we only need to
	 * guarantee that they're read before the packed refs, not
	 * *how much* before.) After that, we call
	 * packed_ref_iterator_begin(), which internally checks
	 * whether the packed-ref cache is up to date with what is on
	 * disk, and re-reads it if not.
	 */

	loose_iter = cache_ref_iterator_begin(get_loose_ref_cache(refs, flags),
					      prefix, ref_store->repo, 1);

	/*
	 * The packed-refs file might contain broken references, for
	 * example an old version of a reference that points at an
	 * object that has since been garbage-collected. This is OK as
	 * long as there is a corresponding loose reference that
	 * overrides it, and we don't want to emit an error message in
	 * this case. So ask the packed_ref_store for all of its
	 * references, and (if needed) do our own check for broken
	 * ones in files_ref_iterator_advance(), after we have merged
	 * the packed and loose references.
	 */
	packed_iter = refs_ref_iterator_begin(
			refs->packed_ref_store, prefix, exclude_patterns, 0,
			DO_FOR_EACH_INCLUDE_BROKEN);

	overlay_iter = overlay_ref_iterator_begin(loose_iter, packed_iter);

	CALLOC_ARRAY(iter, 1);
	ref_iterator = &iter->base;
	base_ref_iterator_init(ref_iterator, &files_ref_iterator_vtable);
	iter->iter0 = overlay_iter;
	iter->repo = ref_store->repo;
	iter->flags = flags;

	return ref_iterator;
}

/*
 * Callback function for raceproof_create_file(). This function is
 * expected to do something that makes dirname(path) permanent despite
 * the fact that other processes might be cleaning up empty
 * directories at the same time. Usually it will create a file named
 * path, but alternatively it could create another file in that
 * directory, or even chdir() into that directory. The function should
 * return 0 if the action was completed successfully. On error, it
 * should return a nonzero result and set errno.
 * raceproof_create_file() treats two errno values specially:
 *
 * - ENOENT -- dirname(path) does not exist. In this case,
 *             raceproof_create_file() tries creating dirname(path)
 *             (and any parent directories, if necessary) and calls
 *             the function again.
 *
 * - EISDIR -- the file already exists and is a directory. In this
 *             case, raceproof_create_file() removes the directory if
 *             it is empty (and recursively any empty directories that
 *             it contains) and calls the function again.
 *
 * Any other errno causes raceproof_create_file() to fail with the
 * callback's return value and errno.
 *
 * Obviously, this function should be OK with being called again if it
 * fails with ENOENT or EISDIR. In other scenarios it will not be
 * called again.
 */
typedef int create_file_fn(const char *path, void *cb);

/*
 * Create a file in dirname(path) by calling fn, creating leading
 * directories if necessary. Retry a few times in case we are racing
 * with another process that is trying to clean up the directory that
 * contains path. See the documentation for create_file_fn for more
 * details.
 *
 * Return the value and set the errno that resulted from the most
 * recent call of fn. fn is always called at least once, and will be
 * called more than once if it returns ENOENT or EISDIR.
 */
static int raceproof_create_file(const char *path, create_file_fn fn, void *cb)
{
	/*
	 * The number of times we will try to remove empty directories
	 * in the way of path. This is only 1 because if another
	 * process is racily creating directories that conflict with
	 * us, we don't want to fight against them.
	 */
	int remove_directories_remaining = 1;

	/*
	 * The number of times that we will try to create the
	 * directories containing path. We are willing to attempt this
	 * more than once, because another process could be trying to
	 * clean up empty directories at the same time as we are
	 * trying to create them.
	 */
	int create_directories_remaining = 3;

	/* A scratch copy of path, filled lazily if we need it: */
	struct strbuf path_copy = STRBUF_INIT;

	int ret, save_errno;

	/* Sanity check: */
	assert(*path);

retry_fn:
	ret = fn(path, cb);
	save_errno = errno;
	if (!ret)
		goto out;

	if (errno == EISDIR && remove_directories_remaining-- > 0) {
		/*
		 * A directory is in the way. Maybe it is empty; try
		 * to remove it:
		 */
		if (!path_copy.len)
			strbuf_addstr(&path_copy, path);

		if (!remove_dir_recursively(&path_copy, REMOVE_DIR_EMPTY_ONLY))
			goto retry_fn;
	} else if (errno == ENOENT && create_directories_remaining-- > 0) {
		/*
		 * Maybe the containing directory didn't exist, or
		 * maybe it was just deleted by a process that is
		 * racing with us to clean up empty directories. Try
		 * to create it:
		 */
		enum scld_error scld_result;

		if (!path_copy.len)
			strbuf_addstr(&path_copy, path);

		do {
			scld_result = safe_create_leading_directories(path_copy.buf);
			if (scld_result == SCLD_OK)
				goto retry_fn;
		} while (scld_result == SCLD_VANISHED && create_directories_remaining-- > 0);
	}

out:
	strbuf_release(&path_copy);
	errno = save_errno;
	return ret;
}

static int remove_empty_directories(struct strbuf *path)
{
	/*
	 * we want to create a file but there is a directory there;
	 * if that is an empty directory (or a directory that contains
	 * only empty directories), remove them.
	 */
	return remove_dir_recursively(path, REMOVE_DIR_EMPTY_ONLY);
}

static int create_reflock(const char *path, void *cb)
{
	struct lock_file *lk = cb;

	return hold_lock_file_for_update_timeout(
			lk, path, LOCK_NO_DEREF,
			get_files_ref_lock_timeout_ms()) < 0 ? -1 : 0;
}

/*
 * Locks a ref returning the lock on success and NULL on failure.
 */
static struct ref_lock *lock_ref_oid_basic(struct files_ref_store *refs,
					   const char *refname,
					   struct strbuf *err)
{
	struct strbuf ref_file = STRBUF_INIT;
	struct ref_lock *lock;

	files_assert_main_repository(refs, "lock_ref_oid_basic");
	assert(err);

	CALLOC_ARRAY(lock, 1);

	files_ref_path(refs, &ref_file, refname);

	/*
	 * If the ref did not exist and we are creating it, make sure
	 * there is no existing packed ref whose name begins with our
	 * refname, nor a packed ref whose name is a proper prefix of
	 * our refname.
	 */
	if (is_null_oid(&lock->old_oid) &&
	    refs_verify_refname_available(refs->packed_ref_store, refname,
					  NULL, NULL, err))
		goto error_return;

	lock->ref_name = xstrdup(refname);

	if (raceproof_create_file(ref_file.buf, create_reflock, &lock->lk)) {
		unable_to_lock_message(ref_file.buf, errno, err);
		goto error_return;
	}

	if (!refs_resolve_ref_unsafe(&refs->base, lock->ref_name, 0,
				     &lock->old_oid, NULL))
		oidclr(&lock->old_oid, refs->base.repo->hash_algo);
	goto out;

 error_return:
	unlock_ref(lock);
	lock = NULL;

 out:
	strbuf_release(&ref_file);
	return lock;
}

struct ref_to_prune {
	struct ref_to_prune *next;
	struct object_id oid;
	char name[FLEX_ARRAY];
};

enum {
	REMOVE_EMPTY_PARENTS_REF = 0x01,
	REMOVE_EMPTY_PARENTS_REFLOG = 0x02
};

/*
 * Remove empty parent directories associated with the specified
 * reference and/or its reflog, but spare [logs/]refs/ and immediate
 * subdirs. flags is a combination of REMOVE_EMPTY_PARENTS_REF and/or
 * REMOVE_EMPTY_PARENTS_REFLOG.
 */
static void try_remove_empty_parents(struct files_ref_store *refs,
				     const char *refname,
				     unsigned int flags)
{
	struct strbuf buf = STRBUF_INIT;
	struct strbuf sb = STRBUF_INIT;
	char *p, *q;
	int i;

	strbuf_addstr(&buf, refname);
	p = buf.buf;
	for (i = 0; i < 2; i++) { /* refs/{heads,tags,...}/ */
		while (*p && *p != '/')
			p++;
		/* tolerate duplicate slashes; see check_refname_format() */
		while (*p == '/')
			p++;
	}
	q = buf.buf + buf.len;
	while (flags & (REMOVE_EMPTY_PARENTS_REF | REMOVE_EMPTY_PARENTS_REFLOG)) {
		while (q > p && *q != '/')
			q--;
		while (q > p && *(q-1) == '/')
			q--;
		if (q == p)
			break;
		strbuf_setlen(&buf, q - buf.buf);

		strbuf_reset(&sb);
		files_ref_path(refs, &sb, buf.buf);
		if ((flags & REMOVE_EMPTY_PARENTS_REF) && rmdir(sb.buf))
			flags &= ~REMOVE_EMPTY_PARENTS_REF;

		strbuf_reset(&sb);
		files_reflog_path(refs, &sb, buf.buf);
		if ((flags & REMOVE_EMPTY_PARENTS_REFLOG) && rmdir(sb.buf))
			flags &= ~REMOVE_EMPTY_PARENTS_REFLOG;
	}
	strbuf_release(&buf);
	strbuf_release(&sb);
}

/* make sure nobody touched the ref, and unlink */
static void prune_ref(struct files_ref_store *refs, struct ref_to_prune *r)
{
	struct ref_transaction *transaction;
	struct strbuf err = STRBUF_INIT;
	int ret = -1;

	if (check_refname_format(r->name, 0))
		return;

	transaction = ref_store_transaction_begin(&refs->base, &err);
	if (!transaction)
		goto cleanup;
	ref_transaction_add_update(
			transaction, r->name,
			REF_NO_DEREF | REF_HAVE_NEW | REF_HAVE_OLD | REF_IS_PRUNING,
			null_oid(), &r->oid, NULL, NULL, NULL);
	if (ref_transaction_commit(transaction, &err))
		goto cleanup;

	ret = 0;

cleanup:
	if (ret)
		error("%s", err.buf);
	strbuf_release(&err);
	ref_transaction_free(transaction);
	return;
}

/*
 * Prune the loose versions of the references in the linked list
 * `*refs_to_prune`, freeing the entries in the list as we go.
 */
static void prune_refs(struct files_ref_store *refs, struct ref_to_prune **refs_to_prune)
{
	while (*refs_to_prune) {
		struct ref_to_prune *r = *refs_to_prune;
		*refs_to_prune = r->next;
		prune_ref(refs, r);
		free(r);
	}
}

/*
 * Return true if the specified reference should be packed.
 */
static int should_pack_ref(struct files_ref_store *refs,
			   const char *refname,
			   const struct object_id *oid, unsigned int ref_flags,
			   struct pack_refs_opts *opts)
{
	struct string_list_item *item;

	/* Do not pack per-worktree refs: */
	if (parse_worktree_ref(refname, NULL, NULL, NULL) !=
	    REF_WORKTREE_SHARED)
		return 0;

	/* Do not pack symbolic refs: */
	if (ref_flags & REF_ISSYMREF)
		return 0;

	/* Do not pack broken refs: */
	if (!ref_resolves_to_object(refname, refs->base.repo, oid, ref_flags))
		return 0;

	if (ref_excluded(opts->exclusions, refname))
		return 0;

	for_each_string_list_item(item, opts->includes)
		if (!wildmatch(item->string, refname, 0))
			return 1;

	return 0;
}

static int files_pack_refs(struct ref_store *ref_store,
			   struct pack_refs_opts *opts)
{
	struct files_ref_store *refs =
		files_downcast(ref_store, REF_STORE_WRITE | REF_STORE_ODB,
			       "pack_refs");
	struct ref_iterator *iter;
	int ok;
	struct ref_to_prune *refs_to_prune = NULL;
	struct strbuf err = STRBUF_INIT;
	struct ref_transaction *transaction;

	transaction = ref_store_transaction_begin(refs->packed_ref_store, &err);
	if (!transaction)
		return -1;

	packed_refs_lock(refs->packed_ref_store, LOCK_DIE_ON_ERROR, &err);

	iter = cache_ref_iterator_begin(get_loose_ref_cache(refs, 0), NULL,
					refs->base.repo, 0);
	while ((ok = ref_iterator_advance(iter)) == ITER_OK) {
		/*
		 * If the loose reference can be packed, add an entry
		 * in the packed ref cache. If the reference should be
		 * pruned, also add it to refs_to_prune.
		 */
		if (!should_pack_ref(refs, iter->refname, iter->oid, iter->flags, opts))
			continue;

		/*
		 * Add a reference creation for this reference to the
		 * packed-refs transaction:
		 */
		if (ref_transaction_update(transaction, iter->refname,
					   iter->oid, NULL, NULL, NULL,
					   REF_NO_DEREF, NULL, &err))
			die("failure preparing to create packed reference %s: %s",
			    iter->refname, err.buf);

		/* Schedule the loose reference for pruning if requested. */
		if ((opts->flags & PACK_REFS_PRUNE)) {
			struct ref_to_prune *n;
			FLEX_ALLOC_STR(n, name, iter->refname);
			oidcpy(&n->oid, iter->oid);
			n->next = refs_to_prune;
			refs_to_prune = n;
		}
	}
	if (ok != ITER_DONE)
		die("error while iterating over references");

	if (ref_transaction_commit(transaction, &err))
		die("unable to write new packed-refs: %s", err.buf);

	ref_transaction_free(transaction);

	packed_refs_unlock(refs->packed_ref_store);

	prune_refs(refs, &refs_to_prune);
	strbuf_release(&err);
	return 0;
}

/*
 * People using contrib's git-new-workdir have .git/logs/refs ->
 * /some/other/path/.git/logs/refs, and that may live on another device.
 *
 * IOW, to avoid cross device rename errors, the temporary renamed log must
 * live into logs/refs.
 */
#define TMP_RENAMED_LOG  "refs/.tmp-renamed-log"

struct rename_cb {
	const char *tmp_renamed_log;
	int true_errno;
};

static int rename_tmp_log_callback(const char *path, void *cb_data)
{
	struct rename_cb *cb = cb_data;

	if (rename(cb->tmp_renamed_log, path)) {
		/*
		 * rename(a, b) when b is an existing directory ought
		 * to result in ISDIR, but Solaris 5.8 gives ENOTDIR.
		 * Sheesh. Record the true errno for error reporting,
		 * but report EISDIR to raceproof_create_file() so
		 * that it knows to retry.
		 */
		cb->true_errno = errno;
		if (errno == ENOTDIR)
			errno = EISDIR;
		return -1;
	} else {
		return 0;
	}
}

static int rename_tmp_log(struct files_ref_store *refs, const char *newrefname)
{
	struct strbuf path = STRBUF_INIT;
	struct strbuf tmp = STRBUF_INIT;
	struct rename_cb cb;
	int ret;

	files_reflog_path(refs, &path, newrefname);
	files_reflog_path(refs, &tmp, TMP_RENAMED_LOG);
	cb.tmp_renamed_log = tmp.buf;
	ret = raceproof_create_file(path.buf, rename_tmp_log_callback, &cb);
	if (ret) {
		if (errno == EISDIR)
			error("directory not empty: %s", path.buf);
		else
			error("unable to move logfile %s to %s: %s",
			      tmp.buf, path.buf,
			      strerror(cb.true_errno));
	}

	strbuf_release(&path);
	strbuf_release(&tmp);
	return ret;
}

static int write_ref_to_lockfile(struct files_ref_store *refs,
				 struct ref_lock *lock,
				 const struct object_id *oid,
				 int skip_oid_verification, struct strbuf *err);
static int commit_ref_update(struct files_ref_store *refs,
			     struct ref_lock *lock,
			     const struct object_id *oid, const char *logmsg,
			     struct strbuf *err);

/*
 * Emit a better error message than lockfile.c's
 * unable_to_lock_message() would in case there is a D/F conflict with
 * another existing reference. If there would be a conflict, emit an error
 * message and return false; otherwise, return true.
 *
 * Note that this function is not safe against all races with other
 * processes, and that's not its job. We'll emit a more verbose error on D/f
 * conflicts if we get past it into lock_ref_oid_basic().
 */
static int refs_rename_ref_available(struct ref_store *refs,
			      const char *old_refname,
			      const char *new_refname)
{
	struct string_list skip = STRING_LIST_INIT_NODUP;
	struct strbuf err = STRBUF_INIT;
	int ok;

	string_list_insert(&skip, old_refname);
	ok = !refs_verify_refname_available(refs, new_refname,
					    NULL, &skip, &err);
	if (!ok)
		error("%s", err.buf);

	string_list_clear(&skip, 0);
	strbuf_release(&err);
	return ok;
}

static int files_copy_or_rename_ref(struct ref_store *ref_store,
			    const char *oldrefname, const char *newrefname,
			    const char *logmsg, int copy)
{
	struct files_ref_store *refs =
		files_downcast(ref_store, REF_STORE_WRITE, "rename_ref");
	struct object_id orig_oid;
	int flag = 0, logmoved = 0;
	struct ref_lock *lock;
	struct stat loginfo;
	struct strbuf sb_oldref = STRBUF_INIT;
	struct strbuf sb_newref = STRBUF_INIT;
	struct strbuf tmp_renamed_log = STRBUF_INIT;
	int log, ret;
	struct strbuf err = STRBUF_INIT;

	files_reflog_path(refs, &sb_oldref, oldrefname);
	files_reflog_path(refs, &sb_newref, newrefname);
	files_reflog_path(refs, &tmp_renamed_log, TMP_RENAMED_LOG);

	log = !lstat(sb_oldref.buf, &loginfo);
	if (log && S_ISLNK(loginfo.st_mode)) {
		ret = error("reflog for %s is a symlink", oldrefname);
		goto out;
	}

	if (!refs_resolve_ref_unsafe(&refs->base, oldrefname,
				     RESOLVE_REF_READING | RESOLVE_REF_NO_RECURSE,
				     &orig_oid, &flag)) {
		ret = error("refname %s not found", oldrefname);
		goto out;
	}

	if (flag & REF_ISSYMREF) {
		if (copy)
			ret = error("refname %s is a symbolic ref, copying it is not supported",
				    oldrefname);
		else
			ret = error("refname %s is a symbolic ref, renaming it is not supported",
				    oldrefname);
		goto out;
	}
	if (!refs_rename_ref_available(&refs->base, oldrefname, newrefname)) {
		ret = 1;
		goto out;
	}

	if (!copy && log && rename(sb_oldref.buf, tmp_renamed_log.buf)) {
		ret = error("unable to move logfile logs/%s to logs/"TMP_RENAMED_LOG": %s",
			    oldrefname, strerror(errno));
		goto out;
	}

	if (copy && log && copy_file(tmp_renamed_log.buf, sb_oldref.buf, 0644)) {
		ret = error("unable to copy logfile logs/%s to logs/"TMP_RENAMED_LOG": %s",
			    oldrefname, strerror(errno));
		goto out;
	}

	if (!copy && refs_delete_ref(&refs->base, logmsg, oldrefname,
			    &orig_oid, REF_NO_DEREF)) {
		error("unable to delete old %s", oldrefname);
		goto rollback;
	}

	/*
	 * Since we are doing a shallow lookup, oid is not the
	 * correct value to pass to delete_ref as old_oid. But that
	 * doesn't matter, because an old_oid check wouldn't add to
	 * the safety anyway; we want to delete the reference whatever
	 * its current value.
	 */
	if (!copy && refs_resolve_ref_unsafe(&refs->base, newrefname,
					     RESOLVE_REF_READING | RESOLVE_REF_NO_RECURSE,
					     NULL, NULL) &&
	    refs_delete_ref(&refs->base, NULL, newrefname,
			    NULL, REF_NO_DEREF)) {
		if (errno == EISDIR) {
			struct strbuf path = STRBUF_INIT;
			int result;

			files_ref_path(refs, &path, newrefname);
			result = remove_empty_directories(&path);
			strbuf_release(&path);

			if (result) {
				error("Directory not empty: %s", newrefname);
				goto rollback;
			}
		} else {
			error("unable to delete existing %s", newrefname);
			goto rollback;
		}
	}

	if (log && rename_tmp_log(refs, newrefname))
		goto rollback;

	logmoved = log;

	lock = lock_ref_oid_basic(refs, newrefname, &err);
	if (!lock) {
		if (copy)
			error("unable to copy '%s' to '%s': %s", oldrefname, newrefname, err.buf);
		else
			error("unable to rename '%s' to '%s': %s", oldrefname, newrefname, err.buf);
		strbuf_release(&err);
		goto rollback;
	}
	oidcpy(&lock->old_oid, &orig_oid);

	if (write_ref_to_lockfile(refs, lock, &orig_oid, 0, &err) ||
	    commit_ref_update(refs, lock, &orig_oid, logmsg, &err)) {
		error("unable to write current sha1 into %s: %s", newrefname, err.buf);
		strbuf_release(&err);
		goto rollback;
	}

	ret = 0;
	goto out;

 rollback:
	lock = lock_ref_oid_basic(refs, oldrefname, &err);
	if (!lock) {
		error("unable to lock %s for rollback: %s", oldrefname, err.buf);
		strbuf_release(&err);
		goto rollbacklog;
	}

	flag = log_all_ref_updates;
	log_all_ref_updates = LOG_REFS_NONE;
	if (write_ref_to_lockfile(refs, lock, &orig_oid, 0, &err) ||
	    commit_ref_update(refs, lock, &orig_oid, NULL, &err)) {
		error("unable to write current sha1 into %s: %s", oldrefname, err.buf);
		strbuf_release(&err);
	}
	log_all_ref_updates = flag;

 rollbacklog:
	if (logmoved && rename(sb_newref.buf, sb_oldref.buf))
		error("unable to restore logfile %s from %s: %s",
			oldrefname, newrefname, strerror(errno));
	if (!logmoved && log &&
	    rename(tmp_renamed_log.buf, sb_oldref.buf))
		error("unable to restore logfile %s from logs/"TMP_RENAMED_LOG": %s",
			oldrefname, strerror(errno));
	ret = 1;
 out:
	strbuf_release(&sb_newref);
	strbuf_release(&sb_oldref);
	strbuf_release(&tmp_renamed_log);

	return ret;
}

static int files_rename_ref(struct ref_store *ref_store,
			    const char *oldrefname, const char *newrefname,
			    const char *logmsg)
{
	return files_copy_or_rename_ref(ref_store, oldrefname,
				 newrefname, logmsg, 0);
}

static int files_copy_ref(struct ref_store *ref_store,
			    const char *oldrefname, const char *newrefname,
			    const char *logmsg)
{
	return files_copy_or_rename_ref(ref_store, oldrefname,
				 newrefname, logmsg, 1);
}

static int close_ref_gently(struct ref_lock *lock)
{
	if (close_lock_file_gently(&lock->lk))
		return -1;
	return 0;
}

static int commit_ref(struct ref_lock *lock)
{
	char *path = get_locked_file_path(&lock->lk);
	struct stat st;

	if (!lstat(path, &st) && S_ISDIR(st.st_mode)) {
		/*
		 * There is a directory at the path we want to rename
		 * the lockfile to. Hopefully it is empty; try to
		 * delete it.
		 */
		size_t len = strlen(path);
		struct strbuf sb_path = STRBUF_INIT;

		strbuf_attach(&sb_path, path, len, len);

		/*
		 * If this fails, commit_lock_file() will also fail
		 * and will report the problem.
		 */
		remove_empty_directories(&sb_path);
		strbuf_release(&sb_path);
	} else {
		free(path);
	}

	if (commit_lock_file(&lock->lk))
		return -1;
	return 0;
}

static int open_or_create_logfile(const char *path, void *cb)
{
	int *fd = cb;

	*fd = open(path, O_APPEND | O_WRONLY | O_CREAT, 0666);
	return (*fd < 0) ? -1 : 0;
}

/*
 * Create a reflog for a ref. If force_create = 0, only create the
 * reflog for certain refs (those for which should_autocreate_reflog
 * returns non-zero). Otherwise, create it regardless of the reference
 * name. If the logfile already existed or was created, return 0 and
 * set *logfd to the file descriptor opened for appending to the file.
 * If no logfile exists and we decided not to create one, return 0 and
 * set *logfd to -1. On failure, fill in *err, set *logfd to -1, and
 * return -1.
 */
static int log_ref_setup(struct files_ref_store *refs,
			 const char *refname, int force_create,
			 int *logfd, struct strbuf *err)
{
	struct strbuf logfile_sb = STRBUF_INIT;
	char *logfile;

	files_reflog_path(refs, &logfile_sb, refname);
	logfile = strbuf_detach(&logfile_sb, NULL);

	if (force_create || should_autocreate_reflog(refname)) {
		if (raceproof_create_file(logfile, open_or_create_logfile, logfd)) {
			if (errno == ENOENT)
				strbuf_addf(err, "unable to create directory for '%s': "
					    "%s", logfile, strerror(errno));
			else if (errno == EISDIR)
				strbuf_addf(err, "there are still logs under '%s'",
					    logfile);
			else
				strbuf_addf(err, "unable to append to '%s': %s",
					    logfile, strerror(errno));

			goto error;
		}
	} else {
		*logfd = open(logfile, O_APPEND | O_WRONLY);
		if (*logfd < 0) {
			if (errno == ENOENT || errno == EISDIR) {
				/*
				 * The logfile doesn't already exist,
				 * but that is not an error; it only
				 * means that we won't write log
				 * entries to it.
				 */
				;
			} else {
				strbuf_addf(err, "unable to append to '%s': %s",
					    logfile, strerror(errno));
				goto error;
			}
		}
	}

	if (*logfd >= 0)
		adjust_shared_perm(logfile);

	free(logfile);
	return 0;

error:
	free(logfile);
	return -1;
}

static int files_create_reflog(struct ref_store *ref_store, const char *refname,
			       struct strbuf *err)
{
	struct files_ref_store *refs =
		files_downcast(ref_store, REF_STORE_WRITE, "create_reflog");
	int fd;

	if (log_ref_setup(refs, refname, 1, &fd, err))
		return -1;

	if (fd >= 0)
		close(fd);

	return 0;
}

static int log_ref_write_fd(int fd, const struct object_id *old_oid,
			    const struct object_id *new_oid,
			    const char *committer, const char *msg)
{
	struct strbuf sb = STRBUF_INIT;
	int ret = 0;

	strbuf_addf(&sb, "%s %s %s", oid_to_hex(old_oid), oid_to_hex(new_oid), committer);
	if (msg && *msg) {
		strbuf_addch(&sb, '\t');
		strbuf_addstr(&sb, msg);
	}
	strbuf_addch(&sb, '\n');
	if (write_in_full(fd, sb.buf, sb.len) < 0)
		ret = -1;
	strbuf_release(&sb);
	return ret;
}

static int files_log_ref_write(struct files_ref_store *refs,
			       const char *refname, const struct object_id *old_oid,
			       const struct object_id *new_oid, const char *msg,
			       int flags, struct strbuf *err)
{
	int logfd, result;

	if (flags & REF_SKIP_CREATE_REFLOG)
		return 0;

	if (log_all_ref_updates == LOG_REFS_UNSET)
		log_all_ref_updates = is_bare_repository() ? LOG_REFS_NONE : LOG_REFS_NORMAL;

	result = log_ref_setup(refs, refname,
			       flags & REF_FORCE_CREATE_REFLOG,
			       &logfd, err);

	if (result)
		return result;

	if (logfd < 0)
		return 0;
	result = log_ref_write_fd(logfd, old_oid, new_oid,
				  git_committer_info(0), msg);
	if (result) {
		struct strbuf sb = STRBUF_INIT;
		int save_errno = errno;

		files_reflog_path(refs, &sb, refname);
		strbuf_addf(err, "unable to append to '%s': %s",
			    sb.buf, strerror(save_errno));
		strbuf_release(&sb);
		close(logfd);
		return -1;
	}
	if (close(logfd)) {
		struct strbuf sb = STRBUF_INIT;
		int save_errno = errno;

		files_reflog_path(refs, &sb, refname);
		strbuf_addf(err, "unable to append to '%s': %s",
			    sb.buf, strerror(save_errno));
		strbuf_release(&sb);
		return -1;
	}
	return 0;
}

/*
 * Write oid into the open lockfile, then close the lockfile. On
 * errors, rollback the lockfile, fill in *err and return -1.
 */
static int write_ref_to_lockfile(struct files_ref_store *refs,
				 struct ref_lock *lock,
				 const struct object_id *oid,
				 int skip_oid_verification, struct strbuf *err)
{
	static char term = '\n';
	struct object *o;
	int fd;

	if (!skip_oid_verification) {
		o = parse_object(refs->base.repo, oid);
		if (!o) {
			strbuf_addf(
				err,
				"trying to write ref '%s' with nonexistent object %s",
				lock->ref_name, oid_to_hex(oid));
			unlock_ref(lock);
			return -1;
		}
		if (o->type != OBJ_COMMIT && is_branch(lock->ref_name)) {
			strbuf_addf(
				err,
				"trying to write non-commit object %s to branch '%s'",
				oid_to_hex(oid), lock->ref_name);
			unlock_ref(lock);
			return -1;
		}
	}
	fd = get_lock_file_fd(&lock->lk);
	if (write_in_full(fd, oid_to_hex(oid), refs->base.repo->hash_algo->hexsz) < 0 ||
	    write_in_full(fd, &term, 1) < 0 ||
	    fsync_component(FSYNC_COMPONENT_REFERENCE, get_lock_file_fd(&lock->lk)) < 0 ||
	    close_ref_gently(lock) < 0) {
		strbuf_addf(err,
			    "couldn't write '%s'", get_lock_file_path(&lock->lk));
		unlock_ref(lock);
		return -1;
	}
	return 0;
}

/*
 * Commit a change to a loose reference that has already been written
 * to the loose reference lockfile. Also update the reflogs if
 * necessary, using the specified lockmsg (which can be NULL).
 */
static int commit_ref_update(struct files_ref_store *refs,
			     struct ref_lock *lock,
			     const struct object_id *oid, const char *logmsg,
			     struct strbuf *err)
{
	files_assert_main_repository(refs, "commit_ref_update");

	clear_loose_ref_cache(refs);
	if (files_log_ref_write(refs, lock->ref_name,
				&lock->old_oid, oid,
				logmsg, 0, err)) {
		char *old_msg = strbuf_detach(err, NULL);
		strbuf_addf(err, "cannot update the ref '%s': %s",
			    lock->ref_name, old_msg);
		free(old_msg);
		unlock_ref(lock);
		return -1;
	}

	if (strcmp(lock->ref_name, "HEAD") != 0) {
		/*
		 * Special hack: If a branch is updated directly and HEAD
		 * points to it (may happen on the remote side of a push
		 * for example) then logically the HEAD reflog should be
		 * updated too.
		 * A generic solution implies reverse symref information,
		 * but finding all symrefs pointing to the given branch
		 * would be rather costly for this rare event (the direct
		 * update of a branch) to be worth it.  So let's cheat and
		 * check with HEAD only which should cover 99% of all usage
		 * scenarios (even 100% of the default ones).
		 */
		int head_flag;
		const char *head_ref;

		head_ref = refs_resolve_ref_unsafe(&refs->base, "HEAD",
						   RESOLVE_REF_READING,
						   NULL, &head_flag);
		if (head_ref && (head_flag & REF_ISSYMREF) &&
		    !strcmp(head_ref, lock->ref_name)) {
			struct strbuf log_err = STRBUF_INIT;
			if (files_log_ref_write(refs, "HEAD",
						&lock->old_oid, oid,
						logmsg, 0, &log_err)) {
				error("%s", log_err.buf);
				strbuf_release(&log_err);
			}
		}
	}

	if (commit_ref(lock)) {
		strbuf_addf(err, "couldn't set '%s'", lock->ref_name);
		unlock_ref(lock);
		return -1;
	}

	unlock_ref(lock);
	return 0;
}

static int create_ref_symlink(struct ref_lock *lock, const char *target)
{
	int ret = -1;
#ifndef NO_SYMLINK_HEAD
	char *ref_path = get_locked_file_path(&lock->lk);
	unlink(ref_path);
	ret = symlink(target, ref_path);
	free(ref_path);

	if (ret)
		fprintf(stderr, "no symlink - falling back to symbolic ref\n");
#endif
	return ret;
}

static int create_symref_lock(struct files_ref_store *refs,
			      struct ref_lock *lock, const char *refname,
			      const char *target, struct strbuf *err)
{
	if (!fdopen_lock_file(&lock->lk, "w")) {
		strbuf_addf(err, "unable to fdopen %s: %s",
			     get_lock_file_path(&lock->lk), strerror(errno));
		return -1;
	}

	if (fprintf(get_lock_file_fp(&lock->lk), "ref: %s\n", target) < 0) {
		strbuf_addf(err, "unable to write to %s: %s",
			     get_lock_file_path(&lock->lk), strerror(errno));
		return -1;
	}

	return 0;
}

static int files_reflog_exists(struct ref_store *ref_store,
			       const char *refname)
{
	struct files_ref_store *refs =
		files_downcast(ref_store, REF_STORE_READ, "reflog_exists");
	struct strbuf sb = STRBUF_INIT;
	struct stat st;
	int ret;

	files_reflog_path(refs, &sb, refname);
	ret = !lstat(sb.buf, &st) && S_ISREG(st.st_mode);
	strbuf_release(&sb);
	return ret;
}

static int files_delete_reflog(struct ref_store *ref_store,
			       const char *refname)
{
	struct files_ref_store *refs =
		files_downcast(ref_store, REF_STORE_WRITE, "delete_reflog");
	struct strbuf sb = STRBUF_INIT;
	int ret;

	files_reflog_path(refs, &sb, refname);
	ret = remove_path(sb.buf);
	strbuf_release(&sb);
	return ret;
}

static int show_one_reflog_ent(struct files_ref_store *refs, struct strbuf *sb,
			       each_reflog_ent_fn fn, void *cb_data)
{
	struct object_id ooid, noid;
	char *email_end, *message;
	timestamp_t timestamp;
	int tz;
	const char *p = sb->buf;

	/* old SP new SP name <email> SP time TAB msg LF */
	if (!sb->len || sb->buf[sb->len - 1] != '\n' ||
	    parse_oid_hex_algop(p, &ooid, &p, refs->base.repo->hash_algo) || *p++ != ' ' ||
	    parse_oid_hex_algop(p, &noid, &p, refs->base.repo->hash_algo) || *p++ != ' ' ||
	    !(email_end = strchr(p, '>')) ||
	    email_end[1] != ' ' ||
	    !(timestamp = parse_timestamp(email_end + 2, &message, 10)) ||
	    !message || message[0] != ' ' ||
	    (message[1] != '+' && message[1] != '-') ||
	    !isdigit(message[2]) || !isdigit(message[3]) ||
	    !isdigit(message[4]) || !isdigit(message[5]))
		return 0; /* corrupt? */
	email_end[1] = '\0';
	tz = strtol(message + 1, NULL, 10);
	if (message[6] != '\t')
		message += 6;
	else
		message += 7;
	return fn(&ooid, &noid, p, timestamp, tz, message, cb_data);
}

static char *find_beginning_of_line(char *bob, char *scan)
{
	while (bob < scan && *(--scan) != '\n')
		; /* keep scanning backwards */
	/*
	 * Return either beginning of the buffer, or LF at the end of
	 * the previous line.
	 */
	return scan;
}

static int files_for_each_reflog_ent_reverse(struct ref_store *ref_store,
					     const char *refname,
					     each_reflog_ent_fn fn,
					     void *cb_data)
{
	struct files_ref_store *refs =
		files_downcast(ref_store, REF_STORE_READ,
			       "for_each_reflog_ent_reverse");
	struct strbuf sb = STRBUF_INIT;
	FILE *logfp;
	long pos;
	int ret = 0, at_tail = 1;

	files_reflog_path(refs, &sb, refname);
	logfp = fopen(sb.buf, "r");
	strbuf_release(&sb);
	if (!logfp)
		return -1;

	/* Jump to the end */
	if (fseek(logfp, 0, SEEK_END) < 0)
		ret = error("cannot seek back reflog for %s: %s",
			    refname, strerror(errno));
	pos = ftell(logfp);
	while (!ret && 0 < pos) {
		int cnt;
		size_t nread;
		char buf[BUFSIZ];
		char *endp, *scanp;

		/* Fill next block from the end */
		cnt = (sizeof(buf) < pos) ? sizeof(buf) : pos;
		if (fseek(logfp, pos - cnt, SEEK_SET)) {
			ret = error("cannot seek back reflog for %s: %s",
				    refname, strerror(errno));
			break;
		}
		nread = fread(buf, cnt, 1, logfp);
		if (nread != 1) {
			ret = error("cannot read %d bytes from reflog for %s: %s",
				    cnt, refname, strerror(errno));
			break;
		}
		pos -= cnt;

		scanp = endp = buf + cnt;
		if (at_tail && scanp[-1] == '\n')
			/* Looking at the final LF at the end of the file */
			scanp--;
		at_tail = 0;

		while (buf < scanp) {
			/*
			 * terminating LF of the previous line, or the beginning
			 * of the buffer.
			 */
			char *bp;

			bp = find_beginning_of_line(buf, scanp);

			if (*bp == '\n') {
				/*
				 * The newline is the end of the previous line,
				 * so we know we have complete line starting
				 * at (bp + 1). Prefix it onto any prior data
				 * we collected for the line and process it.
				 */
				strbuf_splice(&sb, 0, 0, bp + 1, endp - (bp + 1));
				scanp = bp;
				endp = bp + 1;
				ret = show_one_reflog_ent(refs, &sb, fn, cb_data);
				strbuf_reset(&sb);
				if (ret)
					break;
			} else if (!pos) {
				/*
				 * We are at the start of the buffer, and the
				 * start of the file; there is no previous
				 * line, and we have everything for this one.
				 * Process it, and we can end the loop.
				 */
				strbuf_splice(&sb, 0, 0, buf, endp - buf);
				ret = show_one_reflog_ent(refs, &sb, fn, cb_data);
				strbuf_reset(&sb);
				break;
			}

			if (bp == buf) {
				/*
				 * We are at the start of the buffer, and there
				 * is more file to read backwards. Which means
				 * we are in the middle of a line. Note that we
				 * may get here even if *bp was a newline; that
				 * just means we are at the exact end of the
				 * previous line, rather than some spot in the
				 * middle.
				 *
				 * Save away what we have to be combined with
				 * the data from the next read.
				 */
				strbuf_splice(&sb, 0, 0, buf, endp - buf);
				break;
			}
		}

	}
	if (!ret && sb.len)
		BUG("reverse reflog parser had leftover data");

	fclose(logfp);
	strbuf_release(&sb);
	return ret;
}

static int files_for_each_reflog_ent(struct ref_store *ref_store,
				     const char *refname,
				     each_reflog_ent_fn fn, void *cb_data)
{
	struct files_ref_store *refs =
		files_downcast(ref_store, REF_STORE_READ,
			       "for_each_reflog_ent");
	FILE *logfp;
	struct strbuf sb = STRBUF_INIT;
	int ret = 0;

	files_reflog_path(refs, &sb, refname);
	logfp = fopen(sb.buf, "r");
	strbuf_release(&sb);
	if (!logfp)
		return -1;

	while (!ret && !strbuf_getwholeline(&sb, logfp, '\n'))
		ret = show_one_reflog_ent(refs, &sb, fn, cb_data);
	fclose(logfp);
	strbuf_release(&sb);
	return ret;
}

struct files_reflog_iterator {
	struct ref_iterator base;
	struct ref_store *ref_store;
	struct dir_iterator *dir_iterator;
};

static int files_reflog_iterator_advance(struct ref_iterator *ref_iterator)
{
	struct files_reflog_iterator *iter =
		(struct files_reflog_iterator *)ref_iterator;
	struct dir_iterator *diter = iter->dir_iterator;
	int ok;

	while ((ok = dir_iterator_advance(diter)) == ITER_OK) {
		if (!S_ISREG(diter->st.st_mode))
			continue;
		if (check_refname_format(diter->basename,
					 REFNAME_ALLOW_ONELEVEL))
			continue;

		iter->base.refname = diter->relative_path;
		return ITER_OK;
	}

	iter->dir_iterator = NULL;
	if (ref_iterator_abort(ref_iterator) == ITER_ERROR)
		ok = ITER_ERROR;
	return ok;
}

static int files_reflog_iterator_peel(struct ref_iterator *ref_iterator UNUSED,
				      struct object_id *peeled UNUSED)
{
	BUG("ref_iterator_peel() called for reflog_iterator");
}

static int files_reflog_iterator_abort(struct ref_iterator *ref_iterator)
{
	struct files_reflog_iterator *iter =
		(struct files_reflog_iterator *)ref_iterator;
	int ok = ITER_DONE;

	if (iter->dir_iterator)
		ok = dir_iterator_abort(iter->dir_iterator);

	base_ref_iterator_free(ref_iterator);
	return ok;
}

static struct ref_iterator_vtable files_reflog_iterator_vtable = {
	.advance = files_reflog_iterator_advance,
	.peel = files_reflog_iterator_peel,
	.abort = files_reflog_iterator_abort,
};

static struct ref_iterator *reflog_iterator_begin(struct ref_store *ref_store,
						  const char *gitdir)
{
	struct dir_iterator *diter;
	struct files_reflog_iterator *iter;
	struct ref_iterator *ref_iterator;
	struct strbuf sb = STRBUF_INIT;

	strbuf_addf(&sb, "%s/logs", gitdir);

	diter = dir_iterator_begin(sb.buf, DIR_ITERATOR_SORTED);
	if (!diter) {
		strbuf_release(&sb);
		return empty_ref_iterator_begin();
	}

	CALLOC_ARRAY(iter, 1);
	ref_iterator = &iter->base;

	base_ref_iterator_init(ref_iterator, &files_reflog_iterator_vtable);
	iter->dir_iterator = diter;
	iter->ref_store = ref_store;
	strbuf_release(&sb);

	return ref_iterator;
}

static struct ref_iterator *files_reflog_iterator_begin(struct ref_store *ref_store)
{
	struct files_ref_store *refs =
		files_downcast(ref_store, REF_STORE_READ,
			       "reflog_iterator_begin");

	if (!strcmp(refs->base.gitdir, refs->gitcommondir)) {
		return reflog_iterator_begin(ref_store, refs->gitcommondir);
	} else {
		return merge_ref_iterator_begin(
			reflog_iterator_begin(ref_store, refs->base.gitdir),
			reflog_iterator_begin(ref_store, refs->gitcommondir),
			ref_iterator_select, refs);
	}
}

/*
 * If update is a direct update of head_ref (the reference pointed to
 * by HEAD), then add an extra REF_LOG_ONLY update for HEAD.
 */
static int split_head_update(struct ref_update *update,
			     struct ref_transaction *transaction,
			     const char *head_ref,
			     struct string_list *affected_refnames,
			     struct strbuf *err)
{
	struct string_list_item *item;
	struct ref_update *new_update;

	if ((update->flags & REF_LOG_ONLY) ||
	    (update->flags & REF_SKIP_CREATE_REFLOG) ||
	    (update->flags & REF_IS_PRUNING) ||
	    (update->flags & REF_UPDATE_VIA_HEAD))
		return 0;

	if (strcmp(update->refname, head_ref))
		return 0;

	/*
	 * First make sure that HEAD is not already in the
	 * transaction. This check is O(lg N) in the transaction
	 * size, but it happens at most once per transaction.
	 */
	if (string_list_has_string(affected_refnames, "HEAD")) {
		/* An entry already existed */
		strbuf_addf(err,
			    "multiple updates for 'HEAD' (including one "
			    "via its referent '%s') are not allowed",
			    update->refname);
		return TRANSACTION_NAME_CONFLICT;
	}

	new_update = ref_transaction_add_update(
			transaction, "HEAD",
			update->flags | REF_LOG_ONLY | REF_NO_DEREF,
			&update->new_oid, &update->old_oid,
			NULL, NULL, update->msg);

	/*
	 * Add "HEAD". This insertion is O(N) in the transaction
	 * size, but it happens at most once per transaction.
	 * Add new_update->refname instead of a literal "HEAD".
	 */
	if (strcmp(new_update->refname, "HEAD"))
		BUG("%s unexpectedly not 'HEAD'", new_update->refname);
	item = string_list_insert(affected_refnames, new_update->refname);
	item->util = new_update;

	return 0;
}

/*
 * update is for a symref that points at referent and doesn't have
 * REF_NO_DEREF set. Split it into two updates:
 * - The original update, but with REF_LOG_ONLY and REF_NO_DEREF set
 * - A new, separate update for the referent reference
 * Note that the new update will itself be subject to splitting when
 * the iteration gets to it.
 */
static int split_symref_update(struct ref_update *update,
			       const char *referent,
			       struct ref_transaction *transaction,
			       struct string_list *affected_refnames,
			       struct strbuf *err)
{
	struct string_list_item *item;
	struct ref_update *new_update;
	unsigned int new_flags;

	/*
	 * First make sure that referent is not already in the
	 * transaction. This check is O(lg N) in the transaction
	 * size, but it happens at most once per symref in a
	 * transaction.
	 */
	if (string_list_has_string(affected_refnames, referent)) {
		/* An entry already exists */
		strbuf_addf(err,
			    "multiple updates for '%s' (including one "
			    "via symref '%s') are not allowed",
			    referent, update->refname);
		return TRANSACTION_NAME_CONFLICT;
	}

	new_flags = update->flags;
	if (!strcmp(update->refname, "HEAD")) {
		/*
		 * Record that the new update came via HEAD, so that
		 * when we process it, split_head_update() doesn't try
		 * to add another reflog update for HEAD. Note that
		 * this bit will be propagated if the new_update
		 * itself needs to be split.
		 */
		new_flags |= REF_UPDATE_VIA_HEAD;
	}

	new_update = ref_transaction_add_update(
			transaction, referent, new_flags,
			update->new_target ? NULL : &update->new_oid,
			update->old_target ? NULL : &update->old_oid,
			update->new_target, update->old_target, update->msg);

	new_update->parent_update = update;

	/*
	 * Change the symbolic ref update to log only. Also, it
	 * doesn't need to check its old OID value, as that will be
	 * done when new_update is processed.
	 */
	update->flags |= REF_LOG_ONLY | REF_NO_DEREF;
	update->flags &= ~REF_HAVE_OLD;

	/*
	 * Add the referent. This insertion is O(N) in the transaction
	 * size, but it happens at most once per symref in a
	 * transaction. Make sure to add new_update->refname, which will
	 * be valid as long as affected_refnames is in use, and NOT
	 * referent, which might soon be freed by our caller.
	 */
	item = string_list_insert(affected_refnames, new_update->refname);
	if (item->util)
		BUG("%s unexpectedly found in affected_refnames",
		    new_update->refname);
	item->util = new_update;

	return 0;
}

/*
 * Check whether the REF_HAVE_OLD and old_oid values stored in update
 * are consistent with oid, which is the reference's current value. If
 * everything is OK, return 0; otherwise, write an error message to
 * err and return -1.
 */
static int check_old_oid(struct ref_update *update, struct object_id *oid,
			 struct strbuf *err)
{
	if (!(update->flags & REF_HAVE_OLD) ||
		   oideq(oid, &update->old_oid))
		return 0;

	if (is_null_oid(&update->old_oid))
		strbuf_addf(err, "cannot lock ref '%s': "
			    "reference already exists",
			    ref_update_original_update_refname(update));
	else if (is_null_oid(oid))
		strbuf_addf(err, "cannot lock ref '%s': "
			    "reference is missing but expected %s",
			    ref_update_original_update_refname(update),
			    oid_to_hex(&update->old_oid));
	else
		strbuf_addf(err, "cannot lock ref '%s': "
			    "is at %s but expected %s",
			    ref_update_original_update_refname(update),
			    oid_to_hex(oid),
			    oid_to_hex(&update->old_oid));

	return -1;
}

/*
 * Prepare for carrying out update:
 * - Lock the reference referred to by update.
 * - Read the reference under lock.
 * - Check that its old OID value (if specified) is correct, and in
 *   any case record it in update->lock->old_oid for later use when
 *   writing the reflog.
 * - If it is a symref update without REF_NO_DEREF, split it up into a
 *   REF_LOG_ONLY update of the symref and add a separate update for
 *   the referent to transaction.
 * - If it is an update of head_ref, add a corresponding REF_LOG_ONLY
 *   update of HEAD.
 */
static int lock_ref_for_update(struct files_ref_store *refs,
			       struct ref_update *update,
			       struct ref_transaction *transaction,
			       const char *head_ref,
			       struct string_list *affected_refnames,
			       struct strbuf *err)
{
	struct strbuf referent = STRBUF_INIT;
	int mustexist = ref_update_expects_existing_old_ref(update);
	int ret = 0;
	struct ref_lock *lock;

	files_assert_main_repository(refs, "lock_ref_for_update");

	if ((update->flags & REF_HAVE_NEW) && ref_update_has_null_new_value(update))
		update->flags |= REF_DELETING;

	if (head_ref) {
		ret = split_head_update(update, transaction, head_ref,
					affected_refnames, err);
		if (ret)
			goto out;
	}

	ret = lock_raw_ref(refs, update->refname, mustexist,
			   affected_refnames,
			   &lock, &referent,
			   &update->type, err);
	if (ret) {
		char *reason;

		reason = strbuf_detach(err, NULL);
		strbuf_addf(err, "cannot lock ref '%s': %s",
			    ref_update_original_update_refname(update), reason);
		free(reason);
		goto out;
	}

	update->backend_data = lock;

	if (update->type & REF_ISSYMREF) {
		if (update->flags & REF_NO_DEREF) {
			/*
			 * We won't be reading the referent as part of
			 * the transaction, so we have to read it here
			 * to record and possibly check old_oid:
			 */
			if (!refs_resolve_ref_unsafe(&refs->base,
						     referent.buf, 0,
						     &lock->old_oid, NULL)) {
				if (update->flags & REF_HAVE_OLD) {
					strbuf_addf(err, "cannot lock ref '%s': "
						    "error reading reference",
						    ref_update_original_update_refname(update));
					ret = TRANSACTION_GENERIC_ERROR;
					goto out;
				}
			}

			if (update->old_target) {
				if (ref_update_check_old_target(referent.buf, update, err)) {
					ret = TRANSACTION_GENERIC_ERROR;
					goto out;
				}
			} else if  (check_old_oid(update, &lock->old_oid, err)) {
				ret = TRANSACTION_GENERIC_ERROR;
				goto out;
			}
		} else {
			/*
			 * Create a new update for the reference this
			 * symref is pointing at. Also, we will record
			 * and verify old_oid for this update as part
			 * of processing the split-off update, so we
			 * don't have to do it here.
			 */
			ret = split_symref_update(update,
						  referent.buf, transaction,
						  affected_refnames, err);
			if (ret)
				goto out;
		}
	} else {
		struct ref_update *parent_update;

		/*
		 * Even if the ref is a regular ref, if `old_target` is set, we
		 * fail with an error.
		 */
		if (update->old_target) {
			strbuf_addf(err, _("cannot lock ref '%s': "
					   "expected symref with target '%s': "
					   "but is a regular ref"),
				    ref_update_original_update_refname(update),
				    update->old_target);
			ret = TRANSACTION_GENERIC_ERROR;
			goto out;
		} else if  (check_old_oid(update, &lock->old_oid, err)) {
			ret = TRANSACTION_GENERIC_ERROR;
			goto out;
		}

		/*
		 * If this update is happening indirectly because of a
		 * symref update, record the old OID in the parent
		 * update:
		 */
		for (parent_update = update->parent_update;
		     parent_update;
		     parent_update = parent_update->parent_update) {
			struct ref_lock *parent_lock = parent_update->backend_data;
			oidcpy(&parent_lock->old_oid, &lock->old_oid);
		}
	}

	if (update->new_target && !(update->flags & REF_LOG_ONLY)) {
		if (create_symref_lock(refs, lock, update->refname,
				       update->new_target, err)) {
			ret = TRANSACTION_GENERIC_ERROR;
			goto out;
		}

		if (close_ref_gently(lock)) {
			strbuf_addf(err, "couldn't close '%s.lock'",
				    update->refname);
			ret = TRANSACTION_GENERIC_ERROR;
			goto out;
		}

		/*
		 * Once we have created the symref lock, the commit
		 * phase of the transaction only needs to commit the lock.
		 */
		update->flags |= REF_NEEDS_COMMIT;
	} else if ((update->flags & REF_HAVE_NEW) &&
		   !(update->flags & REF_DELETING) &&
		   !(update->flags & REF_LOG_ONLY)) {
		if (!(update->type & REF_ISSYMREF) &&
		    oideq(&lock->old_oid, &update->new_oid)) {
			/*
			 * The reference already has the desired
			 * value, so we don't need to write it.
			 */
		} else if (write_ref_to_lockfile(
				   refs, lock, &update->new_oid,
				   update->flags & REF_SKIP_OID_VERIFICATION,
				   err)) {
			char *write_err = strbuf_detach(err, NULL);

			/*
			 * The lock was freed upon failure of
			 * write_ref_to_lockfile():
			 */
			update->backend_data = NULL;
			strbuf_addf(err,
				    "cannot update ref '%s': %s",
				    update->refname, write_err);
			free(write_err);
			ret = TRANSACTION_GENERIC_ERROR;
			goto out;
		} else {
			update->flags |= REF_NEEDS_COMMIT;
		}
	}
	if (!(update->flags & REF_NEEDS_COMMIT)) {
		/*
		 * We didn't call write_ref_to_lockfile(), so
		 * the lockfile is still open. Close it to
		 * free up the file descriptor:
		 */
		if (close_ref_gently(lock)) {
			strbuf_addf(err, "couldn't close '%s.lock'",
				    update->refname);
			ret = TRANSACTION_GENERIC_ERROR;
			goto out;
		}
	}

out:
	strbuf_release(&referent);
	return ret;
}

struct files_transaction_backend_data {
	struct ref_transaction *packed_transaction;
	int packed_refs_locked;
};

/*
 * Unlock any references in `transaction` that are still locked, and
 * mark the transaction closed.
 */
static void files_transaction_cleanup(struct files_ref_store *refs,
				      struct ref_transaction *transaction)
{
	size_t i;
	struct files_transaction_backend_data *backend_data =
		transaction->backend_data;
	struct strbuf err = STRBUF_INIT;

	for (i = 0; i < transaction->nr; i++) {
		struct ref_update *update = transaction->updates[i];
		struct ref_lock *lock = update->backend_data;

		if (lock) {
			unlock_ref(lock);
			update->backend_data = NULL;
		}
	}

	if (backend_data) {
		if (backend_data->packed_transaction &&
		    ref_transaction_abort(backend_data->packed_transaction, &err)) {
			error("error aborting transaction: %s", err.buf);
			strbuf_release(&err);
		}

		if (backend_data->packed_refs_locked)
			packed_refs_unlock(refs->packed_ref_store);

		free(backend_data);
	}

	transaction->state = REF_TRANSACTION_CLOSED;
}

static int files_transaction_prepare(struct ref_store *ref_store,
				     struct ref_transaction *transaction,
				     struct strbuf *err)
{
	struct files_ref_store *refs =
		files_downcast(ref_store, REF_STORE_WRITE,
			       "ref_transaction_prepare");
	size_t i;
	int ret = 0;
	struct string_list affected_refnames = STRING_LIST_INIT_NODUP;
	char *head_ref = NULL;
	int head_type;
	struct files_transaction_backend_data *backend_data;
	struct ref_transaction *packed_transaction = NULL;

	assert(err);

	if (!transaction->nr)
		goto cleanup;

	CALLOC_ARRAY(backend_data, 1);
	transaction->backend_data = backend_data;

	/*
	 * Fail if a refname appears more than once in the
	 * transaction. (If we end up splitting up any updates using
	 * split_symref_update() or split_head_update(), those
	 * functions will check that the new updates don't have the
	 * same refname as any existing ones.) Also fail if any of the
	 * updates use REF_IS_PRUNING without REF_NO_DEREF.
	 */
	for (i = 0; i < transaction->nr; i++) {
		struct ref_update *update = transaction->updates[i];
		struct string_list_item *item =
			string_list_append(&affected_refnames, update->refname);

		if ((update->flags & REF_IS_PRUNING) &&
		    !(update->flags & REF_NO_DEREF))
			BUG("REF_IS_PRUNING set without REF_NO_DEREF");

		/*
		 * We store a pointer to update in item->util, but at
		 * the moment we never use the value of this field
		 * except to check whether it is non-NULL.
		 */
		item->util = update;
	}
	string_list_sort(&affected_refnames);
	if (ref_update_reject_duplicates(&affected_refnames, err)) {
		ret = TRANSACTION_GENERIC_ERROR;
		goto cleanup;
	}

	/*
	 * Special hack: If a branch is updated directly and HEAD
	 * points to it (may happen on the remote side of a push
	 * for example) then logically the HEAD reflog should be
	 * updated too.
	 *
	 * A generic solution would require reverse symref lookups,
	 * but finding all symrefs pointing to a given branch would be
	 * rather costly for this rare event (the direct update of a
	 * branch) to be worth it. So let's cheat and check with HEAD
	 * only, which should cover 99% of all usage scenarios (even
	 * 100% of the default ones).
	 *
	 * So if HEAD is a symbolic reference, then record the name of
	 * the reference that it points to. If we see an update of
	 * head_ref within the transaction, then split_head_update()
	 * arranges for the reflog of HEAD to be updated, too.
	 */
	head_ref = refs_resolve_refdup(ref_store, "HEAD",
				       RESOLVE_REF_NO_RECURSE,
				       NULL, &head_type);

	if (head_ref && !(head_type & REF_ISSYMREF)) {
		FREE_AND_NULL(head_ref);
	}

	/*
	 * Acquire all locks, verify old values if provided, check
	 * that new values are valid, and write new values to the
	 * lockfiles, ready to be activated. Only keep one lockfile
	 * open at a time to avoid running out of file descriptors.
	 * Note that lock_ref_for_update() might append more updates
	 * to the transaction.
	 */
	for (i = 0; i < transaction->nr; i++) {
		struct ref_update *update = transaction->updates[i];

		ret = lock_ref_for_update(refs, update, transaction,
					  head_ref, &affected_refnames, err);
		if (ret)
			goto cleanup;

		if (update->flags & REF_DELETING &&
		    !(update->flags & REF_LOG_ONLY) &&
		    !(update->flags & REF_IS_PRUNING)) {
			/*
			 * This reference has to be deleted from
			 * packed-refs if it exists there.
			 */
			if (!packed_transaction) {
				packed_transaction = ref_store_transaction_begin(
						refs->packed_ref_store, err);
				if (!packed_transaction) {
					ret = TRANSACTION_GENERIC_ERROR;
					goto cleanup;
				}

				backend_data->packed_transaction =
					packed_transaction;
			}

			ref_transaction_add_update(
					packed_transaction, update->refname,
					REF_HAVE_NEW | REF_NO_DEREF,
					&update->new_oid, NULL,
					NULL, NULL, NULL);
		}
	}

	if (packed_transaction) {
		if (packed_refs_lock(refs->packed_ref_store, 0, err)) {
			ret = TRANSACTION_GENERIC_ERROR;
			goto cleanup;
		}
		backend_data->packed_refs_locked = 1;

		if (is_packed_transaction_needed(refs->packed_ref_store,
						 packed_transaction)) {
			ret = ref_transaction_prepare(packed_transaction, err);
			/*
			 * A failure during the prepare step will abort
			 * itself, but not free. Do that now, and disconnect
			 * from the files_transaction so it does not try to
			 * abort us when we hit the cleanup code below.
			 */
			if (ret) {
				ref_transaction_free(packed_transaction);
				backend_data->packed_transaction = NULL;
			}
		} else {
			/*
			 * We can skip rewriting the `packed-refs`
			 * file. But we do need to leave it locked, so
			 * that somebody else doesn't pack a reference
			 * that we are trying to delete.
			 *
			 * We need to disconnect our transaction from
			 * backend_data, since the abort (whether successful or
			 * not) will free it.
			 */
			backend_data->packed_transaction = NULL;
			if (ref_transaction_abort(packed_transaction, err)) {
				ret = TRANSACTION_GENERIC_ERROR;
				goto cleanup;
			}
		}
	}

cleanup:
	free(head_ref);
	string_list_clear(&affected_refnames, 0);

	if (ret)
		files_transaction_cleanup(refs, transaction);
	else
		transaction->state = REF_TRANSACTION_PREPARED;

	return ret;
}

static int parse_and_write_reflog(struct files_ref_store *refs,
				  struct ref_update *update,
				  struct ref_lock *lock,
				  struct strbuf *err)
{
	if (update->new_target) {
		/*
		 * We want to get the resolved OID for the target, to ensure
		 * that the correct value is added to the reflog.
		 */
		if (!refs_resolve_ref_unsafe(&refs->base, update->new_target,
					     RESOLVE_REF_READING,
					     &update->new_oid, NULL)) {
			/*
			 * TODO: currently we skip creating reflogs for dangling
			 * symref updates. It would be nice to capture this as
			 * zero oid updates however.
			 */
			return 0;
		}
	}

	if (files_log_ref_write(refs, lock->ref_name, &lock->old_oid,
				&update->new_oid, update->msg, update->flags, err)) {
		char *old_msg = strbuf_detach(err, NULL);

		strbuf_addf(err, "cannot update the ref '%s': %s",
			    lock->ref_name, old_msg);
		free(old_msg);
		unlock_ref(lock);
		update->backend_data = NULL;
		return -1;
	}

	return 0;
}

static int files_transaction_finish(struct ref_store *ref_store,
				    struct ref_transaction *transaction,
				    struct strbuf *err)
{
	struct files_ref_store *refs =
		files_downcast(ref_store, 0, "ref_transaction_finish");
	size_t i;
	int ret = 0;
	struct strbuf sb = STRBUF_INIT;
	struct files_transaction_backend_data *backend_data;
	struct ref_transaction *packed_transaction;


	assert(err);

	if (!transaction->nr) {
		transaction->state = REF_TRANSACTION_CLOSED;
		return 0;
	}

	backend_data = transaction->backend_data;
	packed_transaction = backend_data->packed_transaction;

	/* Perform updates first so live commits remain referenced */
	for (i = 0; i < transaction->nr; i++) {
		struct ref_update *update = transaction->updates[i];
		struct ref_lock *lock = update->backend_data;

		if (update->flags & REF_NEEDS_COMMIT ||
		    update->flags & REF_LOG_ONLY) {
			if (parse_and_write_reflog(refs, update, lock, err)) {
				ret = TRANSACTION_GENERIC_ERROR;
				goto cleanup;
			}
		}

		/*
		 * We try creating a symlink, if that succeeds we continue to the
		 * next update. If not, we try and create a regular symref.
		 */
		if (update->new_target && prefer_symlink_refs)
			if (!create_ref_symlink(lock, update->new_target))
				continue;

		if (update->flags & REF_NEEDS_COMMIT) {
			clear_loose_ref_cache(refs);
			if (commit_ref(lock)) {
				strbuf_addf(err, "couldn't set '%s'", lock->ref_name);
				unlock_ref(lock);
				update->backend_data = NULL;
				ret = TRANSACTION_GENERIC_ERROR;
				goto cleanup;
			}
		}
	}

	/*
	 * Now that updates are safely completed, we can perform
	 * deletes. First delete the reflogs of any references that
	 * will be deleted, since (in the unexpected event of an
	 * error) leaving a reference without a reflog is less bad
	 * than leaving a reflog without a reference (the latter is a
	 * mildly invalid repository state):
	 */
	for (i = 0; i < transaction->nr; i++) {
		struct ref_update *update = transaction->updates[i];
		if (update->flags & REF_DELETING &&
		    !(update->flags & REF_LOG_ONLY) &&
		    !(update->flags & REF_IS_PRUNING)) {
			strbuf_reset(&sb);
			files_reflog_path(refs, &sb, update->refname);
			if (!unlink_or_warn(sb.buf))
				try_remove_empty_parents(refs, update->refname,
							 REMOVE_EMPTY_PARENTS_REFLOG);
		}
	}

	/*
	 * Perform deletes now that updates are safely completed.
	 *
	 * First delete any packed versions of the references, while
	 * retaining the packed-refs lock:
	 */
	if (packed_transaction) {
		ret = ref_transaction_commit(packed_transaction, err);
		ref_transaction_free(packed_transaction);
		packed_transaction = NULL;
		backend_data->packed_transaction = NULL;
		if (ret)
			goto cleanup;
	}

	/* Now delete the loose versions of the references: */
	for (i = 0; i < transaction->nr; i++) {
		struct ref_update *update = transaction->updates[i];
		struct ref_lock *lock = update->backend_data;

		if (update->flags & REF_DELETING &&
		    !(update->flags & REF_LOG_ONLY)) {
			update->flags |= REF_DELETED_RMDIR;
			if (!(update->type & REF_ISPACKED) ||
			    update->type & REF_ISSYMREF) {
				/* It is a loose reference. */
				strbuf_reset(&sb);
				files_ref_path(refs, &sb, lock->ref_name);
				if (unlink_or_msg(sb.buf, err)) {
					ret = TRANSACTION_GENERIC_ERROR;
					goto cleanup;
				}
			}
		}
	}

	clear_loose_ref_cache(refs);

cleanup:
	files_transaction_cleanup(refs, transaction);

	for (i = 0; i < transaction->nr; i++) {
		struct ref_update *update = transaction->updates[i];

		if (update->flags & REF_DELETED_RMDIR) {
			/*
			 * The reference was deleted. Delete any
			 * empty parent directories. (Note that this
			 * can only work because we have already
			 * removed the lockfile.)
			 */
			try_remove_empty_parents(refs, update->refname,
						 REMOVE_EMPTY_PARENTS_REF);
		}
	}

	strbuf_release(&sb);
	return ret;
}

static int files_transaction_abort(struct ref_store *ref_store,
				   struct ref_transaction *transaction,
				   struct strbuf *err UNUSED)
{
	struct files_ref_store *refs =
		files_downcast(ref_store, 0, "ref_transaction_abort");

	files_transaction_cleanup(refs, transaction);
	return 0;
}

static int ref_present(const char *refname, const char *referent UNUSED,
		       const struct object_id *oid UNUSED,
		       int flags UNUSED,
		       void *cb_data)
{
	struct string_list *affected_refnames = cb_data;

	return string_list_has_string(affected_refnames, refname);
}

static int files_initial_transaction_commit(struct ref_store *ref_store,
					    struct ref_transaction *transaction,
					    struct strbuf *err)
{
	struct files_ref_store *refs =
		files_downcast(ref_store, REF_STORE_WRITE,
			       "initial_ref_transaction_commit");
	size_t i;
	int ret = 0;
	struct string_list affected_refnames = STRING_LIST_INIT_NODUP;
	struct ref_transaction *packed_transaction = NULL;

	assert(err);

	if (transaction->state != REF_TRANSACTION_OPEN)
		BUG("commit called for transaction that is not open");

	/* Fail if a refname appears more than once in the transaction: */
	for (i = 0; i < transaction->nr; i++)
		string_list_append(&affected_refnames,
				   transaction->updates[i]->refname);
	string_list_sort(&affected_refnames);
	if (ref_update_reject_duplicates(&affected_refnames, err)) {
		ret = TRANSACTION_GENERIC_ERROR;
		goto cleanup;
	}

	/*
	 * It's really undefined to call this function in an active
	 * repository or when there are existing references: we are
	 * only locking and changing packed-refs, so (1) any
	 * simultaneous processes might try to change a reference at
	 * the same time we do, and (2) any existing loose versions of
	 * the references that we are setting would have precedence
	 * over our values. But some remote helpers create the remote
	 * "HEAD" and "master" branches before calling this function,
	 * so here we really only check that none of the references
	 * that we are creating already exists.
	 */
	if (refs_for_each_rawref(&refs->base, ref_present,
				 &affected_refnames))
		BUG("initial ref transaction called with existing refs");

	packed_transaction = ref_store_transaction_begin(refs->packed_ref_store, err);
	if (!packed_transaction) {
		ret = TRANSACTION_GENERIC_ERROR;
		goto cleanup;
	}

	for (i = 0; i < transaction->nr; i++) {
		struct ref_update *update = transaction->updates[i];

		if ((update->flags & REF_HAVE_OLD) &&
		    !is_null_oid(&update->old_oid))
			BUG("initial ref transaction with old_sha1 set");
		if (refs_verify_refname_available(&refs->base, update->refname,
						  &affected_refnames, NULL,
						  err)) {
			ret = TRANSACTION_NAME_CONFLICT;
			goto cleanup;
		}

		/*
		 * Add a reference creation for this reference to the
		 * packed-refs transaction:
		 */
		ref_transaction_add_update(packed_transaction, update->refname,
					   update->flags & ~REF_HAVE_OLD,
					   &update->new_oid, &update->old_oid,
					   NULL, NULL, NULL);
	}

	if (packed_refs_lock(refs->packed_ref_store, 0, err)) {
		ret = TRANSACTION_GENERIC_ERROR;
		goto cleanup;
	}

	if (initial_ref_transaction_commit(packed_transaction, err)) {
		ret = TRANSACTION_GENERIC_ERROR;
	}

	packed_refs_unlock(refs->packed_ref_store);
cleanup:
	if (packed_transaction)
		ref_transaction_free(packed_transaction);
	transaction->state = REF_TRANSACTION_CLOSED;
	string_list_clear(&affected_refnames, 0);
	return ret;
}

struct expire_reflog_cb {
	reflog_expiry_should_prune_fn *should_prune_fn;
	void *policy_cb;
	FILE *newlog;
	struct object_id last_kept_oid;
	unsigned int rewrite:1,
		     dry_run:1;
};

static int expire_reflog_ent(struct object_id *ooid, struct object_id *noid,
			     const char *email, timestamp_t timestamp, int tz,
			     const char *message, void *cb_data)
{
	struct expire_reflog_cb *cb = cb_data;
	reflog_expiry_should_prune_fn *fn = cb->should_prune_fn;

	if (cb->rewrite)
		ooid = &cb->last_kept_oid;

	if (fn(ooid, noid, email, timestamp, tz, message, cb->policy_cb))
		return 0;

	if (cb->dry_run)
		return 0; /* --dry-run */

	fprintf(cb->newlog, "%s %s %s %"PRItime" %+05d\t%s", oid_to_hex(ooid),
		oid_to_hex(noid), email, timestamp, tz, message);
	oidcpy(&cb->last_kept_oid, noid);

	return 0;
}

static int files_reflog_expire(struct ref_store *ref_store,
			       const char *refname,
			       unsigned int expire_flags,
			       reflog_expiry_prepare_fn prepare_fn,
			       reflog_expiry_should_prune_fn should_prune_fn,
			       reflog_expiry_cleanup_fn cleanup_fn,
			       void *policy_cb_data)
{
	struct files_ref_store *refs =
		files_downcast(ref_store, REF_STORE_WRITE, "reflog_expire");
	struct lock_file reflog_lock = LOCK_INIT;
	struct expire_reflog_cb cb;
	struct ref_lock *lock;
	struct strbuf log_file_sb = STRBUF_INIT;
	char *log_file;
	int status = 0;
	struct strbuf err = STRBUF_INIT;
	const struct object_id *oid;

	memset(&cb, 0, sizeof(cb));
	cb.rewrite = !!(expire_flags & EXPIRE_REFLOGS_REWRITE);
	cb.dry_run = !!(expire_flags & EXPIRE_REFLOGS_DRY_RUN);
	cb.policy_cb = policy_cb_data;
	cb.should_prune_fn = should_prune_fn;

	/*
	 * The reflog file is locked by holding the lock on the
	 * reference itself, plus we might need to update the
	 * reference if --updateref was specified:
	 */
	lock = lock_ref_oid_basic(refs, refname, &err);
	if (!lock) {
		error("cannot lock ref '%s': %s", refname, err.buf);
		strbuf_release(&err);
		return -1;
	}
	oid = &lock->old_oid;

	/*
	 * When refs are deleted, their reflog is deleted before the
	 * ref itself is deleted. This is because there is no separate
	 * lock for reflog; instead we take a lock on the ref with
	 * lock_ref_oid_basic().
	 *
	 * If a race happens and the reflog doesn't exist after we've
	 * acquired the lock that's OK. We've got nothing more to do;
	 * We were asked to delete the reflog, but someone else
	 * deleted it! The caller doesn't care that we deleted it,
	 * just that it is deleted. So we can return successfully.
	 */
	if (!refs_reflog_exists(ref_store, refname)) {
		unlock_ref(lock);
		return 0;
	}

	files_reflog_path(refs, &log_file_sb, refname);
	log_file = strbuf_detach(&log_file_sb, NULL);
	if (!cb.dry_run) {
		/*
		 * Even though holding $GIT_DIR/logs/$reflog.lock has
		 * no locking implications, we use the lock_file
		 * machinery here anyway because it does a lot of the
		 * work we need, including cleaning up if the program
		 * exits unexpectedly.
		 */
		if (hold_lock_file_for_update(&reflog_lock, log_file, 0) < 0) {
			struct strbuf err = STRBUF_INIT;
			unable_to_lock_message(log_file, errno, &err);
			error("%s", err.buf);
			strbuf_release(&err);
			goto failure;
		}
		cb.newlog = fdopen_lock_file(&reflog_lock, "w");
		if (!cb.newlog) {
			error("cannot fdopen %s (%s)",
			      get_lock_file_path(&reflog_lock), strerror(errno));
			goto failure;
		}
	}

	(*prepare_fn)(refname, oid, cb.policy_cb);
	refs_for_each_reflog_ent(ref_store, refname, expire_reflog_ent, &cb);
	(*cleanup_fn)(cb.policy_cb);

	if (!cb.dry_run) {
		/*
		 * It doesn't make sense to adjust a reference pointed
		 * to by a symbolic ref based on expiring entries in
		 * the symbolic reference's reflog. Nor can we update
		 * a reference if there are no remaining reflog
		 * entries.
		 */
		int update = 0;

		if ((expire_flags & EXPIRE_REFLOGS_UPDATE_REF) &&
		    !is_null_oid(&cb.last_kept_oid)) {
			int type;
			const char *ref;

			ref = refs_resolve_ref_unsafe(&refs->base, refname,
						      RESOLVE_REF_NO_RECURSE,
						      NULL, &type);
			update = !!(ref && !(type & REF_ISSYMREF));
		}

		if (close_lock_file_gently(&reflog_lock)) {
			status |= error("couldn't write %s: %s", log_file,
					strerror(errno));
			rollback_lock_file(&reflog_lock);
		} else if (update &&
			   (write_in_full(get_lock_file_fd(&lock->lk),
				oid_to_hex(&cb.last_kept_oid), refs->base.repo->hash_algo->hexsz) < 0 ||
			    write_str_in_full(get_lock_file_fd(&lock->lk), "\n") < 0 ||
			    close_ref_gently(lock) < 0)) {
			status |= error("couldn't write %s",
					get_lock_file_path(&lock->lk));
			rollback_lock_file(&reflog_lock);
		} else if (commit_lock_file(&reflog_lock)) {
			status |= error("unable to write reflog '%s' (%s)",
					log_file, strerror(errno));
		} else if (update && commit_ref(lock)) {
			status |= error("couldn't set %s", lock->ref_name);
		}
	}
	free(log_file);
	unlock_ref(lock);
	return status;

 failure:
	rollback_lock_file(&reflog_lock);
	free(log_file);
	unlock_ref(lock);
	return -1;
}

static int files_ref_store_create_on_disk(struct ref_store *ref_store,
					  int flags,
					  struct strbuf *err UNUSED)
{
	struct files_ref_store *refs =
		files_downcast(ref_store, REF_STORE_WRITE, "create");
	struct strbuf sb = STRBUF_INIT;

	/*
	 * We need to create a "refs" dir in any case so that older versions of
	 * Git can tell that this is a repository. This serves two main purposes:
	 *
	 * - Clients will know to stop walking the parent-directory chain when
	 *   detecting the Git repository. Otherwise they may end up detecting
	 *   a Git repository in a parent directory instead.
	 *
	 * - Instead of failing to detect a repository with unknown reference
	 *   format altogether, old clients will print an error saying that
	 *   they do not understand the reference format extension.
	 */
	strbuf_addf(&sb, "%s/refs", ref_store->gitdir);
	safe_create_dir(sb.buf, 1);
	adjust_shared_perm(sb.buf);

	/*
	 * There is no need to create directories for common refs when creating
	 * a worktree ref store.
	 */
	if (!(flags & REF_STORE_CREATE_ON_DISK_IS_WORKTREE)) {
		/*
		 * Create .git/refs/{heads,tags}
		 */
		strbuf_reset(&sb);
		files_ref_path(refs, &sb, "refs/heads");
		safe_create_dir(sb.buf, 1);

		strbuf_reset(&sb);
		files_ref_path(refs, &sb, "refs/tags");
		safe_create_dir(sb.buf, 1);
	}

	strbuf_release(&sb);
	return 0;
}

struct remove_one_root_ref_data {
	const char *gitdir;
	struct strbuf *err;
};

static int remove_one_root_ref(const char *refname,
			       void *cb_data)
{
	struct remove_one_root_ref_data *data = cb_data;
	struct strbuf buf = STRBUF_INIT;
	int ret = 0;

	strbuf_addf(&buf, "%s/%s", data->gitdir, refname);

	ret = unlink(buf.buf);
	if (ret < 0)
		strbuf_addf(data->err, "could not delete %s: %s\n",
			    refname, strerror(errno));

	strbuf_release(&buf);
	return ret;
}

static int files_ref_store_remove_on_disk(struct ref_store *ref_store,
					  struct strbuf *err)
{
	struct files_ref_store *refs =
		files_downcast(ref_store, REF_STORE_WRITE, "remove");
	struct remove_one_root_ref_data data = {
		.gitdir = refs->base.gitdir,
		.err = err,
	};
	struct strbuf sb = STRBUF_INIT;
	int ret = 0;

	strbuf_addf(&sb, "%s/refs", refs->base.gitdir);
	if (remove_dir_recursively(&sb, 0) < 0) {
		strbuf_addf(err, "could not delete refs: %s",
			    strerror(errno));
		ret = -1;
	}
	strbuf_reset(&sb);

	strbuf_addf(&sb, "%s/logs", refs->base.gitdir);
	if (remove_dir_recursively(&sb, 0) < 0) {
		strbuf_addf(err, "could not delete logs: %s",
			    strerror(errno));
		ret = -1;
	}
	strbuf_reset(&sb);

	if (for_each_root_ref(refs, remove_one_root_ref, &data) < 0)
		ret = -1;

	if (ref_store_remove_on_disk(refs->packed_ref_store, err) < 0)
		ret = -1;

	strbuf_release(&sb);
	return ret;
}

struct ref_storage_be refs_be_files = {
	.name = "files",
	.init = files_ref_store_init,
	.release = files_ref_store_release,
	.create_on_disk = files_ref_store_create_on_disk,
	.remove_on_disk = files_ref_store_remove_on_disk,

	.transaction_prepare = files_transaction_prepare,
	.transaction_finish = files_transaction_finish,
	.transaction_abort = files_transaction_abort,
	.initial_transaction_commit = files_initial_transaction_commit,

	.pack_refs = files_pack_refs,
	.rename_ref = files_rename_ref,
	.copy_ref = files_copy_ref,

	.iterator_begin = files_ref_iterator_begin,
	.read_raw_ref = files_read_raw_ref,
	.read_symbolic_ref = files_read_symbolic_ref,

	.reflog_iterator_begin = files_reflog_iterator_begin,
	.for_each_reflog_ent = files_for_each_reflog_ent,
	.for_each_reflog_ent_reverse = files_for_each_reflog_ent_reverse,
	.reflog_exists = files_reflog_exists,
	.create_reflog = files_create_reflog,
	.delete_reflog = files_delete_reflog,
	.reflog_expire = files_reflog_expire
};<|MERGE_RESOLUTION|>--- conflicted
+++ resolved
@@ -249,14 +249,8 @@
 						       RESOLVE_REF_READING,
 						       &oid, &flag);
 
-<<<<<<< HEAD
-	if (!refs_resolve_ref_unsafe(&refs->base, refname, RESOLVE_REF_READING,
-				     &oid, &flag)) {
+	if (!referent) {
 		oidclr(&oid, refs->base.repo->hash_algo);
-=======
-	if (!referent) {
-		oidclr(&oid, the_repository->hash_algo);
->>>>>>> a30ce14a
 		flag |= REF_ISBROKEN;
 	} else if (is_null_oid(&oid)) {
 		/*
