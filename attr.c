--- conflicted
+++ resolved
@@ -719,14 +719,10 @@
 	if (fd < 0) {
 		warn_on_fopen_errors(path);
 		return NULL;
-<<<<<<< HEAD
+	}
+	fp = xfdopen(fd, "r");
+
 	CALLOC_ARRAY(res, 1);
-=======
-	}
-	fp = xfdopen(fd, "r");
-
-	res = xcalloc(1, sizeof(*res));
->>>>>>> adcd9f54
 	while (fgets(buf, sizeof(buf), fp)) {
 		char *bufp = buf;
 		if (!lineno)
