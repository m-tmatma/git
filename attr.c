--- conflicted
+++ resolved
@@ -713,21 +713,12 @@
 
 	if (!fp)
 		return NULL;
-<<<<<<< HEAD
-	CALLOC_ARRAY(res, 1);
-	while (fgets(buf, sizeof(buf), fp)) {
-		char *bufp = buf;
-		if (!lineno)
-			skip_utf8_bom(&bufp, strlen(bufp));
-		handle_attr_line(res, bufp, path, ++lineno, macro_ok);
-=======
 
 	fd = fileno(fp);
 	if (fstat(fd, &st)) {
 		warning_errno(_("cannot fstat gitattributes file '%s'"), path);
 		fclose(fp);
 		return NULL;
->>>>>>> b7b37a33
 	}
 	if (st.st_size >= ATTR_MAX_FILE_SIZE) {
 		warning(_("ignoring overly large gitattributes file '%s'"), path);
