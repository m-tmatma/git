--- conflicted
+++ resolved
@@ -897,17 +897,10 @@
 		fill_line_ends(pair->one, &p_lines, &p_ends);
 	fill_line_ends(pair->two, &t_lines, &t_ends);
 
-<<<<<<< HEAD
 	fprintf(opt->file, "%s%sdiff --git a/%s b/%s%s\n", prefix, c_meta, pair->one->path, pair->two->path, c_reset);
 	fprintf(opt->file, "%s%s--- %s%s%s\n", prefix, c_meta,
-	       pair->one->sha1_valid ? "a/" : "",
-	       pair->one->sha1_valid ? pair->one->path : "/dev/null",
-=======
-	printf("%s%sdiff --git a/%s b/%s%s\n", prefix, c_meta, pair->one->path, pair->two->path, c_reset);
-	printf("%s%s--- %s%s%s\n", prefix, c_meta,
 	       pair->one->oid_valid ? "a/" : "",
 	       pair->one->oid_valid ? pair->one->path : "/dev/null",
->>>>>>> 09bdff29
 	       c_reset);
 	fprintf(opt->file, "%s%s+++ b/%s%s\n", prefix, c_meta, pair->two->path, c_reset);
 	for (i = 0; i < range->ranges.nr; i++) {
